--- conflicted
+++ resolved
@@ -532,15 +532,10 @@
 	clk_disable(vop->hclk);
 }
 
-<<<<<<< HEAD
-static void vop_win_disable(struct vop *vop, const struct vop_win_data *win)
-{
-=======
 static void vop_win_disable(struct vop *vop, const struct vop_win *vop_win)
 {
 	const struct vop_win_data *win = vop_win->data;
 
->>>>>>> cc8f1299
 	if (win->phy->scl && win->phy->scl->ext) {
 		VOP_SCL_SET_EXT(vop, win, yrgb_hor_scl_mode, SCALE_NONE);
 		VOP_SCL_SET_EXT(vop, win, yrgb_ver_scl_mode, SCALE_NONE);
@@ -549,16 +544,10 @@
 	}
 
 	VOP_WIN_SET(vop, win, enable, 0);
-<<<<<<< HEAD
-}
-
-static int vop_enable(struct drm_crtc *crtc)
-=======
 	vop->win_enabled &= ~BIT(VOP_WIN_TO_INDEX(vop_win));
 }
 
 static int vop_enable(struct drm_crtc *crtc, struct drm_crtc_state *old_state)
->>>>>>> cc8f1299
 {
 	struct vop *vop = to_vop(crtc);
 	int ret, i;
@@ -607,12 +596,8 @@
 		for (i = 0; i < vop->data->win_size; i++) {
 			struct vop_win *vop_win = &vop->win[i];
 
-<<<<<<< HEAD
-		vop_win_disable(vop, win);
-=======
 			vop_win_disable(vop, vop_win);
 		}
->>>>>>> cc8f1299
 	}
 	spin_unlock(&vop->reg_lock);
 
@@ -788,11 +773,7 @@
 
 	spin_lock(&vop->reg_lock);
 
-<<<<<<< HEAD
-	vop_win_disable(vop, win);
-=======
 	vop_win_disable(vop, vop_win);
->>>>>>> cc8f1299
 
 	spin_unlock(&vop->reg_lock);
 }
@@ -1063,13 +1044,8 @@
 	struct vop *vop = to_vop(crtc);
 
 	adjusted_mode->clock =
-<<<<<<< HEAD
-		DIV_ROUND_UP(clk_round_rate(vop->dclk, mode->clock * 1000),
-			     1000);
-=======
 		DIV_ROUND_UP(clk_round_rate(vop->dclk,
 					    adjusted_mode->clock * 1000), 1000);
->>>>>>> cc8f1299
 
 	return true;
 }
@@ -1709,11 +1685,7 @@
 		int channel = i * 2 + 1;
 
 		VOP_WIN_SET(vop, win, channel, (channel + 1) << 4 | channel);
-<<<<<<< HEAD
-		vop_win_disable(vop, win);
-=======
 		vop_win_disable(vop, vop_win);
->>>>>>> cc8f1299
 		VOP_WIN_SET(vop, win, gate, 1);
 	}
 
