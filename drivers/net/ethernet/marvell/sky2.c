// SPDX-License-Identifier: GPL-2.0-only
/*
 * New driver for Marvell Yukon 2 chipset.
 * Based on earlier sk98lin, and skge driver.
 *
 * This driver intentionally does not support all the features
 * of the original driver such as link fail-over and link management because
 * those should be done at higher levels.
 *
 * Copyright (C) 2005 Stephen Hemminger <shemminger@osdl.org>
 */

#define pr_fmt(fmt) KBUILD_MODNAME ": " fmt

#include <linux/crc32.h>
#include <linux/kernel.h>
#include <linux/module.h>
#include <linux/netdevice.h>
#include <linux/dma-mapping.h>
#include <linux/etherdevice.h>
#include <linux/ethtool.h>
#include <linux/pci.h>
#include <linux/interrupt.h>
#include <linux/ip.h>
#include <linux/slab.h>
#include <net/ip.h>
#include <linux/tcp.h>
#include <linux/in.h>
#include <linux/delay.h>
#include <linux/workqueue.h>
#include <linux/if_vlan.h>
#include <linux/prefetch.h>
#include <linux/debugfs.h>
#include <linux/mii.h>
#include <linux/of_device.h>
#include <linux/of_net.h>
#include <linux/dmi.h>
<<<<<<< HEAD
#include <linux/of_address.h>
=======

>>>>>>> cc8f1299
#include <asm/irq.h>

#include "sky2.h"

#define DRV_NAME		"sky2"
#define DRV_VERSION		"1.30"

/*
 * The Yukon II chipset takes 64 bit command blocks (called list elements)
 * that are organized into three (receive, transmit, status) different rings
 * similar to Tigon3.
 */

#define RX_LE_SIZE	    	1024
#define RX_LE_BYTES		(RX_LE_SIZE*sizeof(struct sky2_rx_le))
#define RX_MAX_PENDING		(RX_LE_SIZE/6 - 2)
#define RX_DEF_PENDING		RX_MAX_PENDING

/* This is the worst case number of transmit list elements for a single skb:
   VLAN:GSO + CKSUM + Data + skb_frags * DMA */
#define MAX_SKB_TX_LE	(2 + (sizeof(dma_addr_t)/sizeof(u32))*(MAX_SKB_FRAGS+1))
#define TX_MIN_PENDING		(MAX_SKB_TX_LE+1)
#define TX_MAX_PENDING		1024
#define TX_DEF_PENDING		63

#define TX_WATCHDOG		(5 * HZ)
#define NAPI_WEIGHT		64
#define PHY_RETRIES		1000

#define SKY2_EEPROM_MAGIC	0x9955aabb

#define RING_NEXT(x, s)	(((x)+1) & ((s)-1))

static const u32 default_msg =
    NETIF_MSG_DRV | NETIF_MSG_PROBE | NETIF_MSG_LINK
    | NETIF_MSG_TIMER | NETIF_MSG_TX_ERR | NETIF_MSG_RX_ERR
    | NETIF_MSG_IFUP | NETIF_MSG_IFDOWN;

static int debug = -1;		/* defaults above */
module_param(debug, int, 0);
MODULE_PARM_DESC(debug, "Debug level (0=none,...,16=all)");

static int copybreak __read_mostly = 128;
module_param(copybreak, int, 0);
MODULE_PARM_DESC(copybreak, "Receive copy threshold");

static int disable_msi = -1;
module_param(disable_msi, int, 0);
MODULE_PARM_DESC(disable_msi, "Disable Message Signaled Interrupt (MSI)");

static int legacy_pme = 0;
module_param(legacy_pme, int, 0);
MODULE_PARM_DESC(legacy_pme, "Legacy power management");

static const struct pci_device_id sky2_id_table[] = {
	{ PCI_DEVICE(PCI_VENDOR_ID_SYSKONNECT, 0x9000) }, /* SK-9Sxx */
	{ PCI_DEVICE(PCI_VENDOR_ID_SYSKONNECT, 0x9E00) }, /* SK-9Exx */
	{ PCI_DEVICE(PCI_VENDOR_ID_SYSKONNECT, 0x9E01) }, /* SK-9E21M */
	{ PCI_DEVICE(PCI_VENDOR_ID_DLINK, 0x4b00) },	/* DGE-560T */
	{ PCI_DEVICE(PCI_VENDOR_ID_DLINK, 0x4001) }, 	/* DGE-550SX */
	{ PCI_DEVICE(PCI_VENDOR_ID_DLINK, 0x4B02) },	/* DGE-560SX */
	{ PCI_DEVICE(PCI_VENDOR_ID_DLINK, 0x4B03) },	/* DGE-550T */
	{ PCI_DEVICE(PCI_VENDOR_ID_MARVELL, 0x4340) }, /* 88E8021 */
	{ PCI_DEVICE(PCI_VENDOR_ID_MARVELL, 0x4341) }, /* 88E8022 */
	{ PCI_DEVICE(PCI_VENDOR_ID_MARVELL, 0x4342) }, /* 88E8061 */
	{ PCI_DEVICE(PCI_VENDOR_ID_MARVELL, 0x4343) }, /* 88E8062 */
	{ PCI_DEVICE(PCI_VENDOR_ID_MARVELL, 0x4344) }, /* 88E8021 */
	{ PCI_DEVICE(PCI_VENDOR_ID_MARVELL, 0x4345) }, /* 88E8022 */
	{ PCI_DEVICE(PCI_VENDOR_ID_MARVELL, 0x4346) }, /* 88E8061 */
	{ PCI_DEVICE(PCI_VENDOR_ID_MARVELL, 0x4347) }, /* 88E8062 */
	{ PCI_DEVICE(PCI_VENDOR_ID_MARVELL, 0x4350) }, /* 88E8035 */
	{ PCI_DEVICE(PCI_VENDOR_ID_MARVELL, 0x4351) }, /* 88E8036 */
	{ PCI_DEVICE(PCI_VENDOR_ID_MARVELL, 0x4352) }, /* 88E8038 */
	{ PCI_DEVICE(PCI_VENDOR_ID_MARVELL, 0x4353) }, /* 88E8039 */
	{ PCI_DEVICE(PCI_VENDOR_ID_MARVELL, 0x4354) }, /* 88E8040 */
	{ PCI_DEVICE(PCI_VENDOR_ID_MARVELL, 0x4355) }, /* 88E8040T */
	{ PCI_DEVICE(PCI_VENDOR_ID_MARVELL, 0x4356) }, /* 88EC033 */
	{ PCI_DEVICE(PCI_VENDOR_ID_MARVELL, 0x4357) }, /* 88E8042 */
	{ PCI_DEVICE(PCI_VENDOR_ID_MARVELL, 0x435A) }, /* 88E8048 */
	{ PCI_DEVICE(PCI_VENDOR_ID_MARVELL, 0x4360) }, /* 88E8052 */
	{ PCI_DEVICE(PCI_VENDOR_ID_MARVELL, 0x4361) }, /* 88E8050 */
	{ PCI_DEVICE(PCI_VENDOR_ID_MARVELL, 0x4362) }, /* 88E8053 */
	{ PCI_DEVICE(PCI_VENDOR_ID_MARVELL, 0x4363) }, /* 88E8055 */
	{ PCI_DEVICE(PCI_VENDOR_ID_MARVELL, 0x4364) }, /* 88E8056 */
	{ PCI_DEVICE(PCI_VENDOR_ID_MARVELL, 0x4365) }, /* 88E8070 */
	{ PCI_DEVICE(PCI_VENDOR_ID_MARVELL, 0x4366) }, /* 88EC036 */
	{ PCI_DEVICE(PCI_VENDOR_ID_MARVELL, 0x4367) }, /* 88EC032 */
	{ PCI_DEVICE(PCI_VENDOR_ID_MARVELL, 0x4368) }, /* 88EC034 */
	{ PCI_DEVICE(PCI_VENDOR_ID_MARVELL, 0x4369) }, /* 88EC042 */
	{ PCI_DEVICE(PCI_VENDOR_ID_MARVELL, 0x436A) }, /* 88E8058 */
	{ PCI_DEVICE(PCI_VENDOR_ID_MARVELL, 0x436B) }, /* 88E8071 */
	{ PCI_DEVICE(PCI_VENDOR_ID_MARVELL, 0x436C) }, /* 88E8072 */
	{ PCI_DEVICE(PCI_VENDOR_ID_MARVELL, 0x436D) }, /* 88E8055 */
	{ PCI_DEVICE(PCI_VENDOR_ID_MARVELL, 0x4370) }, /* 88E8075 */
	{ PCI_DEVICE(PCI_VENDOR_ID_MARVELL, 0x4380) }, /* 88E8057 */
	{ PCI_DEVICE(PCI_VENDOR_ID_MARVELL, 0x4381) }, /* 88E8059 */
	{ PCI_DEVICE(PCI_VENDOR_ID_MARVELL, 0x4382) }, /* 88E8079 */
	{ 0 }
};

MODULE_DEVICE_TABLE(pci, sky2_id_table);

/* Avoid conditionals by using array */
static const unsigned txqaddr[] = { Q_XA1, Q_XA2 };
static const unsigned rxqaddr[] = { Q_R1, Q_R2 };
static const u32 portirq_msk[] = { Y2_IS_PORT_1, Y2_IS_PORT_2 };

static void sky2_set_multicast(struct net_device *dev);
static irqreturn_t sky2_intr(int irq, void *dev_id);

/* Access to PHY via serial interconnect */
static int gm_phy_write(struct sky2_hw *hw, unsigned port, u16 reg, u16 val)
{
	int i;

	gma_write16(hw, port, GM_SMI_DATA, val);
	gma_write16(hw, port, GM_SMI_CTRL,
		    GM_SMI_CT_PHY_AD(PHY_ADDR_MARV) | GM_SMI_CT_REG_AD(reg));

	for (i = 0; i < PHY_RETRIES; i++) {
		u16 ctrl = gma_read16(hw, port, GM_SMI_CTRL);
		if (ctrl == 0xffff)
			goto io_error;

		if (!(ctrl & GM_SMI_CT_BUSY))
			return 0;

		udelay(10);
	}

	dev_warn(&hw->pdev->dev, "%s: phy write timeout\n", hw->dev[port]->name);
	return -ETIMEDOUT;

io_error:
	dev_err(&hw->pdev->dev, "%s: phy I/O error\n", hw->dev[port]->name);
	return -EIO;
}

static int __gm_phy_read(struct sky2_hw *hw, unsigned port, u16 reg, u16 *val)
{
	int i;

	gma_write16(hw, port, GM_SMI_CTRL, GM_SMI_CT_PHY_AD(PHY_ADDR_MARV)
		    | GM_SMI_CT_REG_AD(reg) | GM_SMI_CT_OP_RD);

	for (i = 0; i < PHY_RETRIES; i++) {
		u16 ctrl = gma_read16(hw, port, GM_SMI_CTRL);
		if (ctrl == 0xffff)
			goto io_error;

		if (ctrl & GM_SMI_CT_RD_VAL) {
			*val = gma_read16(hw, port, GM_SMI_DATA);
			return 0;
		}

		udelay(10);
	}

	dev_warn(&hw->pdev->dev, "%s: phy read timeout\n", hw->dev[port]->name);
	return -ETIMEDOUT;
io_error:
	dev_err(&hw->pdev->dev, "%s: phy I/O error\n", hw->dev[port]->name);
	return -EIO;
}

static inline u16 gm_phy_read(struct sky2_hw *hw, unsigned port, u16 reg)
{
	u16 v;
	__gm_phy_read(hw, port, reg, &v);
	return v;
}


static void sky2_power_on(struct sky2_hw *hw)
{
	/* switch power to VCC (WA for VAUX problem) */
	sky2_write8(hw, B0_POWER_CTRL,
		    PC_VAUX_ENA | PC_VCC_ENA | PC_VAUX_OFF | PC_VCC_ON);

	/* disable Core Clock Division, */
	sky2_write32(hw, B2_Y2_CLK_CTRL, Y2_CLK_DIV_DIS);

	if (hw->chip_id == CHIP_ID_YUKON_XL && hw->chip_rev > CHIP_REV_YU_XL_A1)
		/* enable bits are inverted */
		sky2_write8(hw, B2_Y2_CLK_GATE,
			    Y2_PCI_CLK_LNK1_DIS | Y2_COR_CLK_LNK1_DIS |
			    Y2_CLK_GAT_LNK1_DIS | Y2_PCI_CLK_LNK2_DIS |
			    Y2_COR_CLK_LNK2_DIS | Y2_CLK_GAT_LNK2_DIS);
	else
		sky2_write8(hw, B2_Y2_CLK_GATE, 0);

	if (hw->flags & SKY2_HW_ADV_POWER_CTL) {
		u32 reg;

		sky2_pci_write32(hw, PCI_DEV_REG3, 0);

		reg = sky2_pci_read32(hw, PCI_DEV_REG4);
		/* set all bits to 0 except bits 15..12 and 8 */
		reg &= P_ASPM_CONTROL_MSK;
		sky2_pci_write32(hw, PCI_DEV_REG4, reg);

		reg = sky2_pci_read32(hw, PCI_DEV_REG5);
		/* set all bits to 0 except bits 28 & 27 */
		reg &= P_CTL_TIM_VMAIN_AV_MSK;
		sky2_pci_write32(hw, PCI_DEV_REG5, reg);

		sky2_pci_write32(hw, PCI_CFG_REG_1, 0);

		sky2_write16(hw, B0_CTST, Y2_HW_WOL_ON);

		/* Enable workaround for dev 4.107 on Yukon-Ultra & Extreme */
		reg = sky2_read32(hw, B2_GP_IO);
		reg |= GLB_GPIO_STAT_RACE_DIS;
		sky2_write32(hw, B2_GP_IO, reg);

		sky2_read32(hw, B2_GP_IO);
	}

	/* Turn on "driver loaded" LED */
	sky2_write16(hw, B0_CTST, Y2_LED_STAT_ON);
}

static void sky2_power_aux(struct sky2_hw *hw)
{
	if (hw->chip_id == CHIP_ID_YUKON_XL && hw->chip_rev > CHIP_REV_YU_XL_A1)
		sky2_write8(hw, B2_Y2_CLK_GATE, 0);
	else
		/* enable bits are inverted */
		sky2_write8(hw, B2_Y2_CLK_GATE,
			    Y2_PCI_CLK_LNK1_DIS | Y2_COR_CLK_LNK1_DIS |
			    Y2_CLK_GAT_LNK1_DIS | Y2_PCI_CLK_LNK2_DIS |
			    Y2_COR_CLK_LNK2_DIS | Y2_CLK_GAT_LNK2_DIS);

	/* switch power to VAUX if supported and PME from D3cold */
	if ( (sky2_read32(hw, B0_CTST) & Y2_VAUX_AVAIL) &&
	     pci_pme_capable(hw->pdev, PCI_D3cold))
		sky2_write8(hw, B0_POWER_CTRL,
			    (PC_VAUX_ENA | PC_VCC_ENA |
			     PC_VAUX_ON | PC_VCC_OFF));

	/* turn off "driver loaded LED" */
	sky2_write16(hw, B0_CTST, Y2_LED_STAT_OFF);
}

static void sky2_gmac_reset(struct sky2_hw *hw, unsigned port)
{
	u16 reg;

	/* disable all GMAC IRQ's */
	sky2_write8(hw, SK_REG(port, GMAC_IRQ_MSK), 0);

	gma_write16(hw, port, GM_MC_ADDR_H1, 0);	/* clear MC hash */
	gma_write16(hw, port, GM_MC_ADDR_H2, 0);
	gma_write16(hw, port, GM_MC_ADDR_H3, 0);
	gma_write16(hw, port, GM_MC_ADDR_H4, 0);

	reg = gma_read16(hw, port, GM_RX_CTRL);
	reg |= GM_RXCR_UCF_ENA | GM_RXCR_MCF_ENA;
	gma_write16(hw, port, GM_RX_CTRL, reg);
}

/* flow control to advertise bits */
static const u16 copper_fc_adv[] = {
	[FC_NONE]	= 0,
	[FC_TX]		= PHY_M_AN_ASP,
	[FC_RX]		= PHY_M_AN_PC,
	[FC_BOTH]	= PHY_M_AN_PC | PHY_M_AN_ASP,
};

/* flow control to advertise bits when using 1000BaseX */
static const u16 fiber_fc_adv[] = {
	[FC_NONE] = PHY_M_P_NO_PAUSE_X,
	[FC_TX]   = PHY_M_P_ASYM_MD_X,
	[FC_RX]	  = PHY_M_P_SYM_MD_X,
	[FC_BOTH] = PHY_M_P_BOTH_MD_X,
};

/* flow control to GMA disable bits */
static const u16 gm_fc_disable[] = {
	[FC_NONE] = GM_GPCR_FC_RX_DIS | GM_GPCR_FC_TX_DIS,
	[FC_TX]	  = GM_GPCR_FC_RX_DIS,
	[FC_RX]	  = GM_GPCR_FC_TX_DIS,
	[FC_BOTH] = 0,
};


static void sky2_phy_init(struct sky2_hw *hw, unsigned port)
{
	struct sky2_port *sky2 = netdev_priv(hw->dev[port]);
	u16 ctrl, ct1000, adv, pg, ledctrl, ledover, reg;

	if ( (sky2->flags & SKY2_FLAG_AUTO_SPEED) &&
	    !(hw->flags & SKY2_HW_NEWER_PHY)) {
		u16 ectrl = gm_phy_read(hw, port, PHY_MARV_EXT_CTRL);

		ectrl &= ~(PHY_M_EC_M_DSC_MSK | PHY_M_EC_S_DSC_MSK |
			   PHY_M_EC_MAC_S_MSK);
		ectrl |= PHY_M_EC_MAC_S(MAC_TX_CLK_25_MHZ);

		/* on PHY 88E1040 Rev.D0 (and newer) downshift control changed */
		if (hw->chip_id == CHIP_ID_YUKON_EC)
			/* set downshift counter to 3x and enable downshift */
			ectrl |= PHY_M_EC_DSC_2(2) | PHY_M_EC_DOWN_S_ENA;
		else
			/* set master & slave downshift counter to 1x */
			ectrl |= PHY_M_EC_M_DSC(0) | PHY_M_EC_S_DSC(1);

		gm_phy_write(hw, port, PHY_MARV_EXT_CTRL, ectrl);
	}

	ctrl = gm_phy_read(hw, port, PHY_MARV_PHY_CTRL);
	if (sky2_is_copper(hw)) {
		if (!(hw->flags & SKY2_HW_GIGABIT)) {
			/* enable automatic crossover */
			ctrl |= PHY_M_PC_MDI_XMODE(PHY_M_PC_ENA_AUTO) >> 1;

			if (hw->chip_id == CHIP_ID_YUKON_FE_P &&
			    hw->chip_rev == CHIP_REV_YU_FE2_A0) {
				u16 spec;

				/* Enable Class A driver for FE+ A0 */
				spec = gm_phy_read(hw, port, PHY_MARV_FE_SPEC_2);
				spec |= PHY_M_FESC_SEL_CL_A;
				gm_phy_write(hw, port, PHY_MARV_FE_SPEC_2, spec);
			}
		} else {
			/* disable energy detect */
			ctrl &= ~PHY_M_PC_EN_DET_MSK;

			/* enable automatic crossover */
			ctrl |= PHY_M_PC_MDI_XMODE(PHY_M_PC_ENA_AUTO);

			/* downshift on PHY 88E1112 and 88E1149 is changed */
			if ( (sky2->flags & SKY2_FLAG_AUTO_SPEED) &&
			     (hw->flags & SKY2_HW_NEWER_PHY)) {
				/* set downshift counter to 3x and enable downshift */
				ctrl &= ~PHY_M_PC_DSC_MSK;
				ctrl |= PHY_M_PC_DSC(2) | PHY_M_PC_DOWN_S_ENA;
			}
		}
	} else {
		/* workaround for deviation #4.88 (CRC errors) */
		/* disable Automatic Crossover */

		ctrl &= ~PHY_M_PC_MDIX_MSK;
	}

	gm_phy_write(hw, port, PHY_MARV_PHY_CTRL, ctrl);

	/* special setup for PHY 88E1112 Fiber */
	if (hw->chip_id == CHIP_ID_YUKON_XL && (hw->flags & SKY2_HW_FIBRE_PHY)) {
		pg = gm_phy_read(hw, port, PHY_MARV_EXT_ADR);

		/* Fiber: select 1000BASE-X only mode MAC Specific Ctrl Reg. */
		gm_phy_write(hw, port, PHY_MARV_EXT_ADR, 2);
		ctrl = gm_phy_read(hw, port, PHY_MARV_PHY_CTRL);
		ctrl &= ~PHY_M_MAC_MD_MSK;
		ctrl |= PHY_M_MAC_MODE_SEL(PHY_M_MAC_MD_1000BX);
		gm_phy_write(hw, port, PHY_MARV_PHY_CTRL, ctrl);

		if (hw->pmd_type  == 'P') {
			/* select page 1 to access Fiber registers */
			gm_phy_write(hw, port, PHY_MARV_EXT_ADR, 1);

			/* for SFP-module set SIGDET polarity to low */
			ctrl = gm_phy_read(hw, port, PHY_MARV_PHY_CTRL);
			ctrl |= PHY_M_FIB_SIGD_POL;
			gm_phy_write(hw, port, PHY_MARV_PHY_CTRL, ctrl);
		}

		gm_phy_write(hw, port, PHY_MARV_EXT_ADR, pg);
	}

	ctrl = PHY_CT_RESET;
	ct1000 = 0;
	adv = PHY_AN_CSMA;
	reg = 0;

	if (sky2->flags & SKY2_FLAG_AUTO_SPEED) {
		if (sky2_is_copper(hw)) {
			if (sky2->advertising & ADVERTISED_1000baseT_Full)
				ct1000 |= PHY_M_1000C_AFD;
			if (sky2->advertising & ADVERTISED_1000baseT_Half)
				ct1000 |= PHY_M_1000C_AHD;
			if (sky2->advertising & ADVERTISED_100baseT_Full)
				adv |= PHY_M_AN_100_FD;
			if (sky2->advertising & ADVERTISED_100baseT_Half)
				adv |= PHY_M_AN_100_HD;
			if (sky2->advertising & ADVERTISED_10baseT_Full)
				adv |= PHY_M_AN_10_FD;
			if (sky2->advertising & ADVERTISED_10baseT_Half)
				adv |= PHY_M_AN_10_HD;

		} else {	/* special defines for FIBER (88E1040S only) */
			if (sky2->advertising & ADVERTISED_1000baseT_Full)
				adv |= PHY_M_AN_1000X_AFD;
			if (sky2->advertising & ADVERTISED_1000baseT_Half)
				adv |= PHY_M_AN_1000X_AHD;
		}

		/* Restart Auto-negotiation */
		ctrl |= PHY_CT_ANE | PHY_CT_RE_CFG;
	} else {
		/* forced speed/duplex settings */
		ct1000 = PHY_M_1000C_MSE;

		/* Disable auto update for duplex flow control and duplex */
		reg |= GM_GPCR_AU_DUP_DIS | GM_GPCR_AU_SPD_DIS;

		switch (sky2->speed) {
		case SPEED_1000:
			ctrl |= PHY_CT_SP1000;
			reg |= GM_GPCR_SPEED_1000;
			break;
		case SPEED_100:
			ctrl |= PHY_CT_SP100;
			reg |= GM_GPCR_SPEED_100;
			break;
		}

		if (sky2->duplex == DUPLEX_FULL) {
			reg |= GM_GPCR_DUP_FULL;
			ctrl |= PHY_CT_DUP_MD;
		} else if (sky2->speed < SPEED_1000)
			sky2->flow_mode = FC_NONE;
	}

	if (sky2->flags & SKY2_FLAG_AUTO_PAUSE) {
		if (sky2_is_copper(hw))
			adv |= copper_fc_adv[sky2->flow_mode];
		else
			adv |= fiber_fc_adv[sky2->flow_mode];
	} else {
		reg |= GM_GPCR_AU_FCT_DIS;
 		reg |= gm_fc_disable[sky2->flow_mode];

		/* Forward pause packets to GMAC? */
		if (sky2->flow_mode & FC_RX)
			sky2_write8(hw, SK_REG(port, GMAC_CTRL), GMC_PAUSE_ON);
		else
			sky2_write8(hw, SK_REG(port, GMAC_CTRL), GMC_PAUSE_OFF);
	}

	gma_write16(hw, port, GM_GP_CTRL, reg);

	if (hw->flags & SKY2_HW_GIGABIT)
		gm_phy_write(hw, port, PHY_MARV_1000T_CTRL, ct1000);

	gm_phy_write(hw, port, PHY_MARV_AUNE_ADV, adv);
	gm_phy_write(hw, port, PHY_MARV_CTRL, ctrl);

	/* Setup Phy LED's */
	ledctrl = PHY_M_LED_PULS_DUR(PULS_170MS);
	ledover = 0;

	switch (hw->chip_id) {
	case CHIP_ID_YUKON_FE:
		/* on 88E3082 these bits are at 11..9 (shifted left) */
		ledctrl |= PHY_M_LED_BLINK_RT(BLINK_84MS) << 1;

		ctrl = gm_phy_read(hw, port, PHY_MARV_FE_LED_PAR);

		/* delete ACT LED control bits */
		ctrl &= ~PHY_M_FELP_LED1_MSK;
		/* change ACT LED control to blink mode */
		ctrl |= PHY_M_FELP_LED1_CTRL(LED_PAR_CTRL_ACT_BL);
		gm_phy_write(hw, port, PHY_MARV_FE_LED_PAR, ctrl);
		break;

	case CHIP_ID_YUKON_FE_P:
		/* Enable Link Partner Next Page */
		ctrl = gm_phy_read(hw, port, PHY_MARV_PHY_CTRL);
		ctrl |= PHY_M_PC_ENA_LIP_NP;

		/* disable Energy Detect and enable scrambler */
		ctrl &= ~(PHY_M_PC_ENA_ENE_DT | PHY_M_PC_DIS_SCRAMB);
		gm_phy_write(hw, port, PHY_MARV_PHY_CTRL, ctrl);

		/* set LED2 -> ACT, LED1 -> LINK, LED0 -> SPEED */
		ctrl = PHY_M_FELP_LED2_CTRL(LED_PAR_CTRL_ACT_BL) |
			PHY_M_FELP_LED1_CTRL(LED_PAR_CTRL_LINK) |
			PHY_M_FELP_LED0_CTRL(LED_PAR_CTRL_SPEED);

		gm_phy_write(hw, port, PHY_MARV_FE_LED_PAR, ctrl);
		break;

	case CHIP_ID_YUKON_XL:
		pg = gm_phy_read(hw, port, PHY_MARV_EXT_ADR);

		/* select page 3 to access LED control register */
		gm_phy_write(hw, port, PHY_MARV_EXT_ADR, 3);

		/* set LED Function Control register */
		gm_phy_write(hw, port, PHY_MARV_PHY_CTRL,
			     (PHY_M_LEDC_LOS_CTRL(1) |	/* LINK/ACT */
			      PHY_M_LEDC_INIT_CTRL(7) |	/* 10 Mbps */
			      PHY_M_LEDC_STA1_CTRL(7) |	/* 100 Mbps */
			      PHY_M_LEDC_STA0_CTRL(7)));	/* 1000 Mbps */

		/* set Polarity Control register */
		gm_phy_write(hw, port, PHY_MARV_PHY_STAT,
			     (PHY_M_POLC_LS1_P_MIX(4) |
			      PHY_M_POLC_IS0_P_MIX(4) |
			      PHY_M_POLC_LOS_CTRL(2) |
			      PHY_M_POLC_INIT_CTRL(2) |
			      PHY_M_POLC_STA1_CTRL(2) |
			      PHY_M_POLC_STA0_CTRL(2)));

		/* restore page register */
		gm_phy_write(hw, port, PHY_MARV_EXT_ADR, pg);
		break;

	case CHIP_ID_YUKON_EC_U:
	case CHIP_ID_YUKON_EX:
	case CHIP_ID_YUKON_SUPR:
		pg = gm_phy_read(hw, port, PHY_MARV_EXT_ADR);

		/* select page 3 to access LED control register */
		gm_phy_write(hw, port, PHY_MARV_EXT_ADR, 3);

		/* set LED Function Control register */
		gm_phy_write(hw, port, PHY_MARV_PHY_CTRL,
			     (PHY_M_LEDC_LOS_CTRL(1) |	/* LINK/ACT */
			      PHY_M_LEDC_INIT_CTRL(8) |	/* 10 Mbps */
			      PHY_M_LEDC_STA1_CTRL(7) |	/* 100 Mbps */
			      PHY_M_LEDC_STA0_CTRL(7)));/* 1000 Mbps */

		/* set Blink Rate in LED Timer Control Register */
		gm_phy_write(hw, port, PHY_MARV_INT_MASK,
			     ledctrl | PHY_M_LED_BLINK_RT(BLINK_84MS));
		/* restore page register */
		gm_phy_write(hw, port, PHY_MARV_EXT_ADR, pg);
		break;

	default:
		/* set Tx LED (LED_TX) to blink mode on Rx OR Tx activity */
		ledctrl |= PHY_M_LED_BLINK_RT(BLINK_84MS) | PHY_M_LEDC_TX_CTRL;

		/* turn off the Rx LED (LED_RX) */
		ledover |= PHY_M_LED_MO_RX(MO_LED_OFF);
	}

	if (hw->chip_id == CHIP_ID_YUKON_EC_U || hw->chip_id == CHIP_ID_YUKON_UL_2) {
		/* apply fixes in PHY AFE */
		gm_phy_write(hw, port, PHY_MARV_EXT_ADR, 255);

		/* increase differential signal amplitude in 10BASE-T */
		gm_phy_write(hw, port, 0x18, 0xaa99);
		gm_phy_write(hw, port, 0x17, 0x2011);

		if (hw->chip_id == CHIP_ID_YUKON_EC_U) {
			/* fix for IEEE A/B Symmetry failure in 1000BASE-T */
			gm_phy_write(hw, port, 0x18, 0xa204);
			gm_phy_write(hw, port, 0x17, 0x2002);
		}

		/* set page register to 0 */
		gm_phy_write(hw, port, PHY_MARV_EXT_ADR, 0);
	} else if (hw->chip_id == CHIP_ID_YUKON_FE_P &&
		   hw->chip_rev == CHIP_REV_YU_FE2_A0) {
		/* apply workaround for integrated resistors calibration */
		gm_phy_write(hw, port, PHY_MARV_PAGE_ADDR, 17);
		gm_phy_write(hw, port, PHY_MARV_PAGE_DATA, 0x3f60);
	} else if (hw->chip_id == CHIP_ID_YUKON_OPT && hw->chip_rev == 0) {
		/* apply fixes in PHY AFE */
		gm_phy_write(hw, port, PHY_MARV_EXT_ADR, 0x00ff);

		/* apply RDAC termination workaround */
		gm_phy_write(hw, port, 24, 0x2800);
		gm_phy_write(hw, port, 23, 0x2001);

		/* set page register back to 0 */
		gm_phy_write(hw, port, PHY_MARV_EXT_ADR, 0);
	} else if (hw->chip_id != CHIP_ID_YUKON_EX &&
		   hw->chip_id < CHIP_ID_YUKON_SUPR) {
		/* no effect on Yukon-XL */
		gm_phy_write(hw, port, PHY_MARV_LED_CTRL, ledctrl);

		if (!(sky2->flags & SKY2_FLAG_AUTO_SPEED) ||
		    sky2->speed == SPEED_100) {
			/* turn on 100 Mbps LED (LED_LINK100) */
			ledover |= PHY_M_LED_MO_100(MO_LED_ON);
		}

		if (ledover)
			gm_phy_write(hw, port, PHY_MARV_LED_OVER, ledover);

	} else if (hw->chip_id == CHIP_ID_YUKON_PRM &&
		   (sky2_read8(hw, B2_MAC_CFG) & 0xf) == 0x7) {
		int i;
		/* This a phy register setup workaround copied from vendor driver. */
		static const struct {
			u16 reg, val;
		} eee_afe[] = {
			{ 0x156, 0x58ce },
			{ 0x153, 0x99eb },
			{ 0x141, 0x8064 },
			/* { 0x155, 0x130b },*/
			{ 0x000, 0x0000 },
			{ 0x151, 0x8433 },
			{ 0x14b, 0x8c44 },
			{ 0x14c, 0x0f90 },
			{ 0x14f, 0x39aa },
			/* { 0x154, 0x2f39 },*/
			{ 0x14d, 0xba33 },
			{ 0x144, 0x0048 },
			{ 0x152, 0x2010 },
			/* { 0x158, 0x1223 },*/
			{ 0x140, 0x4444 },
			{ 0x154, 0x2f3b },
			{ 0x158, 0xb203 },
			{ 0x157, 0x2029 },
		};

		/* Start Workaround for OptimaEEE Rev.Z0 */
		gm_phy_write(hw, port, PHY_MARV_EXT_ADR, 0x00fb);

		gm_phy_write(hw, port,  1, 0x4099);
		gm_phy_write(hw, port,  3, 0x1120);
		gm_phy_write(hw, port, 11, 0x113c);
		gm_phy_write(hw, port, 14, 0x8100);
		gm_phy_write(hw, port, 15, 0x112a);
		gm_phy_write(hw, port, 17, 0x1008);

		gm_phy_write(hw, port, PHY_MARV_EXT_ADR, 0x00fc);
		gm_phy_write(hw, port,  1, 0x20b0);

		gm_phy_write(hw, port, PHY_MARV_EXT_ADR, 0x00ff);

		for (i = 0; i < ARRAY_SIZE(eee_afe); i++) {
			/* apply AFE settings */
			gm_phy_write(hw, port, 17, eee_afe[i].val);
			gm_phy_write(hw, port, 16, eee_afe[i].reg | 1u<<13);
		}

		/* End Workaround for OptimaEEE */
		gm_phy_write(hw, port, PHY_MARV_EXT_ADR, 0);

		/* Enable 10Base-Te (EEE) */
		if (hw->chip_id >= CHIP_ID_YUKON_PRM) {
			reg = gm_phy_read(hw, port, PHY_MARV_EXT_CTRL);
			gm_phy_write(hw, port, PHY_MARV_EXT_CTRL,
				     reg | PHY_M_10B_TE_ENABLE);
		}
	}

	/* Enable phy interrupt on auto-negotiation complete (or link up) */
	if (sky2->flags & SKY2_FLAG_AUTO_SPEED)
		gm_phy_write(hw, port, PHY_MARV_INT_MASK, PHY_M_IS_AN_COMPL);
	else
		gm_phy_write(hw, port, PHY_MARV_INT_MASK, PHY_M_DEF_MSK);
}

static const u32 phy_power[] = { PCI_Y2_PHY1_POWD, PCI_Y2_PHY2_POWD };
static const u32 coma_mode[] = { PCI_Y2_PHY1_COMA, PCI_Y2_PHY2_COMA };

static void sky2_phy_power_up(struct sky2_hw *hw, unsigned port)
{
	u32 reg1;

	sky2_write8(hw, B2_TST_CTRL1, TST_CFG_WRITE_ON);
	reg1 = sky2_pci_read32(hw, PCI_DEV_REG1);
	reg1 &= ~phy_power[port];

	if (hw->chip_id == CHIP_ID_YUKON_XL && hw->chip_rev > CHIP_REV_YU_XL_A1)
		reg1 |= coma_mode[port];

	sky2_pci_write32(hw, PCI_DEV_REG1, reg1);
	sky2_write8(hw, B2_TST_CTRL1, TST_CFG_WRITE_OFF);
	sky2_pci_read32(hw, PCI_DEV_REG1);

	if (hw->chip_id == CHIP_ID_YUKON_FE)
		gm_phy_write(hw, port, PHY_MARV_CTRL, PHY_CT_ANE);
	else if (hw->flags & SKY2_HW_ADV_POWER_CTL)
		sky2_write8(hw, SK_REG(port, GPHY_CTRL), GPC_RST_CLR);
}

static void sky2_phy_power_down(struct sky2_hw *hw, unsigned port)
{
	u32 reg1;
	u16 ctrl;

	/* release GPHY Control reset */
	sky2_write8(hw, SK_REG(port, GPHY_CTRL), GPC_RST_CLR);

	/* release GMAC reset */
	sky2_write8(hw, SK_REG(port, GMAC_CTRL), GMC_RST_CLR);

	if (hw->flags & SKY2_HW_NEWER_PHY) {
		/* select page 2 to access MAC control register */
		gm_phy_write(hw, port, PHY_MARV_EXT_ADR, 2);

		ctrl = gm_phy_read(hw, port, PHY_MARV_PHY_CTRL);
		/* allow GMII Power Down */
		ctrl &= ~PHY_M_MAC_GMIF_PUP;
		gm_phy_write(hw, port, PHY_MARV_PHY_CTRL, ctrl);

		/* set page register back to 0 */
		gm_phy_write(hw, port, PHY_MARV_EXT_ADR, 0);
	}

	/* setup General Purpose Control Register */
	gma_write16(hw, port, GM_GP_CTRL,
		    GM_GPCR_FL_PASS | GM_GPCR_SPEED_100 |
		    GM_GPCR_AU_DUP_DIS | GM_GPCR_AU_FCT_DIS |
		    GM_GPCR_AU_SPD_DIS);

	if (hw->chip_id != CHIP_ID_YUKON_EC) {
		if (hw->chip_id == CHIP_ID_YUKON_EC_U) {
			/* select page 2 to access MAC control register */
			gm_phy_write(hw, port, PHY_MARV_EXT_ADR, 2);

			ctrl = gm_phy_read(hw, port, PHY_MARV_PHY_CTRL);
			/* enable Power Down */
			ctrl |= PHY_M_PC_POW_D_ENA;
			gm_phy_write(hw, port, PHY_MARV_PHY_CTRL, ctrl);

			/* set page register back to 0 */
			gm_phy_write(hw, port, PHY_MARV_EXT_ADR, 0);
		}

		/* set IEEE compatible Power Down Mode (dev. #4.99) */
		gm_phy_write(hw, port, PHY_MARV_CTRL, PHY_CT_PDOWN);
	}

	sky2_write8(hw, B2_TST_CTRL1, TST_CFG_WRITE_ON);
	reg1 = sky2_pci_read32(hw, PCI_DEV_REG1);
	reg1 |= phy_power[port];		/* set PHY to PowerDown/COMA Mode */
	sky2_pci_write32(hw, PCI_DEV_REG1, reg1);
	sky2_write8(hw, B2_TST_CTRL1, TST_CFG_WRITE_OFF);
}

/* configure IPG according to used link speed */
static void sky2_set_ipg(struct sky2_port *sky2)
{
	u16 reg;

	reg = gma_read16(sky2->hw, sky2->port, GM_SERIAL_MODE);
	reg &= ~GM_SMOD_IPG_MSK;
	if (sky2->speed > SPEED_100)
		reg |= IPG_DATA_VAL(IPG_DATA_DEF_1000);
	else
		reg |= IPG_DATA_VAL(IPG_DATA_DEF_10_100);
	gma_write16(sky2->hw, sky2->port, GM_SERIAL_MODE, reg);
}

/* Enable Rx/Tx */
static void sky2_enable_rx_tx(struct sky2_port *sky2)
{
	struct sky2_hw *hw = sky2->hw;
	unsigned port = sky2->port;
	u16 reg;

	reg = gma_read16(hw, port, GM_GP_CTRL);
	reg |= GM_GPCR_RX_ENA | GM_GPCR_TX_ENA;
	gma_write16(hw, port, GM_GP_CTRL, reg);
}

/* Force a renegotiation */
static void sky2_phy_reinit(struct sky2_port *sky2)
{
	spin_lock_bh(&sky2->phy_lock);
	sky2_phy_init(sky2->hw, sky2->port);
	sky2_enable_rx_tx(sky2);
	spin_unlock_bh(&sky2->phy_lock);
}

/* Put device in state to listen for Wake On Lan */
static void sky2_wol_init(struct sky2_port *sky2)
{
	struct sky2_hw *hw = sky2->hw;
	unsigned port = sky2->port;
	enum flow_control save_mode;
	u16 ctrl;

	/* Bring hardware out of reset */
	sky2_write16(hw, B0_CTST, CS_RST_CLR);
	sky2_write16(hw, SK_REG(port, GMAC_LINK_CTRL), GMLC_RST_CLR);

	sky2_write8(hw, SK_REG(port, GPHY_CTRL), GPC_RST_CLR);
	sky2_write8(hw, SK_REG(port, GMAC_CTRL), GMC_RST_CLR);

	/* Force to 10/100
	 * sky2_reset will re-enable on resume
	 */
	save_mode = sky2->flow_mode;
	ctrl = sky2->advertising;

	sky2->advertising &= ~(ADVERTISED_1000baseT_Half|ADVERTISED_1000baseT_Full);
	sky2->flow_mode = FC_NONE;

	spin_lock_bh(&sky2->phy_lock);
	sky2_phy_power_up(hw, port);
	sky2_phy_init(hw, port);
	spin_unlock_bh(&sky2->phy_lock);

	sky2->flow_mode = save_mode;
	sky2->advertising = ctrl;

	/* Set GMAC to no flow control and auto update for speed/duplex */
	gma_write16(hw, port, GM_GP_CTRL,
		    GM_GPCR_FC_TX_DIS|GM_GPCR_TX_ENA|GM_GPCR_RX_ENA|
		    GM_GPCR_DUP_FULL|GM_GPCR_FC_RX_DIS|GM_GPCR_AU_FCT_DIS);

	/* Set WOL address */
	memcpy_toio(hw->regs + WOL_REGS(port, WOL_MAC_ADDR),
		    sky2->netdev->dev_addr, ETH_ALEN);

	/* Turn on appropriate WOL control bits */
	sky2_write16(hw, WOL_REGS(port, WOL_CTRL_STAT), WOL_CTL_CLEAR_RESULT);
	ctrl = 0;
	if (sky2->wol & WAKE_PHY)
		ctrl |= WOL_CTL_ENA_PME_ON_LINK_CHG|WOL_CTL_ENA_LINK_CHG_UNIT;
	else
		ctrl |= WOL_CTL_DIS_PME_ON_LINK_CHG|WOL_CTL_DIS_LINK_CHG_UNIT;

	if (sky2->wol & WAKE_MAGIC)
		ctrl |= WOL_CTL_ENA_PME_ON_MAGIC_PKT|WOL_CTL_ENA_MAGIC_PKT_UNIT;
	else
		ctrl |= WOL_CTL_DIS_PME_ON_MAGIC_PKT|WOL_CTL_DIS_MAGIC_PKT_UNIT;

	ctrl |= WOL_CTL_DIS_PME_ON_PATTERN|WOL_CTL_DIS_PATTERN_UNIT;
	sky2_write16(hw, WOL_REGS(port, WOL_CTRL_STAT), ctrl);

	/* Disable PiG firmware */
	sky2_write16(hw, B0_CTST, Y2_HW_WOL_OFF);

	/* Needed by some broken BIOSes, use PCI rather than PCI-e for WOL */
	if (legacy_pme) {
		u32 reg1 = sky2_pci_read32(hw, PCI_DEV_REG1);
		reg1 |= PCI_Y2_PME_LEGACY;
		sky2_pci_write32(hw, PCI_DEV_REG1, reg1);
	}

	/* block receiver */
	sky2_write8(hw, SK_REG(port, RX_GMF_CTRL_T), GMF_RST_SET);
	sky2_read32(hw, B0_CTST);
}

static void sky2_set_tx_stfwd(struct sky2_hw *hw, unsigned port)
{
	struct net_device *dev = hw->dev[port];

	if ( (hw->chip_id == CHIP_ID_YUKON_EX &&
	      hw->chip_rev != CHIP_REV_YU_EX_A0) ||
	     hw->chip_id >= CHIP_ID_YUKON_FE_P) {
		/* Yukon-Extreme B0 and further Extreme devices */
		sky2_write32(hw, SK_REG(port, TX_GMF_CTRL_T), TX_STFW_ENA);
	} else if (dev->mtu > ETH_DATA_LEN) {
		/* set Tx GMAC FIFO Almost Empty Threshold */
		sky2_write32(hw, SK_REG(port, TX_GMF_AE_THR),
			     (ECU_JUMBO_WM << 16) | ECU_AE_THR);

		sky2_write32(hw, SK_REG(port, TX_GMF_CTRL_T), TX_STFW_DIS);
	} else
		sky2_write32(hw, SK_REG(port, TX_GMF_CTRL_T), TX_STFW_ENA);
}

static void sky2_mac_init(struct sky2_hw *hw, unsigned port)
{
	struct sky2_port *sky2 = netdev_priv(hw->dev[port]);
	u16 reg;
	u32 rx_reg;
	int i;
	const u8 *addr = hw->dev[port]->dev_addr;

	sky2_write8(hw, SK_REG(port, GPHY_CTRL), GPC_RST_SET);
	sky2_write8(hw, SK_REG(port, GPHY_CTRL), GPC_RST_CLR);

	sky2_write8(hw, SK_REG(port, GMAC_CTRL), GMC_RST_CLR);

	if (hw->chip_id == CHIP_ID_YUKON_XL &&
	    hw->chip_rev == CHIP_REV_YU_XL_A0 &&
	    port == 1) {
		/* WA DEV_472 -- looks like crossed wires on port 2 */
		/* clear GMAC 1 Control reset */
		sky2_write8(hw, SK_REG(0, GMAC_CTRL), GMC_RST_CLR);
		do {
			sky2_write8(hw, SK_REG(1, GMAC_CTRL), GMC_RST_SET);
			sky2_write8(hw, SK_REG(1, GMAC_CTRL), GMC_RST_CLR);
		} while (gm_phy_read(hw, 1, PHY_MARV_ID0) != PHY_MARV_ID0_VAL ||
			 gm_phy_read(hw, 1, PHY_MARV_ID1) != PHY_MARV_ID1_Y2 ||
			 gm_phy_read(hw, 1, PHY_MARV_INT_MASK) != 0);
	}

	sky2_read16(hw, SK_REG(port, GMAC_IRQ_SRC));

	/* Enable Transmit FIFO Underrun */
	sky2_write8(hw, SK_REG(port, GMAC_IRQ_MSK), GMAC_DEF_MSK);

	spin_lock_bh(&sky2->phy_lock);
	sky2_phy_power_up(hw, port);
	sky2_phy_init(hw, port);
	spin_unlock_bh(&sky2->phy_lock);

	/* MIB clear */
	reg = gma_read16(hw, port, GM_PHY_ADDR);
	gma_write16(hw, port, GM_PHY_ADDR, reg | GM_PAR_MIB_CLR);

	for (i = GM_MIB_CNT_BASE; i <= GM_MIB_CNT_END; i += 4)
		gma_read16(hw, port, i);
	gma_write16(hw, port, GM_PHY_ADDR, reg);

	/* transmit control */
	gma_write16(hw, port, GM_TX_CTRL, TX_COL_THR(TX_COL_DEF));

	/* receive control reg: unicast + multicast + no FCS  */
	gma_write16(hw, port, GM_RX_CTRL,
		    GM_RXCR_UCF_ENA | GM_RXCR_CRC_DIS | GM_RXCR_MCF_ENA);

	/* transmit flow control */
	gma_write16(hw, port, GM_TX_FLOW_CTRL, 0xffff);

	/* transmit parameter */
	gma_write16(hw, port, GM_TX_PARAM,
		    TX_JAM_LEN_VAL(TX_JAM_LEN_DEF) |
		    TX_JAM_IPG_VAL(TX_JAM_IPG_DEF) |
		    TX_IPG_JAM_DATA(TX_IPG_JAM_DEF) |
		    TX_BACK_OFF_LIM(TX_BOF_LIM_DEF));

	/* serial mode register */
	reg = DATA_BLIND_VAL(DATA_BLIND_DEF) |
		GM_SMOD_VLAN_ENA | IPG_DATA_VAL(IPG_DATA_DEF_1000);

	if (hw->dev[port]->mtu > ETH_DATA_LEN)
		reg |= GM_SMOD_JUMBO_ENA;

	if (hw->chip_id == CHIP_ID_YUKON_EC_U &&
	    hw->chip_rev == CHIP_REV_YU_EC_U_B1)
		reg |= GM_NEW_FLOW_CTRL;

	gma_write16(hw, port, GM_SERIAL_MODE, reg);

	/* virtual address for data */
	gma_set_addr(hw, port, GM_SRC_ADDR_2L, addr);

	/* physical address: used for pause frames */
	gma_set_addr(hw, port, GM_SRC_ADDR_1L, addr);

	/* ignore counter overflows */
	gma_write16(hw, port, GM_TX_IRQ_MSK, 0);
	gma_write16(hw, port, GM_RX_IRQ_MSK, 0);
	gma_write16(hw, port, GM_TR_IRQ_MSK, 0);

	/* Configure Rx MAC FIFO */
	sky2_write8(hw, SK_REG(port, RX_GMF_CTRL_T), GMF_RST_CLR);
	rx_reg = GMF_OPER_ON | GMF_RX_F_FL_ON;
	if (hw->chip_id == CHIP_ID_YUKON_EX ||
	    hw->chip_id == CHIP_ID_YUKON_FE_P)
		rx_reg |= GMF_RX_OVER_ON;

	sky2_write32(hw, SK_REG(port, RX_GMF_CTRL_T), rx_reg);

	if (hw->chip_id == CHIP_ID_YUKON_XL) {
		/* Hardware errata - clear flush mask */
		sky2_write16(hw, SK_REG(port, RX_GMF_FL_MSK), 0);
	} else {
		/* Flush Rx MAC FIFO on any flow control or error */
		sky2_write16(hw, SK_REG(port, RX_GMF_FL_MSK), GMR_FS_ANY_ERR);
	}

	/* Set threshold to 0xa (64 bytes) + 1 to workaround pause bug  */
	reg = RX_GMF_FL_THR_DEF + 1;
	/* Another magic mystery workaround from sk98lin */
	if (hw->chip_id == CHIP_ID_YUKON_FE_P &&
	    hw->chip_rev == CHIP_REV_YU_FE2_A0)
		reg = 0x178;
	sky2_write16(hw, SK_REG(port, RX_GMF_FL_THR), reg);

	/* Configure Tx MAC FIFO */
	sky2_write8(hw, SK_REG(port, TX_GMF_CTRL_T), GMF_RST_CLR);
	sky2_write16(hw, SK_REG(port, TX_GMF_CTRL_T), GMF_OPER_ON);

	/* On chips without ram buffer, pause is controlled by MAC level */
	if (!(hw->flags & SKY2_HW_RAM_BUFFER)) {
		/* Pause threshold is scaled by 8 in bytes */
		if (hw->chip_id == CHIP_ID_YUKON_FE_P &&
		    hw->chip_rev == CHIP_REV_YU_FE2_A0)
			reg = 1568 / 8;
		else
			reg = 1024 / 8;
		sky2_write16(hw, SK_REG(port, RX_GMF_UP_THR), reg);
		sky2_write16(hw, SK_REG(port, RX_GMF_LP_THR), 768 / 8);

		sky2_set_tx_stfwd(hw, port);
	}

	if (hw->chip_id == CHIP_ID_YUKON_FE_P &&
	    hw->chip_rev == CHIP_REV_YU_FE2_A0) {
		/* disable dynamic watermark */
		reg = sky2_read16(hw, SK_REG(port, TX_GMF_EA));
		reg &= ~TX_DYN_WM_ENA;
		sky2_write16(hw, SK_REG(port, TX_GMF_EA), reg);
	}
}

/* Assign Ram Buffer allocation to queue */
static void sky2_ramset(struct sky2_hw *hw, u16 q, u32 start, u32 space)
{
	u32 end;

	/* convert from K bytes to qwords used for hw register */
	start *= 1024/8;
	space *= 1024/8;
	end = start + space - 1;

	sky2_write8(hw, RB_ADDR(q, RB_CTRL), RB_RST_CLR);
	sky2_write32(hw, RB_ADDR(q, RB_START), start);
	sky2_write32(hw, RB_ADDR(q, RB_END), end);
	sky2_write32(hw, RB_ADDR(q, RB_WP), start);
	sky2_write32(hw, RB_ADDR(q, RB_RP), start);

	if (q == Q_R1 || q == Q_R2) {
		u32 tp = space - space/4;

		/* On receive queue's set the thresholds
		 * give receiver priority when > 3/4 full
		 * send pause when down to 2K
		 */
		sky2_write32(hw, RB_ADDR(q, RB_RX_UTHP), tp);
		sky2_write32(hw, RB_ADDR(q, RB_RX_LTHP), space/2);

		tp = space - 8192/8;
		sky2_write32(hw, RB_ADDR(q, RB_RX_UTPP), tp);
		sky2_write32(hw, RB_ADDR(q, RB_RX_LTPP), space/4);
	} else {
		/* Enable store & forward on Tx queue's because
		 * Tx FIFO is only 1K on Yukon
		 */
		sky2_write8(hw, RB_ADDR(q, RB_CTRL), RB_ENA_STFWD);
	}

	sky2_write8(hw, RB_ADDR(q, RB_CTRL), RB_ENA_OP_MD);
	sky2_read8(hw, RB_ADDR(q, RB_CTRL));
}

/* Setup Bus Memory Interface */
static void sky2_qset(struct sky2_hw *hw, u16 q)
{
	sky2_write32(hw, Q_ADDR(q, Q_CSR), BMU_CLR_RESET);
	sky2_write32(hw, Q_ADDR(q, Q_CSR), BMU_OPER_INIT);
	sky2_write32(hw, Q_ADDR(q, Q_CSR), BMU_FIFO_OP_ON);
	sky2_write32(hw, Q_ADDR(q, Q_WM),  BMU_WM_DEFAULT);
}

/* Setup prefetch unit registers. This is the interface between
 * hardware and driver list elements
 */
static void sky2_prefetch_init(struct sky2_hw *hw, u32 qaddr,
			       dma_addr_t addr, u32 last)
{
	sky2_write32(hw, Y2_QADDR(qaddr, PREF_UNIT_CTRL), PREF_UNIT_RST_SET);
	sky2_write32(hw, Y2_QADDR(qaddr, PREF_UNIT_CTRL), PREF_UNIT_RST_CLR);
	sky2_write32(hw, Y2_QADDR(qaddr, PREF_UNIT_ADDR_HI), upper_32_bits(addr));
	sky2_write32(hw, Y2_QADDR(qaddr, PREF_UNIT_ADDR_LO), lower_32_bits(addr));
	sky2_write16(hw, Y2_QADDR(qaddr, PREF_UNIT_LAST_IDX), last);
	sky2_write32(hw, Y2_QADDR(qaddr, PREF_UNIT_CTRL), PREF_UNIT_OP_ON);

	sky2_read32(hw, Y2_QADDR(qaddr, PREF_UNIT_CTRL));
}

static inline struct sky2_tx_le *get_tx_le(struct sky2_port *sky2, u16 *slot)
{
	struct sky2_tx_le *le = sky2->tx_le + *slot;

	*slot = RING_NEXT(*slot, sky2->tx_ring_size);
	le->ctrl = 0;
	return le;
}

static void tx_init(struct sky2_port *sky2)
{
	struct sky2_tx_le *le;

	sky2->tx_prod = sky2->tx_cons = 0;
	sky2->tx_tcpsum = 0;
	sky2->tx_last_mss = 0;
	netdev_reset_queue(sky2->netdev);

	le = get_tx_le(sky2, &sky2->tx_prod);
	le->addr = 0;
	le->opcode = OP_ADDR64 | HW_OWNER;
	sky2->tx_last_upper = 0;
}

/* Update chip's next pointer */
static inline void sky2_put_idx(struct sky2_hw *hw, unsigned q, u16 idx)
{
	/* Make sure write' to descriptors are complete before we tell hardware */
	wmb();
	sky2_write16(hw, Y2_QADDR(q, PREF_UNIT_PUT_IDX), idx);
}


static inline struct sky2_rx_le *sky2_next_rx(struct sky2_port *sky2)
{
	struct sky2_rx_le *le = sky2->rx_le + sky2->rx_put;
	sky2->rx_put = RING_NEXT(sky2->rx_put, RX_LE_SIZE);
	le->ctrl = 0;
	return le;
}

static unsigned sky2_get_rx_threshold(struct sky2_port *sky2)
{
	unsigned size;

	/* Space needed for frame data + headers rounded up */
	size = roundup(sky2->netdev->mtu + ETH_HLEN + VLAN_HLEN, 8);

	/* Stopping point for hardware truncation */
	return (size - 8) / sizeof(u32);
}

static unsigned sky2_get_rx_data_size(struct sky2_port *sky2)
{
	struct rx_ring_info *re;
	unsigned size;

	/* Space needed for frame data + headers rounded up */
	size = roundup(sky2->netdev->mtu + ETH_HLEN + VLAN_HLEN, 8);

	sky2->rx_nfrags = size >> PAGE_SHIFT;
	BUG_ON(sky2->rx_nfrags > ARRAY_SIZE(re->frag_addr));

	/* Compute residue after pages */
	size -= sky2->rx_nfrags << PAGE_SHIFT;

	/* Optimize to handle small packets and headers */
	if (size < copybreak)
		size = copybreak;
	if (size < ETH_HLEN)
		size = ETH_HLEN;

	return size;
}

/* Build description to hardware for one receive segment */
static void sky2_rx_add(struct sky2_port *sky2, u8 op,
			dma_addr_t map, unsigned len)
{
	struct sky2_rx_le *le;

	if (sizeof(dma_addr_t) > sizeof(u32)) {
		le = sky2_next_rx(sky2);
		le->addr = cpu_to_le32(upper_32_bits(map));
		le->opcode = OP_ADDR64 | HW_OWNER;
	}

	le = sky2_next_rx(sky2);
	le->addr = cpu_to_le32(lower_32_bits(map));
	le->length = cpu_to_le16(len);
	le->opcode = op | HW_OWNER;
}

/* Build description to hardware for one possibly fragmented skb */
static void sky2_rx_submit(struct sky2_port *sky2,
			   const struct rx_ring_info *re)
{
	int i;

	sky2_rx_add(sky2, OP_PACKET, re->data_addr, sky2->rx_data_size);

	for (i = 0; i < skb_shinfo(re->skb)->nr_frags; i++)
		sky2_rx_add(sky2, OP_BUFFER, re->frag_addr[i], PAGE_SIZE);
}


static int sky2_rx_map_skb(struct pci_dev *pdev, struct rx_ring_info *re,
			    unsigned size)
{
	struct sk_buff *skb = re->skb;
	int i;

	re->data_addr = pci_map_single(pdev, skb->data, size, PCI_DMA_FROMDEVICE);
	if (pci_dma_mapping_error(pdev, re->data_addr))
		goto mapping_error;

	dma_unmap_len_set(re, data_size, size);

	for (i = 0; i < skb_shinfo(skb)->nr_frags; i++) {
		const skb_frag_t *frag = &skb_shinfo(skb)->frags[i];

		re->frag_addr[i] = skb_frag_dma_map(&pdev->dev, frag, 0,
						    skb_frag_size(frag),
						    DMA_FROM_DEVICE);

		if (dma_mapping_error(&pdev->dev, re->frag_addr[i]))
			goto map_page_error;
	}
	return 0;

map_page_error:
	while (--i >= 0) {
		pci_unmap_page(pdev, re->frag_addr[i],
			       skb_frag_size(&skb_shinfo(skb)->frags[i]),
			       PCI_DMA_FROMDEVICE);
	}

	pci_unmap_single(pdev, re->data_addr, dma_unmap_len(re, data_size),
			 PCI_DMA_FROMDEVICE);

mapping_error:
	if (net_ratelimit())
		dev_warn(&pdev->dev, "%s: rx mapping error\n",
			 skb->dev->name);
	return -EIO;
}

static void sky2_rx_unmap_skb(struct pci_dev *pdev, struct rx_ring_info *re)
{
	struct sk_buff *skb = re->skb;
	int i;

	pci_unmap_single(pdev, re->data_addr, dma_unmap_len(re, data_size),
			 PCI_DMA_FROMDEVICE);

	for (i = 0; i < skb_shinfo(skb)->nr_frags; i++)
		pci_unmap_page(pdev, re->frag_addr[i],
			       skb_frag_size(&skb_shinfo(skb)->frags[i]),
			       PCI_DMA_FROMDEVICE);
}

/* Tell chip where to start receive checksum.
 * Actually has two checksums, but set both same to avoid possible byte
 * order problems.
 */
static void rx_set_checksum(struct sky2_port *sky2)
{
	struct sky2_rx_le *le = sky2_next_rx(sky2);

	le->addr = cpu_to_le32((ETH_HLEN << 16) | ETH_HLEN);
	le->ctrl = 0;
	le->opcode = OP_TCPSTART | HW_OWNER;

	sky2_write32(sky2->hw,
		     Q_ADDR(rxqaddr[sky2->port], Q_CSR),
		     (sky2->netdev->features & NETIF_F_RXCSUM)
		     ? BMU_ENA_RX_CHKSUM : BMU_DIS_RX_CHKSUM);
}

/* Enable/disable receive hash calculation (RSS) */
static void rx_set_rss(struct net_device *dev, netdev_features_t features)
{
	struct sky2_port *sky2 = netdev_priv(dev);
	struct sky2_hw *hw = sky2->hw;
	int i, nkeys = 4;

	/* Supports IPv6 and other modes */
	if (hw->flags & SKY2_HW_NEW_LE) {
		nkeys = 10;
		sky2_write32(hw, SK_REG(sky2->port, RSS_CFG), HASH_ALL);
	}

	/* Program RSS initial values */
	if (features & NETIF_F_RXHASH) {
		u32 rss_key[10];

		netdev_rss_key_fill(rss_key, sizeof(rss_key));
		for (i = 0; i < nkeys; i++)
			sky2_write32(hw, SK_REG(sky2->port, RSS_KEY + i * 4),
				     rss_key[i]);

		/* Need to turn on (undocumented) flag to make hashing work  */
		sky2_write32(hw, SK_REG(sky2->port, RX_GMF_CTRL_T),
			     RX_STFW_ENA);

		sky2_write32(hw, Q_ADDR(rxqaddr[sky2->port], Q_CSR),
			     BMU_ENA_RX_RSS_HASH);
	} else
		sky2_write32(hw, Q_ADDR(rxqaddr[sky2->port], Q_CSR),
			     BMU_DIS_RX_RSS_HASH);
}

/*
 * The RX Stop command will not work for Yukon-2 if the BMU does not
 * reach the end of packet and since we can't make sure that we have
 * incoming data, we must reset the BMU while it is not doing a DMA
 * transfer. Since it is possible that the RX path is still active,
 * the RX RAM buffer will be stopped first, so any possible incoming
 * data will not trigger a DMA. After the RAM buffer is stopped, the
 * BMU is polled until any DMA in progress is ended and only then it
 * will be reset.
 */
static void sky2_rx_stop(struct sky2_port *sky2)
{
	struct sky2_hw *hw = sky2->hw;
	unsigned rxq = rxqaddr[sky2->port];
	int i;

	/* disable the RAM Buffer receive queue */
	sky2_write8(hw, RB_ADDR(rxq, RB_CTRL), RB_DIS_OP_MD);

	for (i = 0; i < 0xffff; i++)
		if (sky2_read8(hw, RB_ADDR(rxq, Q_RSL))
		    == sky2_read8(hw, RB_ADDR(rxq, Q_RL)))
			goto stopped;

	netdev_warn(sky2->netdev, "receiver stop failed\n");
stopped:
	sky2_write32(hw, Q_ADDR(rxq, Q_CSR), BMU_RST_SET | BMU_FIFO_RST);

	/* reset the Rx prefetch unit */
	sky2_write32(hw, Y2_QADDR(rxq, PREF_UNIT_CTRL), PREF_UNIT_RST_SET);
}

/* Clean out receive buffer area, assumes receiver hardware stopped */
static void sky2_rx_clean(struct sky2_port *sky2)
{
	unsigned i;

	if (sky2->rx_le)
		memset(sky2->rx_le, 0, RX_LE_BYTES);

	for (i = 0; i < sky2->rx_pending; i++) {
		struct rx_ring_info *re = sky2->rx_ring + i;

		if (re->skb) {
			sky2_rx_unmap_skb(sky2->hw->pdev, re);
			kfree_skb(re->skb);
			re->skb = NULL;
		}
	}
}

/* Basic MII support */
static int sky2_ioctl(struct net_device *dev, struct ifreq *ifr, int cmd)
{
	struct mii_ioctl_data *data = if_mii(ifr);
	struct sky2_port *sky2 = netdev_priv(dev);
	struct sky2_hw *hw = sky2->hw;
	int err = -EOPNOTSUPP;

	if (!netif_running(dev))
		return -ENODEV;	/* Phy still in reset */

	switch (cmd) {
	case SIOCGMIIPHY:
		data->phy_id = PHY_ADDR_MARV;

		/* fallthru */
	case SIOCGMIIREG: {
		u16 val = 0;

		spin_lock_bh(&sky2->phy_lock);
		err = __gm_phy_read(hw, sky2->port, data->reg_num & 0x1f, &val);
		spin_unlock_bh(&sky2->phy_lock);

		data->val_out = val;
		break;
	}

	case SIOCSMIIREG:
		spin_lock_bh(&sky2->phy_lock);
		err = gm_phy_write(hw, sky2->port, data->reg_num & 0x1f,
				   data->val_in);
		spin_unlock_bh(&sky2->phy_lock);
		break;
	}
	return err;
}

#define SKY2_VLAN_OFFLOADS (NETIF_F_IP_CSUM | NETIF_F_SG | NETIF_F_TSO)

static void sky2_vlan_mode(struct net_device *dev, netdev_features_t features)
{
	struct sky2_port *sky2 = netdev_priv(dev);
	struct sky2_hw *hw = sky2->hw;
	u16 port = sky2->port;

	if (features & NETIF_F_HW_VLAN_CTAG_RX)
		sky2_write32(hw, SK_REG(port, RX_GMF_CTRL_T),
			     RX_VLAN_STRIP_ON);
	else
		sky2_write32(hw, SK_REG(port, RX_GMF_CTRL_T),
			     RX_VLAN_STRIP_OFF);

	if (features & NETIF_F_HW_VLAN_CTAG_TX) {
		sky2_write32(hw, SK_REG(port, TX_GMF_CTRL_T),
			     TX_VLAN_TAG_ON);

		dev->vlan_features |= SKY2_VLAN_OFFLOADS;
	} else {
		sky2_write32(hw, SK_REG(port, TX_GMF_CTRL_T),
			     TX_VLAN_TAG_OFF);

		/* Can't do transmit offload of vlan without hw vlan */
		dev->vlan_features &= ~SKY2_VLAN_OFFLOADS;
	}
}

/* Amount of required worst case padding in rx buffer */
static inline unsigned sky2_rx_pad(const struct sky2_hw *hw)
{
	return (hw->flags & SKY2_HW_RAM_BUFFER) ? 8 : 2;
}

/*
 * Allocate an skb for receiving. If the MTU is large enough
 * make the skb non-linear with a fragment list of pages.
 */
static struct sk_buff *sky2_rx_alloc(struct sky2_port *sky2, gfp_t gfp)
{
	struct sk_buff *skb;
	int i;

	skb = __netdev_alloc_skb(sky2->netdev,
				 sky2->rx_data_size + sky2_rx_pad(sky2->hw),
				 gfp);
	if (!skb)
		goto nomem;

	if (sky2->hw->flags & SKY2_HW_RAM_BUFFER) {
		unsigned char *start;
		/*
		 * Workaround for a bug in FIFO that cause hang
		 * if the FIFO if the receive buffer is not 64 byte aligned.
		 * The buffer returned from netdev_alloc_skb is
		 * aligned except if slab debugging is enabled.
		 */
		start = PTR_ALIGN(skb->data, 8);
		skb_reserve(skb, start - skb->data);
	} else
		skb_reserve(skb, NET_IP_ALIGN);

	for (i = 0; i < sky2->rx_nfrags; i++) {
		struct page *page = alloc_page(gfp);

		if (!page)
			goto free_partial;
		skb_fill_page_desc(skb, i, page, 0, PAGE_SIZE);
	}

	return skb;
free_partial:
	kfree_skb(skb);
nomem:
	return NULL;
}

static inline void sky2_rx_update(struct sky2_port *sky2, unsigned rxq)
{
	sky2_put_idx(sky2->hw, rxq, sky2->rx_put);
}

static int sky2_alloc_rx_skbs(struct sky2_port *sky2)
{
	struct sky2_hw *hw = sky2->hw;
	unsigned i;

	sky2->rx_data_size = sky2_get_rx_data_size(sky2);

	/* Fill Rx ring */
	for (i = 0; i < sky2->rx_pending; i++) {
		struct rx_ring_info *re = sky2->rx_ring + i;

		re->skb = sky2_rx_alloc(sky2, GFP_KERNEL);
		if (!re->skb)
			return -ENOMEM;

		if (sky2_rx_map_skb(hw->pdev, re, sky2->rx_data_size)) {
			dev_kfree_skb(re->skb);
			re->skb = NULL;
			return -ENOMEM;
		}
	}
	return 0;
}

/*
 * Setup receiver buffer pool.
 * Normal case this ends up creating one list element for skb
 * in the receive ring. Worst case if using large MTU and each
 * allocation falls on a different 64 bit region, that results
 * in 6 list elements per ring entry.
 * One element is used for checksum enable/disable, and one
 * extra to avoid wrap.
 */
static void sky2_rx_start(struct sky2_port *sky2)
{
	struct sky2_hw *hw = sky2->hw;
	struct rx_ring_info *re;
	unsigned rxq = rxqaddr[sky2->port];
	unsigned i, thresh;

	sky2->rx_put = sky2->rx_next = 0;
	sky2_qset(hw, rxq);

	/* On PCI express lowering the watermark gives better performance */
	if (pci_is_pcie(hw->pdev))
		sky2_write32(hw, Q_ADDR(rxq, Q_WM), BMU_WM_PEX);

	/* These chips have no ram buffer?
	 * MAC Rx RAM Read is controlled by hardware */
	if (hw->chip_id == CHIP_ID_YUKON_EC_U &&
	    hw->chip_rev > CHIP_REV_YU_EC_U_A0)
		sky2_write32(hw, Q_ADDR(rxq, Q_TEST), F_M_RX_RAM_DIS);

	sky2_prefetch_init(hw, rxq, sky2->rx_le_map, RX_LE_SIZE - 1);

	if (!(hw->flags & SKY2_HW_NEW_LE))
		rx_set_checksum(sky2);

	if (!(hw->flags & SKY2_HW_RSS_BROKEN))
		rx_set_rss(sky2->netdev, sky2->netdev->features);

	/* submit Rx ring */
	for (i = 0; i < sky2->rx_pending; i++) {
		re = sky2->rx_ring + i;
		sky2_rx_submit(sky2, re);
	}

	/*
	 * The receiver hangs if it receives frames larger than the
	 * packet buffer. As a workaround, truncate oversize frames, but
	 * the register is limited to 9 bits, so if you do frames > 2052
	 * you better get the MTU right!
	 */
	thresh = sky2_get_rx_threshold(sky2);
	if (thresh > 0x1ff)
		sky2_write32(hw, SK_REG(sky2->port, RX_GMF_CTRL_T), RX_TRUNC_OFF);
	else {
		sky2_write16(hw, SK_REG(sky2->port, RX_GMF_TR_THR), thresh);
		sky2_write32(hw, SK_REG(sky2->port, RX_GMF_CTRL_T), RX_TRUNC_ON);
	}

	/* Tell chip about available buffers */
	sky2_rx_update(sky2, rxq);

	if (hw->chip_id == CHIP_ID_YUKON_EX ||
	    hw->chip_id == CHIP_ID_YUKON_SUPR) {
		/*
		 * Disable flushing of non ASF packets;
		 * must be done after initializing the BMUs;
		 * drivers without ASF support should do this too, otherwise
		 * it may happen that they cannot run on ASF devices;
		 * remember that the MAC FIFO isn't reset during initialization.
		 */
		sky2_write32(hw, SK_REG(sky2->port, RX_GMF_CTRL_T), RX_MACSEC_FLUSH_OFF);
	}

	if (hw->chip_id >= CHIP_ID_YUKON_SUPR) {
		/* Enable RX Home Address & Routing Header checksum fix */
		sky2_write16(hw, SK_REG(sky2->port, RX_GMF_FL_CTRL),
			     RX_IPV6_SA_MOB_ENA | RX_IPV6_DA_MOB_ENA);

		/* Enable TX Home Address & Routing Header checksum fix */
		sky2_write32(hw, Q_ADDR(txqaddr[sky2->port], Q_TEST),
			     TBMU_TEST_HOME_ADD_FIX_EN | TBMU_TEST_ROUTING_ADD_FIX_EN);
	}
}

static int sky2_alloc_buffers(struct sky2_port *sky2)
{
	struct sky2_hw *hw = sky2->hw;

	/* must be power of 2 */
	sky2->tx_le = pci_alloc_consistent(hw->pdev,
					   sky2->tx_ring_size *
					   sizeof(struct sky2_tx_le),
					   &sky2->tx_le_map);
	if (!sky2->tx_le)
		goto nomem;

	sky2->tx_ring = kcalloc(sky2->tx_ring_size, sizeof(struct tx_ring_info),
				GFP_KERNEL);
	if (!sky2->tx_ring)
		goto nomem;

	sky2->rx_le = pci_zalloc_consistent(hw->pdev, RX_LE_BYTES,
					    &sky2->rx_le_map);
	if (!sky2->rx_le)
		goto nomem;

	sky2->rx_ring = kcalloc(sky2->rx_pending, sizeof(struct rx_ring_info),
				GFP_KERNEL);
	if (!sky2->rx_ring)
		goto nomem;

	return sky2_alloc_rx_skbs(sky2);
nomem:
	return -ENOMEM;
}

static void sky2_free_buffers(struct sky2_port *sky2)
{
	struct sky2_hw *hw = sky2->hw;

	sky2_rx_clean(sky2);

	if (sky2->rx_le) {
		pci_free_consistent(hw->pdev, RX_LE_BYTES,
				    sky2->rx_le, sky2->rx_le_map);
		sky2->rx_le = NULL;
	}
	if (sky2->tx_le) {
		pci_free_consistent(hw->pdev,
				    sky2->tx_ring_size * sizeof(struct sky2_tx_le),
				    sky2->tx_le, sky2->tx_le_map);
		sky2->tx_le = NULL;
	}
	kfree(sky2->tx_ring);
	kfree(sky2->rx_ring);

	sky2->tx_ring = NULL;
	sky2->rx_ring = NULL;
}

static void sky2_hw_up(struct sky2_port *sky2)
{
	struct sky2_hw *hw = sky2->hw;
	unsigned port = sky2->port;
	u32 ramsize;
	int cap;
	struct net_device *otherdev = hw->dev[sky2->port^1];

	tx_init(sky2);

	/*
 	 * On dual port PCI-X card, there is an problem where status
	 * can be received out of order due to split transactions
	 */
	if (otherdev && netif_running(otherdev) &&
 	    (cap = pci_find_capability(hw->pdev, PCI_CAP_ID_PCIX))) {
 		u16 cmd;

		cmd = sky2_pci_read16(hw, cap + PCI_X_CMD);
 		cmd &= ~PCI_X_CMD_MAX_SPLIT;
 		sky2_pci_write16(hw, cap + PCI_X_CMD, cmd);
	}

	sky2_mac_init(hw, port);

	/* Register is number of 4K blocks on internal RAM buffer. */
	ramsize = sky2_read8(hw, B2_E_0) * 4;
	if (ramsize > 0) {
		u32 rxspace;

		netdev_dbg(sky2->netdev, "ram buffer %dK\n", ramsize);
		if (ramsize < 16)
			rxspace = ramsize / 2;
		else
			rxspace = 8 + (2*(ramsize - 16))/3;

		sky2_ramset(hw, rxqaddr[port], 0, rxspace);
		sky2_ramset(hw, txqaddr[port], rxspace, ramsize - rxspace);

		/* Make sure SyncQ is disabled */
		sky2_write8(hw, RB_ADDR(port == 0 ? Q_XS1 : Q_XS2, RB_CTRL),
			    RB_RST_SET);
	}

	sky2_qset(hw, txqaddr[port]);

	/* This is copied from sk98lin 10.0.5.3; no one tells me about erratta's */
	if (hw->chip_id == CHIP_ID_YUKON_EX && hw->chip_rev == CHIP_REV_YU_EX_B0)
		sky2_write32(hw, Q_ADDR(txqaddr[port], Q_TEST), F_TX_CHK_AUTO_OFF);

	/* Set almost empty threshold */
	if (hw->chip_id == CHIP_ID_YUKON_EC_U &&
	    hw->chip_rev == CHIP_REV_YU_EC_U_A0)
		sky2_write16(hw, Q_ADDR(txqaddr[port], Q_AL), ECU_TXFF_LEV);

	sky2_prefetch_init(hw, txqaddr[port], sky2->tx_le_map,
			   sky2->tx_ring_size - 1);

	sky2_vlan_mode(sky2->netdev, sky2->netdev->features);
	netdev_update_features(sky2->netdev);

	sky2_rx_start(sky2);
}

/* Setup device IRQ and enable napi to process */
static int sky2_setup_irq(struct sky2_hw *hw, const char *name)
{
	struct pci_dev *pdev = hw->pdev;
	int err;

	err = request_irq(pdev->irq, sky2_intr,
			  (hw->flags & SKY2_HW_USE_MSI) ? 0 : IRQF_SHARED,
			  name, hw);
	if (err)
		dev_err(&pdev->dev, "cannot assign irq %d\n", pdev->irq);
	else {
		hw->flags |= SKY2_HW_IRQ_SETUP;

		napi_enable(&hw->napi);
		sky2_write32(hw, B0_IMSK, Y2_IS_BASE);
		sky2_read32(hw, B0_IMSK);
	}

	return err;
}


/* Bring up network interface. */
static int sky2_open(struct net_device *dev)
{
	struct sky2_port *sky2 = netdev_priv(dev);
	struct sky2_hw *hw = sky2->hw;
	unsigned port = sky2->port;
	u32 imask;
	int err;

	netif_carrier_off(dev);

	err = sky2_alloc_buffers(sky2);
	if (err)
		goto err_out;

	/* With single port, IRQ is setup when device is brought up */
	if (hw->ports == 1 && (err = sky2_setup_irq(hw, dev->name)))
		goto err_out;

	sky2_hw_up(sky2);

	/* Enable interrupts from phy/mac for port */
	imask = sky2_read32(hw, B0_IMSK);

	if (hw->chip_id == CHIP_ID_YUKON_OPT ||
	    hw->chip_id == CHIP_ID_YUKON_PRM ||
	    hw->chip_id == CHIP_ID_YUKON_OP_2)
		imask |= Y2_IS_PHY_QLNK;	/* enable PHY Quick Link */

	imask |= portirq_msk[port];
	sky2_write32(hw, B0_IMSK, imask);
	sky2_read32(hw, B0_IMSK);

	netif_info(sky2, ifup, dev, "enabling interface\n");

	return 0;

err_out:
	sky2_free_buffers(sky2);
	return err;
}

/* Modular subtraction in ring */
static inline int tx_inuse(const struct sky2_port *sky2)
{
	return (sky2->tx_prod - sky2->tx_cons) & (sky2->tx_ring_size - 1);
}

/* Number of list elements available for next tx */
static inline int tx_avail(const struct sky2_port *sky2)
{
	return sky2->tx_pending - tx_inuse(sky2);
}

/* Estimate of number of transmit list elements required */
static unsigned tx_le_req(const struct sk_buff *skb)
{
	unsigned count;

	count = (skb_shinfo(skb)->nr_frags + 1)
		* (sizeof(dma_addr_t) / sizeof(u32));

	if (skb_is_gso(skb))
		++count;
	else if (sizeof(dma_addr_t) == sizeof(u32))
		++count;	/* possible vlan */

	if (skb->ip_summed == CHECKSUM_PARTIAL)
		++count;

	return count;
}

static void sky2_tx_unmap(struct pci_dev *pdev, struct tx_ring_info *re)
{
	if (re->flags & TX_MAP_SINGLE)
		pci_unmap_single(pdev, dma_unmap_addr(re, mapaddr),
				 dma_unmap_len(re, maplen),
				 PCI_DMA_TODEVICE);
	else if (re->flags & TX_MAP_PAGE)
		pci_unmap_page(pdev, dma_unmap_addr(re, mapaddr),
			       dma_unmap_len(re, maplen),
			       PCI_DMA_TODEVICE);
	re->flags = 0;
}

/*
 * Put one packet in ring for transmit.
 * A single packet can generate multiple list elements, and
 * the number of ring elements will probably be less than the number
 * of list elements used.
 */
static netdev_tx_t sky2_xmit_frame(struct sk_buff *skb,
				   struct net_device *dev)
{
	struct sky2_port *sky2 = netdev_priv(dev);
	struct sky2_hw *hw = sky2->hw;
	struct sky2_tx_le *le = NULL;
	struct tx_ring_info *re;
	unsigned i, len;
	dma_addr_t mapping;
	u32 upper;
	u16 slot;
	u16 mss;
	u8 ctrl;

 	if (unlikely(tx_avail(sky2) < tx_le_req(skb)))
  		return NETDEV_TX_BUSY;

	len = skb_headlen(skb);
	mapping = pci_map_single(hw->pdev, skb->data, len, PCI_DMA_TODEVICE);

	if (pci_dma_mapping_error(hw->pdev, mapping))
		goto mapping_error;

	slot = sky2->tx_prod;
	netif_printk(sky2, tx_queued, KERN_DEBUG, dev,
		     "tx queued, slot %u, len %d\n", slot, skb->len);

	/* Send high bits if needed */
	upper = upper_32_bits(mapping);
	if (upper != sky2->tx_last_upper) {
		le = get_tx_le(sky2, &slot);
		le->addr = cpu_to_le32(upper);
		sky2->tx_last_upper = upper;
		le->opcode = OP_ADDR64 | HW_OWNER;
	}

	/* Check for TCP Segmentation Offload */
	mss = skb_shinfo(skb)->gso_size;
	if (mss != 0) {

		if (!(hw->flags & SKY2_HW_NEW_LE))
			mss += ETH_HLEN + ip_hdrlen(skb) + tcp_hdrlen(skb);

  		if (mss != sky2->tx_last_mss) {
			le = get_tx_le(sky2, &slot);
  			le->addr = cpu_to_le32(mss);

			if (hw->flags & SKY2_HW_NEW_LE)
				le->opcode = OP_MSS | HW_OWNER;
			else
				le->opcode = OP_LRGLEN | HW_OWNER;
			sky2->tx_last_mss = mss;
		}
	}

	ctrl = 0;

	/* Add VLAN tag, can piggyback on LRGLEN or ADDR64 */
	if (skb_vlan_tag_present(skb)) {
		if (!le) {
			le = get_tx_le(sky2, &slot);
			le->addr = 0;
			le->opcode = OP_VLAN|HW_OWNER;
		} else
			le->opcode |= OP_VLAN;
		le->length = cpu_to_be16(skb_vlan_tag_get(skb));
		ctrl |= INS_VLAN;
	}

	/* Handle TCP checksum offload */
	if (skb->ip_summed == CHECKSUM_PARTIAL) {
		/* On Yukon EX (some versions) encoding change. */
 		if (hw->flags & SKY2_HW_AUTO_TX_SUM)
 			ctrl |= CALSUM;	/* auto checksum */
		else {
			const unsigned offset = skb_transport_offset(skb);
			u32 tcpsum;

			tcpsum = offset << 16;			/* sum start */
			tcpsum |= offset + skb->csum_offset;	/* sum write */

			ctrl |= CALSUM | WR_SUM | INIT_SUM | LOCK_SUM;
			if (ip_hdr(skb)->protocol == IPPROTO_UDP)
				ctrl |= UDPTCP;

			if (tcpsum != sky2->tx_tcpsum) {
				sky2->tx_tcpsum = tcpsum;

				le = get_tx_le(sky2, &slot);
				le->addr = cpu_to_le32(tcpsum);
				le->length = 0;	/* initial checksum value */
				le->ctrl = 1;	/* one packet */
				le->opcode = OP_TCPLISW | HW_OWNER;
			}
		}
	}

	re = sky2->tx_ring + slot;
	re->flags = TX_MAP_SINGLE;
	dma_unmap_addr_set(re, mapaddr, mapping);
	dma_unmap_len_set(re, maplen, len);

	le = get_tx_le(sky2, &slot);
	le->addr = cpu_to_le32(lower_32_bits(mapping));
	le->length = cpu_to_le16(len);
	le->ctrl = ctrl;
	le->opcode = mss ? (OP_LARGESEND | HW_OWNER) : (OP_PACKET | HW_OWNER);


	for (i = 0; i < skb_shinfo(skb)->nr_frags; i++) {
		const skb_frag_t *frag = &skb_shinfo(skb)->frags[i];

		mapping = skb_frag_dma_map(&hw->pdev->dev, frag, 0,
					   skb_frag_size(frag), DMA_TO_DEVICE);

		if (dma_mapping_error(&hw->pdev->dev, mapping))
			goto mapping_unwind;

		upper = upper_32_bits(mapping);
		if (upper != sky2->tx_last_upper) {
			le = get_tx_le(sky2, &slot);
			le->addr = cpu_to_le32(upper);
			sky2->tx_last_upper = upper;
			le->opcode = OP_ADDR64 | HW_OWNER;
		}

		re = sky2->tx_ring + slot;
		re->flags = TX_MAP_PAGE;
		dma_unmap_addr_set(re, mapaddr, mapping);
		dma_unmap_len_set(re, maplen, skb_frag_size(frag));

		le = get_tx_le(sky2, &slot);
		le->addr = cpu_to_le32(lower_32_bits(mapping));
		le->length = cpu_to_le16(skb_frag_size(frag));
		le->ctrl = ctrl;
		le->opcode = OP_BUFFER | HW_OWNER;
	}

	re->skb = skb;
	le->ctrl |= EOP;

	sky2->tx_prod = slot;

	if (tx_avail(sky2) <= MAX_SKB_TX_LE)
		netif_stop_queue(dev);

	netdev_sent_queue(dev, skb->len);
	sky2_put_idx(hw, txqaddr[sky2->port], sky2->tx_prod);

	return NETDEV_TX_OK;

mapping_unwind:
	for (i = sky2->tx_prod; i != slot; i = RING_NEXT(i, sky2->tx_ring_size)) {
		re = sky2->tx_ring + i;

		sky2_tx_unmap(hw->pdev, re);
	}

mapping_error:
	if (net_ratelimit())
		dev_warn(&hw->pdev->dev, "%s: tx mapping error\n", dev->name);
	dev_kfree_skb_any(skb);
	return NETDEV_TX_OK;
}

/*
 * Free ring elements from starting at tx_cons until "done"
 *
 * NB:
 *  1. The hardware will tell us about partial completion of multi-part
 *     buffers so make sure not to free skb to early.
 *  2. This may run in parallel start_xmit because the it only
 *     looks at the tail of the queue of FIFO (tx_cons), not
 *     the head (tx_prod)
 */
static void sky2_tx_complete(struct sky2_port *sky2, u16 done)
{
	struct net_device *dev = sky2->netdev;
	u16 idx;
	unsigned int bytes_compl = 0, pkts_compl = 0;

	BUG_ON(done >= sky2->tx_ring_size);

	for (idx = sky2->tx_cons; idx != done;
	     idx = RING_NEXT(idx, sky2->tx_ring_size)) {
		struct tx_ring_info *re = sky2->tx_ring + idx;
		struct sk_buff *skb = re->skb;

		sky2_tx_unmap(sky2->hw->pdev, re);

		if (skb) {
			netif_printk(sky2, tx_done, KERN_DEBUG, dev,
				     "tx done %u\n", idx);

			pkts_compl++;
			bytes_compl += skb->len;

			re->skb = NULL;
			dev_kfree_skb_any(skb);

			sky2->tx_next = RING_NEXT(idx, sky2->tx_ring_size);
		}
	}

	sky2->tx_cons = idx;
	smp_mb();

	netdev_completed_queue(dev, pkts_compl, bytes_compl);

	u64_stats_update_begin(&sky2->tx_stats.syncp);
	sky2->tx_stats.packets += pkts_compl;
	sky2->tx_stats.bytes += bytes_compl;
	u64_stats_update_end(&sky2->tx_stats.syncp);
}

static void sky2_tx_reset(struct sky2_hw *hw, unsigned port)
{
	/* Disable Force Sync bit and Enable Alloc bit */
	sky2_write8(hw, SK_REG(port, TXA_CTRL),
		    TXA_DIS_FSYNC | TXA_DIS_ALLOC | TXA_STOP_RC);

	/* Stop Interval Timer and Limit Counter of Tx Arbiter */
	sky2_write32(hw, SK_REG(port, TXA_ITI_INI), 0L);
	sky2_write32(hw, SK_REG(port, TXA_LIM_INI), 0L);

	/* Reset the PCI FIFO of the async Tx queue */
	sky2_write32(hw, Q_ADDR(txqaddr[port], Q_CSR),
		     BMU_RST_SET | BMU_FIFO_RST);

	/* Reset the Tx prefetch units */
	sky2_write32(hw, Y2_QADDR(txqaddr[port], PREF_UNIT_CTRL),
		     PREF_UNIT_RST_SET);

	sky2_write32(hw, RB_ADDR(txqaddr[port], RB_CTRL), RB_RST_SET);
	sky2_write8(hw, SK_REG(port, TX_GMF_CTRL_T), GMF_RST_SET);

	sky2_read32(hw, B0_CTST);
}

static void sky2_hw_down(struct sky2_port *sky2)
{
	struct sky2_hw *hw = sky2->hw;
	unsigned port = sky2->port;
	u16 ctrl;

	/* Force flow control off */
	sky2_write8(hw, SK_REG(port, GMAC_CTRL), GMC_PAUSE_OFF);

	/* Stop transmitter */
	sky2_write32(hw, Q_ADDR(txqaddr[port], Q_CSR), BMU_STOP);
	sky2_read32(hw, Q_ADDR(txqaddr[port], Q_CSR));

	sky2_write32(hw, RB_ADDR(txqaddr[port], RB_CTRL),
		     RB_RST_SET | RB_DIS_OP_MD);

	ctrl = gma_read16(hw, port, GM_GP_CTRL);
	ctrl &= ~(GM_GPCR_TX_ENA | GM_GPCR_RX_ENA);
	gma_write16(hw, port, GM_GP_CTRL, ctrl);

	sky2_write8(hw, SK_REG(port, GPHY_CTRL), GPC_RST_SET);

	/* Workaround shared GMAC reset */
	if (!(hw->chip_id == CHIP_ID_YUKON_XL && hw->chip_rev == 0 &&
	      port == 0 && hw->dev[1] && netif_running(hw->dev[1])))
		sky2_write8(hw, SK_REG(port, GMAC_CTRL), GMC_RST_SET);

	sky2_write8(hw, SK_REG(port, RX_GMF_CTRL_T), GMF_RST_SET);

	/* Force any delayed status interrupt and NAPI */
	sky2_write32(hw, STAT_LEV_TIMER_CNT, 0);
	sky2_write32(hw, STAT_TX_TIMER_CNT, 0);
	sky2_write32(hw, STAT_ISR_TIMER_CNT, 0);
	sky2_read8(hw, STAT_ISR_TIMER_CTRL);

	sky2_rx_stop(sky2);

	spin_lock_bh(&sky2->phy_lock);
	sky2_phy_power_down(hw, port);
	spin_unlock_bh(&sky2->phy_lock);

	sky2_tx_reset(hw, port);

	/* Free any pending frames stuck in HW queue */
	sky2_tx_complete(sky2, sky2->tx_prod);
}

/* Network shutdown */
static int sky2_close(struct net_device *dev)
{
	struct sky2_port *sky2 = netdev_priv(dev);
	struct sky2_hw *hw = sky2->hw;

	/* Never really got started! */
	if (!sky2->tx_le)
		return 0;

	netif_info(sky2, ifdown, dev, "disabling interface\n");

	if (hw->ports == 1) {
		sky2_write32(hw, B0_IMSK, 0);
		sky2_read32(hw, B0_IMSK);

		napi_disable(&hw->napi);
		free_irq(hw->pdev->irq, hw);
		hw->flags &= ~SKY2_HW_IRQ_SETUP;
	} else {
		u32 imask;

		/* Disable port IRQ */
		imask  = sky2_read32(hw, B0_IMSK);
		imask &= ~portirq_msk[sky2->port];
		sky2_write32(hw, B0_IMSK, imask);
		sky2_read32(hw, B0_IMSK);

		synchronize_irq(hw->pdev->irq);
		napi_synchronize(&hw->napi);
	}

	sky2_hw_down(sky2);

	sky2_free_buffers(sky2);

	return 0;
}

static u16 sky2_phy_speed(const struct sky2_hw *hw, u16 aux)
{
	if (hw->flags & SKY2_HW_FIBRE_PHY)
		return SPEED_1000;

	if (!(hw->flags & SKY2_HW_GIGABIT)) {
		if (aux & PHY_M_PS_SPEED_100)
			return SPEED_100;
		else
			return SPEED_10;
	}

	switch (aux & PHY_M_PS_SPEED_MSK) {
	case PHY_M_PS_SPEED_1000:
		return SPEED_1000;
	case PHY_M_PS_SPEED_100:
		return SPEED_100;
	default:
		return SPEED_10;
	}
}

static void sky2_link_up(struct sky2_port *sky2)
{
	struct sky2_hw *hw = sky2->hw;
	unsigned port = sky2->port;
	static const char *fc_name[] = {
		[FC_NONE]	= "none",
		[FC_TX]		= "tx",
		[FC_RX]		= "rx",
		[FC_BOTH]	= "both",
	};

	sky2_set_ipg(sky2);

	sky2_enable_rx_tx(sky2);

	gm_phy_write(hw, port, PHY_MARV_INT_MASK, PHY_M_DEF_MSK);

	netif_carrier_on(sky2->netdev);

	mod_timer(&hw->watchdog_timer, jiffies + 1);

	/* Turn on link LED */
	sky2_write8(hw, SK_REG(port, LNK_LED_REG),
		    LINKLED_ON | LINKLED_BLINK_OFF | LINKLED_LINKSYNC_OFF);

	netif_info(sky2, link, sky2->netdev,
		   "Link is up at %d Mbps, %s duplex, flow control %s\n",
		   sky2->speed,
		   sky2->duplex == DUPLEX_FULL ? "full" : "half",
		   fc_name[sky2->flow_status]);
}

static void sky2_link_down(struct sky2_port *sky2)
{
	struct sky2_hw *hw = sky2->hw;
	unsigned port = sky2->port;
	u16 reg;

	gm_phy_write(hw, port, PHY_MARV_INT_MASK, 0);

	reg = gma_read16(hw, port, GM_GP_CTRL);
	reg &= ~(GM_GPCR_RX_ENA | GM_GPCR_TX_ENA);
	gma_write16(hw, port, GM_GP_CTRL, reg);

	netif_carrier_off(sky2->netdev);

	/* Turn off link LED */
	sky2_write8(hw, SK_REG(port, LNK_LED_REG), LINKLED_OFF);

	netif_info(sky2, link, sky2->netdev, "Link is down\n");

	sky2_phy_init(hw, port);
}

static enum flow_control sky2_flow(int rx, int tx)
{
	if (rx)
		return tx ? FC_BOTH : FC_RX;
	else
		return tx ? FC_TX : FC_NONE;
}

static int sky2_autoneg_done(struct sky2_port *sky2, u16 aux)
{
	struct sky2_hw *hw = sky2->hw;
	unsigned port = sky2->port;
	u16 advert, lpa;

	advert = gm_phy_read(hw, port, PHY_MARV_AUNE_ADV);
	lpa = gm_phy_read(hw, port, PHY_MARV_AUNE_LP);
	if (lpa & PHY_M_AN_RF) {
		netdev_err(sky2->netdev, "remote fault\n");
		return -1;
	}

	if (!(aux & PHY_M_PS_SPDUP_RES)) {
		netdev_err(sky2->netdev, "speed/duplex mismatch\n");
		return -1;
	}

	sky2->speed = sky2_phy_speed(hw, aux);
	sky2->duplex = (aux & PHY_M_PS_FULL_DUP) ? DUPLEX_FULL : DUPLEX_HALF;

	/* Since the pause result bits seem to in different positions on
	 * different chips. look at registers.
	 */
	if (hw->flags & SKY2_HW_FIBRE_PHY) {
		/* Shift for bits in fiber PHY */
		advert &= ~(ADVERTISE_PAUSE_CAP|ADVERTISE_PAUSE_ASYM);
		lpa &= ~(LPA_PAUSE_CAP|LPA_PAUSE_ASYM);

		if (advert & ADVERTISE_1000XPAUSE)
			advert |= ADVERTISE_PAUSE_CAP;
		if (advert & ADVERTISE_1000XPSE_ASYM)
			advert |= ADVERTISE_PAUSE_ASYM;
		if (lpa & LPA_1000XPAUSE)
			lpa |= LPA_PAUSE_CAP;
		if (lpa & LPA_1000XPAUSE_ASYM)
			lpa |= LPA_PAUSE_ASYM;
	}

	sky2->flow_status = FC_NONE;
	if (advert & ADVERTISE_PAUSE_CAP) {
		if (lpa & LPA_PAUSE_CAP)
			sky2->flow_status = FC_BOTH;
		else if (advert & ADVERTISE_PAUSE_ASYM)
			sky2->flow_status = FC_RX;
	} else if (advert & ADVERTISE_PAUSE_ASYM) {
		if ((lpa & LPA_PAUSE_CAP) && (lpa & LPA_PAUSE_ASYM))
			sky2->flow_status = FC_TX;
	}

	if (sky2->duplex == DUPLEX_HALF && sky2->speed < SPEED_1000 &&
	    !(hw->chip_id == CHIP_ID_YUKON_EC_U || hw->chip_id == CHIP_ID_YUKON_EX))
		sky2->flow_status = FC_NONE;

	if (sky2->flow_status & FC_TX)
		sky2_write8(hw, SK_REG(port, GMAC_CTRL), GMC_PAUSE_ON);
	else
		sky2_write8(hw, SK_REG(port, GMAC_CTRL), GMC_PAUSE_OFF);

	return 0;
}

/* Interrupt from PHY */
static void sky2_phy_intr(struct sky2_hw *hw, unsigned port)
{
	struct net_device *dev = hw->dev[port];
	struct sky2_port *sky2 = netdev_priv(dev);
	u16 istatus, phystat;

	if (!netif_running(dev))
		return;

	spin_lock(&sky2->phy_lock);
	istatus = gm_phy_read(hw, port, PHY_MARV_INT_STAT);
	phystat = gm_phy_read(hw, port, PHY_MARV_PHY_STAT);

	netif_info(sky2, intr, sky2->netdev, "phy interrupt status 0x%x 0x%x\n",
		   istatus, phystat);

	if (istatus & PHY_M_IS_AN_COMPL) {
		if (sky2_autoneg_done(sky2, phystat) == 0 &&
		    !netif_carrier_ok(dev))
			sky2_link_up(sky2);
		goto out;
	}

	if (istatus & PHY_M_IS_LSP_CHANGE)
		sky2->speed = sky2_phy_speed(hw, phystat);

	if (istatus & PHY_M_IS_DUP_CHANGE)
		sky2->duplex =
		    (phystat & PHY_M_PS_FULL_DUP) ? DUPLEX_FULL : DUPLEX_HALF;

	if (istatus & PHY_M_IS_LST_CHANGE) {
		if (phystat & PHY_M_PS_LINK_UP)
			sky2_link_up(sky2);
		else
			sky2_link_down(sky2);
	}
out:
	spin_unlock(&sky2->phy_lock);
}

/* Special quick link interrupt (Yukon-2 Optima only) */
static void sky2_qlink_intr(struct sky2_hw *hw)
{
	struct sky2_port *sky2 = netdev_priv(hw->dev[0]);
	u32 imask;
	u16 phy;

	/* disable irq */
	imask = sky2_read32(hw, B0_IMSK);
	imask &= ~Y2_IS_PHY_QLNK;
	sky2_write32(hw, B0_IMSK, imask);

	/* reset PHY Link Detect */
	phy = sky2_pci_read16(hw, PSM_CONFIG_REG4);
	sky2_write8(hw, B2_TST_CTRL1, TST_CFG_WRITE_ON);
	sky2_pci_write16(hw, PSM_CONFIG_REG4, phy | 1);
	sky2_write8(hw, B2_TST_CTRL1, TST_CFG_WRITE_OFF);

	sky2_link_up(sky2);
}

/* Transmit timeout is only called if we are running, carrier is up
 * and tx queue is full (stopped).
 */
static void sky2_tx_timeout(struct net_device *dev)
{
	struct sky2_port *sky2 = netdev_priv(dev);
	struct sky2_hw *hw = sky2->hw;

	netif_err(sky2, timer, dev, "tx timeout\n");

	netdev_printk(KERN_DEBUG, dev, "transmit ring %u .. %u report=%u done=%u\n",
		      sky2->tx_cons, sky2->tx_prod,
		      sky2_read16(hw, sky2->port == 0 ? STAT_TXA1_RIDX : STAT_TXA2_RIDX),
		      sky2_read16(hw, Q_ADDR(txqaddr[sky2->port], Q_DONE)));

	/* can't restart safely under softirq */
	schedule_work(&hw->restart_work);
}

static int sky2_change_mtu(struct net_device *dev, int new_mtu)
{
	struct sky2_port *sky2 = netdev_priv(dev);
	struct sky2_hw *hw = sky2->hw;
	unsigned port = sky2->port;
	int err;
	u16 ctl, mode;
	u32 imask;

	if (!netif_running(dev)) {
		dev->mtu = new_mtu;
		netdev_update_features(dev);
		return 0;
	}

	imask = sky2_read32(hw, B0_IMSK);
	sky2_write32(hw, B0_IMSK, 0);
	sky2_read32(hw, B0_IMSK);

	netif_trans_update(dev);	/* prevent tx timeout */
	napi_disable(&hw->napi);
	netif_tx_disable(dev);

	synchronize_irq(hw->pdev->irq);

	if (!(hw->flags & SKY2_HW_RAM_BUFFER))
		sky2_set_tx_stfwd(hw, port);

	ctl = gma_read16(hw, port, GM_GP_CTRL);
	gma_write16(hw, port, GM_GP_CTRL, ctl & ~GM_GPCR_RX_ENA);
	sky2_rx_stop(sky2);
	sky2_rx_clean(sky2);

	dev->mtu = new_mtu;
	netdev_update_features(dev);

	mode = DATA_BLIND_VAL(DATA_BLIND_DEF) |	GM_SMOD_VLAN_ENA;
	if (sky2->speed > SPEED_100)
		mode |= IPG_DATA_VAL(IPG_DATA_DEF_1000);
	else
		mode |= IPG_DATA_VAL(IPG_DATA_DEF_10_100);

	if (dev->mtu > ETH_DATA_LEN)
		mode |= GM_SMOD_JUMBO_ENA;

	gma_write16(hw, port, GM_SERIAL_MODE, mode);

	sky2_write8(hw, RB_ADDR(rxqaddr[port], RB_CTRL), RB_ENA_OP_MD);

	err = sky2_alloc_rx_skbs(sky2);
	if (!err)
		sky2_rx_start(sky2);
	else
		sky2_rx_clean(sky2);
	sky2_write32(hw, B0_IMSK, imask);

	sky2_read32(hw, B0_Y2_SP_LISR);
	napi_enable(&hw->napi);

	if (err)
		dev_close(dev);
	else {
		gma_write16(hw, port, GM_GP_CTRL, ctl);

		netif_wake_queue(dev);
	}

	return err;
}

static inline bool needs_copy(const struct rx_ring_info *re,
			      unsigned length)
{
#ifndef CONFIG_HAVE_EFFICIENT_UNALIGNED_ACCESS
	/* Some architectures need the IP header to be aligned */
	if (!IS_ALIGNED(re->data_addr + ETH_HLEN, sizeof(u32)))
		return true;
#endif
	return length < copybreak;
}

/* For small just reuse existing skb for next receive */
static struct sk_buff *receive_copy(struct sky2_port *sky2,
				    const struct rx_ring_info *re,
				    unsigned length)
{
	struct sk_buff *skb;

	skb = netdev_alloc_skb_ip_align(sky2->netdev, length);
	if (likely(skb)) {
		pci_dma_sync_single_for_cpu(sky2->hw->pdev, re->data_addr,
					    length, PCI_DMA_FROMDEVICE);
		skb_copy_from_linear_data(re->skb, skb->data, length);
		skb->ip_summed = re->skb->ip_summed;
		skb->csum = re->skb->csum;
		skb_copy_hash(skb, re->skb);
		__vlan_hwaccel_copy_tag(skb, re->skb);

		pci_dma_sync_single_for_device(sky2->hw->pdev, re->data_addr,
					       length, PCI_DMA_FROMDEVICE);
		__vlan_hwaccel_clear_tag(re->skb);
		skb_clear_hash(re->skb);
		re->skb->ip_summed = CHECKSUM_NONE;
		skb_put(skb, length);
	}
	return skb;
}

/* Adjust length of skb with fragments to match received data */
static void skb_put_frags(struct sk_buff *skb, unsigned int hdr_space,
			  unsigned int length)
{
	int i, num_frags;
	unsigned int size;

	/* put header into skb */
	size = min(length, hdr_space);
	skb->tail += size;
	skb->len += size;
	length -= size;

	num_frags = skb_shinfo(skb)->nr_frags;
	for (i = 0; i < num_frags; i++) {
		skb_frag_t *frag = &skb_shinfo(skb)->frags[i];

		if (length == 0) {
			/* don't need this page */
			__skb_frag_unref(frag);
			--skb_shinfo(skb)->nr_frags;
		} else {
			size = min(length, (unsigned) PAGE_SIZE);

			skb_frag_size_set(frag, size);
			skb->data_len += size;
			skb->truesize += PAGE_SIZE;
			skb->len += size;
			length -= size;
		}
	}
}

/* Normal packet - take skb from ring element and put in a new one  */
static struct sk_buff *receive_new(struct sky2_port *sky2,
				   struct rx_ring_info *re,
				   unsigned int length)
{
	struct sk_buff *skb;
	struct rx_ring_info nre;
	unsigned hdr_space = sky2->rx_data_size;

	nre.skb = sky2_rx_alloc(sky2, GFP_ATOMIC);
	if (unlikely(!nre.skb))
		goto nobuf;

	if (sky2_rx_map_skb(sky2->hw->pdev, &nre, hdr_space))
		goto nomap;

	skb = re->skb;
	sky2_rx_unmap_skb(sky2->hw->pdev, re);
	prefetch(skb->data);
	*re = nre;

	if (skb_shinfo(skb)->nr_frags)
		skb_put_frags(skb, hdr_space, length);
	else
		skb_put(skb, length);
	return skb;

nomap:
	dev_kfree_skb(nre.skb);
nobuf:
	return NULL;
}

/*
 * Receive one packet.
 * For larger packets, get new buffer.
 */
static struct sk_buff *sky2_receive(struct net_device *dev,
				    u16 length, u32 status)
{
 	struct sky2_port *sky2 = netdev_priv(dev);
	struct rx_ring_info *re = sky2->rx_ring + sky2->rx_next;
	struct sk_buff *skb = NULL;
	u16 count = (status & GMR_FS_LEN) >> 16;

	netif_printk(sky2, rx_status, KERN_DEBUG, dev,
		     "rx slot %u status 0x%x len %d\n",
		     sky2->rx_next, status, length);

	sky2->rx_next = (sky2->rx_next + 1) % sky2->rx_pending;
	prefetch(sky2->rx_ring + sky2->rx_next);

	if (skb_vlan_tag_present(re->skb))
		count -= VLAN_HLEN;	/* Account for vlan tag */

	/* This chip has hardware problems that generates bogus status.
	 * So do only marginal checking and expect higher level protocols
	 * to handle crap frames.
	 */
	if (sky2->hw->chip_id == CHIP_ID_YUKON_FE_P &&
	    sky2->hw->chip_rev == CHIP_REV_YU_FE2_A0 &&
	    length != count)
		goto okay;

	if (status & GMR_FS_ANY_ERR)
		goto error;

	if (!(status & GMR_FS_RX_OK))
		goto resubmit;

	/* if length reported by DMA does not match PHY, packet was truncated */
	if (length != count)
		goto error;

okay:
	if (needs_copy(re, length))
		skb = receive_copy(sky2, re, length);
	else
		skb = receive_new(sky2, re, length);

	dev->stats.rx_dropped += (skb == NULL);

resubmit:
	sky2_rx_submit(sky2, re);

	return skb;

error:
	++dev->stats.rx_errors;

	if (net_ratelimit())
		netif_info(sky2, rx_err, dev,
			   "rx error, status 0x%x length %d\n", status, length);

	goto resubmit;
}

/* Transmit complete */
static inline void sky2_tx_done(struct net_device *dev, u16 last)
{
	struct sky2_port *sky2 = netdev_priv(dev);

	if (netif_running(dev)) {
		sky2_tx_complete(sky2, last);

		/* Wake unless it's detached, and called e.g. from sky2_close() */
		if (tx_avail(sky2) > MAX_SKB_TX_LE + 4)
			netif_wake_queue(dev);
	}
}

static inline void sky2_skb_rx(const struct sky2_port *sky2,
			       struct sk_buff *skb)
{
	if (skb->ip_summed == CHECKSUM_NONE)
		netif_receive_skb(skb);
	else
		napi_gro_receive(&sky2->hw->napi, skb);
}

static inline void sky2_rx_done(struct sky2_hw *hw, unsigned port,
				unsigned packets, unsigned bytes)
{
	struct net_device *dev = hw->dev[port];
	struct sky2_port *sky2 = netdev_priv(dev);

	if (packets == 0)
		return;

	u64_stats_update_begin(&sky2->rx_stats.syncp);
	sky2->rx_stats.packets += packets;
	sky2->rx_stats.bytes += bytes;
	u64_stats_update_end(&sky2->rx_stats.syncp);

	sky2->last_rx = jiffies;
	sky2_rx_update(netdev_priv(dev), rxqaddr[port]);
}

static void sky2_rx_checksum(struct sky2_port *sky2, u32 status)
{
	/* If this happens then driver assuming wrong format for chip type */
	BUG_ON(sky2->hw->flags & SKY2_HW_NEW_LE);

	/* Both checksum counters are programmed to start at
	 * the same offset, so unless there is a problem they
	 * should match. This failure is an early indication that
	 * hardware receive checksumming won't work.
	 */
	if (likely((u16)(status >> 16) == (u16)status)) {
		struct sk_buff *skb = sky2->rx_ring[sky2->rx_next].skb;
		skb->ip_summed = CHECKSUM_COMPLETE;
		skb->csum = le16_to_cpu(status);
	} else {
		dev_notice(&sky2->hw->pdev->dev,
			   "%s: receive checksum problem (status = %#x)\n",
			   sky2->netdev->name, status);

		/* Disable checksum offload
		 * It will be reenabled on next ndo_set_features, but if it's
		 * really broken, will get disabled again
		 */
		sky2->netdev->features &= ~NETIF_F_RXCSUM;
		sky2_write32(sky2->hw, Q_ADDR(rxqaddr[sky2->port], Q_CSR),
			     BMU_DIS_RX_CHKSUM);
	}
}

static void sky2_rx_tag(struct sky2_port *sky2, u16 length)
{
	struct sk_buff *skb;

	skb = sky2->rx_ring[sky2->rx_next].skb;
	__vlan_hwaccel_put_tag(skb, htons(ETH_P_8021Q), be16_to_cpu(length));
}

static void sky2_rx_hash(struct sky2_port *sky2, u32 status)
{
	struct sk_buff *skb;

	skb = sky2->rx_ring[sky2->rx_next].skb;
	skb_set_hash(skb, le32_to_cpu(status), PKT_HASH_TYPE_L3);
}

/* Process status response ring */
static int sky2_status_intr(struct sky2_hw *hw, int to_do, u16 idx)
{
	int work_done = 0;
	unsigned int total_bytes[2] = { 0 };
	unsigned int total_packets[2] = { 0 };

	if (to_do <= 0)
		return work_done;

	rmb();
	do {
		struct sky2_port *sky2;
		struct sky2_status_le *le  = hw->st_le + hw->st_idx;
		unsigned port;
		struct net_device *dev;
		struct sk_buff *skb;
		u32 status;
		u16 length;
		u8 opcode = le->opcode;

		if (!(opcode & HW_OWNER))
			break;

		hw->st_idx = RING_NEXT(hw->st_idx, hw->st_size);

		port = le->css & CSS_LINK_BIT;
		dev = hw->dev[port];
		sky2 = netdev_priv(dev);
		length = le16_to_cpu(le->length);
		status = le32_to_cpu(le->status);

		le->opcode = 0;
		switch (opcode & ~HW_OWNER) {
		case OP_RXSTAT:
			total_packets[port]++;
			total_bytes[port] += length;

			skb = sky2_receive(dev, length, status);
			if (!skb)
				break;

			/* This chip reports checksum status differently */
			if (hw->flags & SKY2_HW_NEW_LE) {
				if ((dev->features & NETIF_F_RXCSUM) &&
				    (le->css & (CSS_ISIPV4 | CSS_ISIPV6)) &&
				    (le->css & CSS_TCPUDPCSOK))
					skb->ip_summed = CHECKSUM_UNNECESSARY;
				else
					skb->ip_summed = CHECKSUM_NONE;
			}

			skb->protocol = eth_type_trans(skb, dev);
			sky2_skb_rx(sky2, skb);

			/* Stop after net poll weight */
			if (++work_done >= to_do)
				goto exit_loop;
			break;

		case OP_RXVLAN:
			sky2_rx_tag(sky2, length);
			break;

		case OP_RXCHKSVLAN:
			sky2_rx_tag(sky2, length);
			/* fall through */
		case OP_RXCHKS:
			if (likely(dev->features & NETIF_F_RXCSUM))
				sky2_rx_checksum(sky2, status);
			break;

		case OP_RSS_HASH:
			sky2_rx_hash(sky2, status);
			break;

		case OP_TXINDEXLE:
			/* TX index reports status for both ports */
			sky2_tx_done(hw->dev[0], status & 0xfff);
			if (hw->dev[1])
				sky2_tx_done(hw->dev[1],
				     ((status >> 24) & 0xff)
					     | (u16)(length & 0xf) << 8);
			break;

		default:
			if (net_ratelimit())
				pr_warn("unknown status opcode 0x%x\n", opcode);
		}
	} while (hw->st_idx != idx);

	/* Fully processed status ring so clear irq */
	sky2_write32(hw, STAT_CTRL, SC_STAT_CLR_IRQ);

exit_loop:
	sky2_rx_done(hw, 0, total_packets[0], total_bytes[0]);
	sky2_rx_done(hw, 1, total_packets[1], total_bytes[1]);

	return work_done;
}

static void sky2_hw_error(struct sky2_hw *hw, unsigned port, u32 status)
{
	struct net_device *dev = hw->dev[port];

	if (net_ratelimit())
		netdev_info(dev, "hw error interrupt status 0x%x\n", status);

	if (status & Y2_IS_PAR_RD1) {
		if (net_ratelimit())
			netdev_err(dev, "ram data read parity error\n");
		/* Clear IRQ */
		sky2_write16(hw, RAM_BUFFER(port, B3_RI_CTRL), RI_CLR_RD_PERR);
	}

	if (status & Y2_IS_PAR_WR1) {
		if (net_ratelimit())
			netdev_err(dev, "ram data write parity error\n");

		sky2_write16(hw, RAM_BUFFER(port, B3_RI_CTRL), RI_CLR_WR_PERR);
	}

	if (status & Y2_IS_PAR_MAC1) {
		if (net_ratelimit())
			netdev_err(dev, "MAC parity error\n");
		sky2_write8(hw, SK_REG(port, TX_GMF_CTRL_T), GMF_CLI_TX_PE);
	}

	if (status & Y2_IS_PAR_RX1) {
		if (net_ratelimit())
			netdev_err(dev, "RX parity error\n");
		sky2_write32(hw, Q_ADDR(rxqaddr[port], Q_CSR), BMU_CLR_IRQ_PAR);
	}

	if (status & Y2_IS_TCP_TXA1) {
		if (net_ratelimit())
			netdev_err(dev, "TCP segmentation error\n");
		sky2_write32(hw, Q_ADDR(txqaddr[port], Q_CSR), BMU_CLR_IRQ_TCP);
	}
}

static void sky2_hw_intr(struct sky2_hw *hw)
{
	struct pci_dev *pdev = hw->pdev;
	u32 status = sky2_read32(hw, B0_HWE_ISRC);
	u32 hwmsk = sky2_read32(hw, B0_HWE_IMSK);

	status &= hwmsk;

	if (status & Y2_IS_TIST_OV)
		sky2_write8(hw, GMAC_TI_ST_CTRL, GMT_ST_CLR_IRQ);

	if (status & (Y2_IS_MST_ERR | Y2_IS_IRQ_STAT)) {
		u16 pci_err;

		sky2_write8(hw, B2_TST_CTRL1, TST_CFG_WRITE_ON);
		pci_err = sky2_pci_read16(hw, PCI_STATUS);
		if (net_ratelimit())
			dev_err(&pdev->dev, "PCI hardware error (0x%x)\n",
			        pci_err);

		sky2_pci_write16(hw, PCI_STATUS,
				      pci_err | PCI_STATUS_ERROR_BITS);
		sky2_write8(hw, B2_TST_CTRL1, TST_CFG_WRITE_OFF);
	}

	if (status & Y2_IS_PCI_EXP) {
		/* PCI-Express uncorrectable Error occurred */
		u32 err;

		sky2_write8(hw, B2_TST_CTRL1, TST_CFG_WRITE_ON);
		err = sky2_read32(hw, Y2_CFG_AER + PCI_ERR_UNCOR_STATUS);
		sky2_write32(hw, Y2_CFG_AER + PCI_ERR_UNCOR_STATUS,
			     0xfffffffful);
		if (net_ratelimit())
			dev_err(&pdev->dev, "PCI Express error (0x%x)\n", err);

		sky2_read32(hw, Y2_CFG_AER + PCI_ERR_UNCOR_STATUS);
		sky2_write8(hw, B2_TST_CTRL1, TST_CFG_WRITE_OFF);
	}

	if (status & Y2_HWE_L1_MASK)
		sky2_hw_error(hw, 0, status);
	status >>= 8;
	if (status & Y2_HWE_L1_MASK)
		sky2_hw_error(hw, 1, status);
}

static void sky2_mac_intr(struct sky2_hw *hw, unsigned port)
{
	struct net_device *dev = hw->dev[port];
	struct sky2_port *sky2 = netdev_priv(dev);
	u8 status = sky2_read8(hw, SK_REG(port, GMAC_IRQ_SRC));

	netif_info(sky2, intr, dev, "mac interrupt status 0x%x\n", status);

	if (status & GM_IS_RX_CO_OV)
		gma_read16(hw, port, GM_RX_IRQ_SRC);

	if (status & GM_IS_TX_CO_OV)
		gma_read16(hw, port, GM_TX_IRQ_SRC);

	if (status & GM_IS_RX_FF_OR) {
		++dev->stats.rx_fifo_errors;
		sky2_write8(hw, SK_REG(port, RX_GMF_CTRL_T), GMF_CLI_RX_FO);
	}

	if (status & GM_IS_TX_FF_UR) {
		++dev->stats.tx_fifo_errors;
		sky2_write8(hw, SK_REG(port, TX_GMF_CTRL_T), GMF_CLI_TX_FU);
	}
}

/* This should never happen it is a bug. */
static void sky2_le_error(struct sky2_hw *hw, unsigned port, u16 q)
{
	struct net_device *dev = hw->dev[port];
	u16 idx = sky2_read16(hw, Y2_QADDR(q, PREF_UNIT_GET_IDX));

	dev_err(&hw->pdev->dev, "%s: descriptor error q=%#x get=%u put=%u\n",
		dev->name, (unsigned) q, (unsigned) idx,
		(unsigned) sky2_read16(hw, Y2_QADDR(q, PREF_UNIT_PUT_IDX)));

	sky2_write32(hw, Q_ADDR(q, Q_CSR), BMU_CLR_IRQ_CHK);
}

static int sky2_rx_hung(struct net_device *dev)
{
	struct sky2_port *sky2 = netdev_priv(dev);
	struct sky2_hw *hw = sky2->hw;
	unsigned port = sky2->port;
	unsigned rxq = rxqaddr[port];
	u32 mac_rp = sky2_read32(hw, SK_REG(port, RX_GMF_RP));
	u8 mac_lev = sky2_read8(hw, SK_REG(port, RX_GMF_RLEV));
	u8 fifo_rp = sky2_read8(hw, Q_ADDR(rxq, Q_RP));
	u8 fifo_lev = sky2_read8(hw, Q_ADDR(rxq, Q_RL));

	/* If idle and MAC or PCI is stuck */
	if (sky2->check.last == sky2->last_rx &&
	    ((mac_rp == sky2->check.mac_rp &&
	      mac_lev != 0 && mac_lev >= sky2->check.mac_lev) ||
	     /* Check if the PCI RX hang */
	     (fifo_rp == sky2->check.fifo_rp &&
	      fifo_lev != 0 && fifo_lev >= sky2->check.fifo_lev))) {
		netdev_printk(KERN_DEBUG, dev,
			      "hung mac %d:%d fifo %d (%d:%d)\n",
			      mac_lev, mac_rp, fifo_lev,
			      fifo_rp, sky2_read8(hw, Q_ADDR(rxq, Q_WP)));
		return 1;
	} else {
		sky2->check.last = sky2->last_rx;
		sky2->check.mac_rp = mac_rp;
		sky2->check.mac_lev = mac_lev;
		sky2->check.fifo_rp = fifo_rp;
		sky2->check.fifo_lev = fifo_lev;
		return 0;
	}
}

static void sky2_watchdog(struct timer_list *t)
{
	struct sky2_hw *hw = from_timer(hw, t, watchdog_timer);

	/* Check for lost IRQ once a second */
	if (sky2_read32(hw, B0_ISRC)) {
		napi_schedule(&hw->napi);
	} else {
		int i, active = 0;

		for (i = 0; i < hw->ports; i++) {
			struct net_device *dev = hw->dev[i];
			if (!netif_running(dev))
				continue;
			++active;

			/* For chips with Rx FIFO, check if stuck */
			if ((hw->flags & SKY2_HW_RAM_BUFFER) &&
			     sky2_rx_hung(dev)) {
				netdev_info(dev, "receiver hang detected\n");
				schedule_work(&hw->restart_work);
				return;
			}
		}

		if (active == 0)
			return;
	}

	mod_timer(&hw->watchdog_timer, round_jiffies(jiffies + HZ));
}

/* Hardware/software error handling */
static void sky2_err_intr(struct sky2_hw *hw, u32 status)
{
	if (net_ratelimit())
		dev_warn(&hw->pdev->dev, "error interrupt status=%#x\n", status);

	if (status & Y2_IS_HW_ERR)
		sky2_hw_intr(hw);

	if (status & Y2_IS_IRQ_MAC1)
		sky2_mac_intr(hw, 0);

	if (status & Y2_IS_IRQ_MAC2)
		sky2_mac_intr(hw, 1);

	if (status & Y2_IS_CHK_RX1)
		sky2_le_error(hw, 0, Q_R1);

	if (status & Y2_IS_CHK_RX2)
		sky2_le_error(hw, 1, Q_R2);

	if (status & Y2_IS_CHK_TXA1)
		sky2_le_error(hw, 0, Q_XA1);

	if (status & Y2_IS_CHK_TXA2)
		sky2_le_error(hw, 1, Q_XA2);
}

static int sky2_poll(struct napi_struct *napi, int work_limit)
{
	struct sky2_hw *hw = container_of(napi, struct sky2_hw, napi);
	u32 status = sky2_read32(hw, B0_Y2_SP_EISR);
	int work_done = 0;
	u16 idx;

	if (unlikely(status & Y2_IS_ERROR))
		sky2_err_intr(hw, status);

	if (status & Y2_IS_IRQ_PHY1)
		sky2_phy_intr(hw, 0);

	if (status & Y2_IS_IRQ_PHY2)
		sky2_phy_intr(hw, 1);

	if (status & Y2_IS_PHY_QLNK)
		sky2_qlink_intr(hw);

	while ((idx = sky2_read16(hw, STAT_PUT_IDX)) != hw->st_idx) {
		work_done += sky2_status_intr(hw, work_limit - work_done, idx);

		if (work_done >= work_limit)
			goto done;
	}

	napi_complete_done(napi, work_done);
	sky2_read32(hw, B0_Y2_SP_LISR);
done:

	return work_done;
}

static irqreturn_t sky2_intr(int irq, void *dev_id)
{
	struct sky2_hw *hw = dev_id;
	u32 status;

	/* Reading this mask interrupts as side effect */
	status = sky2_read32(hw, B0_Y2_SP_ISRC2);
	if (status == 0 || status == ~0) {
		sky2_write32(hw, B0_Y2_SP_ICR, 2);
		return IRQ_NONE;
	}

	prefetch(&hw->st_le[hw->st_idx]);

	napi_schedule(&hw->napi);

	return IRQ_HANDLED;
}

#ifdef CONFIG_NET_POLL_CONTROLLER
static void sky2_netpoll(struct net_device *dev)
{
	struct sky2_port *sky2 = netdev_priv(dev);

	napi_schedule(&sky2->hw->napi);
}
#endif

/* Chip internal frequency for clock calculations */
static u32 sky2_mhz(const struct sky2_hw *hw)
{
	switch (hw->chip_id) {
	case CHIP_ID_YUKON_EC:
	case CHIP_ID_YUKON_EC_U:
	case CHIP_ID_YUKON_EX:
	case CHIP_ID_YUKON_SUPR:
	case CHIP_ID_YUKON_UL_2:
	case CHIP_ID_YUKON_OPT:
	case CHIP_ID_YUKON_PRM:
	case CHIP_ID_YUKON_OP_2:
		return 125;

	case CHIP_ID_YUKON_FE:
		return 100;

	case CHIP_ID_YUKON_FE_P:
		return 50;

	case CHIP_ID_YUKON_XL:
		return 156;

	default:
		BUG();
	}
}

static inline u32 sky2_us2clk(const struct sky2_hw *hw, u32 us)
{
	return sky2_mhz(hw) * us;
}

static inline u32 sky2_clk2us(const struct sky2_hw *hw, u32 clk)
{
	return clk / sky2_mhz(hw);
}


static int sky2_init(struct sky2_hw *hw)
{
	u8 t8;

	/* Enable all clocks and check for bad PCI access */
	sky2_pci_write32(hw, PCI_DEV_REG3, 0);

	sky2_write8(hw, B0_CTST, CS_RST_CLR);

	hw->chip_id = sky2_read8(hw, B2_CHIP_ID);
	hw->chip_rev = (sky2_read8(hw, B2_MAC_CFG) & CFG_CHIP_R_MSK) >> 4;

	switch (hw->chip_id) {
	case CHIP_ID_YUKON_XL:
		hw->flags = SKY2_HW_GIGABIT | SKY2_HW_NEWER_PHY;
		if (hw->chip_rev < CHIP_REV_YU_XL_A2)
			hw->flags |= SKY2_HW_RSS_BROKEN;
		break;

	case CHIP_ID_YUKON_EC_U:
		hw->flags = SKY2_HW_GIGABIT
			| SKY2_HW_NEWER_PHY
			| SKY2_HW_ADV_POWER_CTL;
		break;

	case CHIP_ID_YUKON_EX:
		hw->flags = SKY2_HW_GIGABIT
			| SKY2_HW_NEWER_PHY
			| SKY2_HW_NEW_LE
			| SKY2_HW_ADV_POWER_CTL
			| SKY2_HW_RSS_CHKSUM;

		/* New transmit checksum */
		if (hw->chip_rev != CHIP_REV_YU_EX_B0)
			hw->flags |= SKY2_HW_AUTO_TX_SUM;
		break;

	case CHIP_ID_YUKON_EC:
		/* This rev is really old, and requires untested workarounds */
		if (hw->chip_rev == CHIP_REV_YU_EC_A1) {
			dev_err(&hw->pdev->dev, "unsupported revision Yukon-EC rev A1\n");
			return -EOPNOTSUPP;
		}
		hw->flags = SKY2_HW_GIGABIT | SKY2_HW_RSS_BROKEN;
		break;

	case CHIP_ID_YUKON_FE:
		hw->flags = SKY2_HW_RSS_BROKEN;
		break;

	case CHIP_ID_YUKON_FE_P:
		hw->flags = SKY2_HW_NEWER_PHY
			| SKY2_HW_NEW_LE
			| SKY2_HW_AUTO_TX_SUM
			| SKY2_HW_ADV_POWER_CTL;

		/* The workaround for status conflicts VLAN tag detection. */
		if (hw->chip_rev == CHIP_REV_YU_FE2_A0)
			hw->flags |= SKY2_HW_VLAN_BROKEN | SKY2_HW_RSS_CHKSUM;
		break;

	case CHIP_ID_YUKON_SUPR:
		hw->flags = SKY2_HW_GIGABIT
			| SKY2_HW_NEWER_PHY
			| SKY2_HW_NEW_LE
			| SKY2_HW_AUTO_TX_SUM
			| SKY2_HW_ADV_POWER_CTL;

		if (hw->chip_rev == CHIP_REV_YU_SU_A0)
			hw->flags |= SKY2_HW_RSS_CHKSUM;
		break;

	case CHIP_ID_YUKON_UL_2:
		hw->flags = SKY2_HW_GIGABIT
			| SKY2_HW_ADV_POWER_CTL;
		break;

	case CHIP_ID_YUKON_OPT:
	case CHIP_ID_YUKON_PRM:
	case CHIP_ID_YUKON_OP_2:
		hw->flags = SKY2_HW_GIGABIT
			| SKY2_HW_NEW_LE
			| SKY2_HW_ADV_POWER_CTL;
		break;

	default:
		dev_err(&hw->pdev->dev, "unsupported chip type 0x%x\n",
			hw->chip_id);
		return -EOPNOTSUPP;
	}

	hw->pmd_type = sky2_read8(hw, B2_PMD_TYP);
	if (hw->pmd_type == 'L' || hw->pmd_type == 'S' || hw->pmd_type == 'P')
		hw->flags |= SKY2_HW_FIBRE_PHY;

	hw->ports = 1;
	t8 = sky2_read8(hw, B2_Y2_HW_RES);
	if ((t8 & CFG_DUAL_MAC_MSK) == CFG_DUAL_MAC_MSK) {
		if (!(sky2_read8(hw, B2_Y2_CLK_GATE) & Y2_STATUS_LNK2_INAC))
			++hw->ports;
	}

	if (sky2_read8(hw, B2_E_0))
		hw->flags |= SKY2_HW_RAM_BUFFER;

	return 0;
}

static void sky2_reset(struct sky2_hw *hw)
{
	struct pci_dev *pdev = hw->pdev;
	u16 status;
	int i;
	u32 hwe_mask = Y2_HWE_ALL_MASK;

	/* disable ASF */
	if (hw->chip_id == CHIP_ID_YUKON_EX
	    || hw->chip_id == CHIP_ID_YUKON_SUPR) {
		sky2_write32(hw, CPU_WDOG, 0);
		status = sky2_read16(hw, HCU_CCSR);
		status &= ~(HCU_CCSR_AHB_RST | HCU_CCSR_CPU_RST_MODE |
			    HCU_CCSR_UC_STATE_MSK);
		/*
		 * CPU clock divider shouldn't be used because
		 * - ASF firmware may malfunction
		 * - Yukon-Supreme: Parallel FLASH doesn't support divided clocks
		 */
		status &= ~HCU_CCSR_CPU_CLK_DIVIDE_MSK;
		sky2_write16(hw, HCU_CCSR, status);
		sky2_write32(hw, CPU_WDOG, 0);
	} else
		sky2_write8(hw, B28_Y2_ASF_STAT_CMD, Y2_ASF_RESET);
	sky2_write16(hw, B0_CTST, Y2_ASF_DISABLE);

	/* do a SW reset */
	sky2_write8(hw, B0_CTST, CS_RST_SET);
	sky2_write8(hw, B0_CTST, CS_RST_CLR);

	/* allow writes to PCI config */
	sky2_write8(hw, B2_TST_CTRL1, TST_CFG_WRITE_ON);

	/* clear PCI errors, if any */
	status = sky2_pci_read16(hw, PCI_STATUS);
	status |= PCI_STATUS_ERROR_BITS;
	sky2_pci_write16(hw, PCI_STATUS, status);

	sky2_write8(hw, B0_CTST, CS_MRST_CLR);

	if (pci_is_pcie(pdev)) {
		sky2_write32(hw, Y2_CFG_AER + PCI_ERR_UNCOR_STATUS,
			     0xfffffffful);

		/* If error bit is stuck on ignore it */
		if (sky2_read32(hw, B0_HWE_ISRC) & Y2_IS_PCI_EXP)
			dev_info(&pdev->dev, "ignoring stuck error report bit\n");
		else
			hwe_mask |= Y2_IS_PCI_EXP;
	}

	sky2_power_on(hw);
	sky2_write8(hw, B2_TST_CTRL1, TST_CFG_WRITE_OFF);

	for (i = 0; i < hw->ports; i++) {
		sky2_write8(hw, SK_REG(i, GMAC_LINK_CTRL), GMLC_RST_SET);
		sky2_write8(hw, SK_REG(i, GMAC_LINK_CTRL), GMLC_RST_CLR);

		if (hw->chip_id == CHIP_ID_YUKON_EX ||
		    hw->chip_id == CHIP_ID_YUKON_SUPR)
			sky2_write16(hw, SK_REG(i, GMAC_CTRL),
				     GMC_BYP_MACSECRX_ON | GMC_BYP_MACSECTX_ON
				     | GMC_BYP_RETR_ON);

	}

	if (hw->chip_id == CHIP_ID_YUKON_SUPR && hw->chip_rev > CHIP_REV_YU_SU_B0) {
		/* enable MACSec clock gating */
		sky2_pci_write32(hw, PCI_DEV_REG3, P_CLK_MACSEC_DIS);
	}

	if (hw->chip_id == CHIP_ID_YUKON_OPT ||
	    hw->chip_id == CHIP_ID_YUKON_PRM ||
	    hw->chip_id == CHIP_ID_YUKON_OP_2) {
		u16 reg;

		if (hw->chip_id == CHIP_ID_YUKON_OPT && hw->chip_rev == 0) {
			/* disable PCI-E PHY power down (set PHY reg 0x80, bit 7 */
			sky2_write32(hw, Y2_PEX_PHY_DATA, (0x80UL << 16) | (1 << 7));

			/* set PHY Link Detect Timer to 1.1 second (11x 100ms) */
			reg = 10;

			/* re-enable PEX PM in PEX PHY debug reg. 8 (clear bit 12) */
			sky2_write32(hw, Y2_PEX_PHY_DATA, PEX_DB_ACCESS | (0x08UL << 16));
		} else {
			/* set PHY Link Detect Timer to 0.4 second (4x 100ms) */
			reg = 3;
		}

		reg <<= PSM_CONFIG_REG4_TIMER_PHY_LINK_DETECT_BASE;
		reg |= PSM_CONFIG_REG4_RST_PHY_LINK_DETECT;

		/* reset PHY Link Detect */
		sky2_write8(hw, B2_TST_CTRL1, TST_CFG_WRITE_ON);
		sky2_pci_write16(hw, PSM_CONFIG_REG4, reg);

		/* check if PSMv2 was running before */
		reg = sky2_pci_read16(hw, PSM_CONFIG_REG3);
		if (reg & PCI_EXP_LNKCTL_ASPMC)
			/* restore the PCIe Link Control register */
			sky2_pci_write16(hw, pdev->pcie_cap + PCI_EXP_LNKCTL,
					 reg);

		if (hw->chip_id == CHIP_ID_YUKON_PRM &&
			hw->chip_rev == CHIP_REV_YU_PRM_A0) {
			/* change PHY Interrupt polarity to low active */
			reg = sky2_read16(hw, GPHY_CTRL);
			sky2_write16(hw, GPHY_CTRL, reg | GPC_INTPOL);

			/* adapt HW for low active PHY Interrupt */
			reg = sky2_read16(hw, Y2_CFG_SPC + PCI_LDO_CTRL);
			sky2_write16(hw, Y2_CFG_SPC + PCI_LDO_CTRL, reg | PHY_M_UNDOC1);
		}

		sky2_write8(hw, B2_TST_CTRL1, TST_CFG_WRITE_OFF);

		/* re-enable PEX PM in PEX PHY debug reg. 8 (clear bit 12) */
		sky2_write32(hw, Y2_PEX_PHY_DATA, PEX_DB_ACCESS | (0x08UL << 16));
	}

	/* Clear I2C IRQ noise */
	sky2_write32(hw, B2_I2C_IRQ, 1);

	/* turn off hardware timer (unused) */
	sky2_write8(hw, B2_TI_CTRL, TIM_STOP);
	sky2_write8(hw, B2_TI_CTRL, TIM_CLR_IRQ);

	/* Turn off descriptor polling */
	sky2_write32(hw, B28_DPT_CTRL, DPT_STOP);

	/* Turn off receive timestamp */
	sky2_write8(hw, GMAC_TI_ST_CTRL, GMT_ST_STOP);
	sky2_write8(hw, GMAC_TI_ST_CTRL, GMT_ST_CLR_IRQ);

	/* enable the Tx Arbiters */
	for (i = 0; i < hw->ports; i++)
		sky2_write8(hw, SK_REG(i, TXA_CTRL), TXA_ENA_ARB);

	/* Initialize ram interface */
	for (i = 0; i < hw->ports; i++) {
		sky2_write8(hw, RAM_BUFFER(i, B3_RI_CTRL), RI_RST_CLR);

		sky2_write8(hw, RAM_BUFFER(i, B3_RI_WTO_R1), SK_RI_TO_53);
		sky2_write8(hw, RAM_BUFFER(i, B3_RI_WTO_XA1), SK_RI_TO_53);
		sky2_write8(hw, RAM_BUFFER(i, B3_RI_WTO_XS1), SK_RI_TO_53);
		sky2_write8(hw, RAM_BUFFER(i, B3_RI_RTO_R1), SK_RI_TO_53);
		sky2_write8(hw, RAM_BUFFER(i, B3_RI_RTO_XA1), SK_RI_TO_53);
		sky2_write8(hw, RAM_BUFFER(i, B3_RI_RTO_XS1), SK_RI_TO_53);
		sky2_write8(hw, RAM_BUFFER(i, B3_RI_WTO_R2), SK_RI_TO_53);
		sky2_write8(hw, RAM_BUFFER(i, B3_RI_WTO_XA2), SK_RI_TO_53);
		sky2_write8(hw, RAM_BUFFER(i, B3_RI_WTO_XS2), SK_RI_TO_53);
		sky2_write8(hw, RAM_BUFFER(i, B3_RI_RTO_R2), SK_RI_TO_53);
		sky2_write8(hw, RAM_BUFFER(i, B3_RI_RTO_XA2), SK_RI_TO_53);
		sky2_write8(hw, RAM_BUFFER(i, B3_RI_RTO_XS2), SK_RI_TO_53);
	}

	sky2_write32(hw, B0_HWE_IMSK, hwe_mask);

	for (i = 0; i < hw->ports; i++)
		sky2_gmac_reset(hw, i);

	memset(hw->st_le, 0, hw->st_size * sizeof(struct sky2_status_le));
	hw->st_idx = 0;

	sky2_write32(hw, STAT_CTRL, SC_STAT_RST_SET);
	sky2_write32(hw, STAT_CTRL, SC_STAT_RST_CLR);

	sky2_write32(hw, STAT_LIST_ADDR_LO, hw->st_dma);
	sky2_write32(hw, STAT_LIST_ADDR_HI, (u64) hw->st_dma >> 32);

	/* Set the list last index */
	sky2_write16(hw, STAT_LAST_IDX, hw->st_size - 1);

	sky2_write16(hw, STAT_TX_IDX_TH, 10);
	sky2_write8(hw, STAT_FIFO_WM, 16);

	/* set Status-FIFO ISR watermark */
	if (hw->chip_id == CHIP_ID_YUKON_XL && hw->chip_rev == 0)
		sky2_write8(hw, STAT_FIFO_ISR_WM, 4);
	else
		sky2_write8(hw, STAT_FIFO_ISR_WM, 16);

	sky2_write32(hw, STAT_TX_TIMER_INI, sky2_us2clk(hw, 1000));
	sky2_write32(hw, STAT_ISR_TIMER_INI, sky2_us2clk(hw, 20));
	sky2_write32(hw, STAT_LEV_TIMER_INI, sky2_us2clk(hw, 100));

	/* enable status unit */
	sky2_write32(hw, STAT_CTRL, SC_STAT_OP_ON);

	sky2_write8(hw, STAT_TX_TIMER_CTRL, TIM_START);
	sky2_write8(hw, STAT_LEV_TIMER_CTRL, TIM_START);
	sky2_write8(hw, STAT_ISR_TIMER_CTRL, TIM_START);
}

/* Take device down (offline).
 * Equivalent to doing dev_stop() but this does not
 * inform upper layers of the transition.
 */
static void sky2_detach(struct net_device *dev)
{
	if (netif_running(dev)) {
		netif_tx_lock(dev);
		netif_device_detach(dev);	/* stop txq */
		netif_tx_unlock(dev);
		sky2_close(dev);
	}
}

/* Bring device back after doing sky2_detach */
static int sky2_reattach(struct net_device *dev)
{
	int err = 0;

	if (netif_running(dev)) {
		err = sky2_open(dev);
		if (err) {
			netdev_info(dev, "could not restart %d\n", err);
			dev_close(dev);
		} else {
			netif_device_attach(dev);
			sky2_set_multicast(dev);
		}
	}

	return err;
}

static void sky2_all_down(struct sky2_hw *hw)
{
	int i;

	if (hw->flags & SKY2_HW_IRQ_SETUP) {
		sky2_write32(hw, B0_IMSK, 0);
		sky2_read32(hw, B0_IMSK);

		synchronize_irq(hw->pdev->irq);
		napi_disable(&hw->napi);
	}

	for (i = 0; i < hw->ports; i++) {
		struct net_device *dev = hw->dev[i];
		struct sky2_port *sky2 = netdev_priv(dev);

		if (!netif_running(dev))
			continue;

		netif_carrier_off(dev);
		netif_tx_disable(dev);
		sky2_hw_down(sky2);
	}
}

static void sky2_all_up(struct sky2_hw *hw)
{
	u32 imask = Y2_IS_BASE;
	int i;

	for (i = 0; i < hw->ports; i++) {
		struct net_device *dev = hw->dev[i];
		struct sky2_port *sky2 = netdev_priv(dev);

		if (!netif_running(dev))
			continue;

		sky2_hw_up(sky2);
		sky2_set_multicast(dev);
		imask |= portirq_msk[i];
		netif_wake_queue(dev);
	}

	if (hw->flags & SKY2_HW_IRQ_SETUP) {
		sky2_write32(hw, B0_IMSK, imask);
		sky2_read32(hw, B0_IMSK);
		sky2_read32(hw, B0_Y2_SP_LISR);
		napi_enable(&hw->napi);
	}
}

static void sky2_restart(struct work_struct *work)
{
	struct sky2_hw *hw = container_of(work, struct sky2_hw, restart_work);

	rtnl_lock();

	sky2_all_down(hw);
	sky2_reset(hw);
	sky2_all_up(hw);

	rtnl_unlock();
}

static inline u8 sky2_wol_supported(const struct sky2_hw *hw)
{
	return sky2_is_copper(hw) ? (WAKE_PHY | WAKE_MAGIC) : 0;
}

static void sky2_get_wol(struct net_device *dev, struct ethtool_wolinfo *wol)
{
	const struct sky2_port *sky2 = netdev_priv(dev);

	wol->supported = sky2_wol_supported(sky2->hw);
	wol->wolopts = sky2->wol;
}

static int sky2_set_wol(struct net_device *dev, struct ethtool_wolinfo *wol)
{
	struct sky2_port *sky2 = netdev_priv(dev);
	struct sky2_hw *hw = sky2->hw;
	bool enable_wakeup = false;
	int i;

	if ((wol->wolopts & ~sky2_wol_supported(sky2->hw)) ||
	    !device_can_wakeup(&hw->pdev->dev))
		return -EOPNOTSUPP;

	sky2->wol = wol->wolopts;

	for (i = 0; i < hw->ports; i++) {
		struct net_device *dev = hw->dev[i];
		struct sky2_port *sky2 = netdev_priv(dev);

		if (sky2->wol)
			enable_wakeup = true;
	}
	device_set_wakeup_enable(&hw->pdev->dev, enable_wakeup);

	return 0;
}

static u32 sky2_supported_modes(const struct sky2_hw *hw)
{
	if (sky2_is_copper(hw)) {
		u32 modes = SUPPORTED_10baseT_Half
			| SUPPORTED_10baseT_Full
			| SUPPORTED_100baseT_Half
			| SUPPORTED_100baseT_Full;

		if (hw->flags & SKY2_HW_GIGABIT)
			modes |= SUPPORTED_1000baseT_Half
				| SUPPORTED_1000baseT_Full;
		return modes;
	} else
		return SUPPORTED_1000baseT_Half
			| SUPPORTED_1000baseT_Full;
}

static int sky2_get_link_ksettings(struct net_device *dev,
				   struct ethtool_link_ksettings *cmd)
{
	struct sky2_port *sky2 = netdev_priv(dev);
	struct sky2_hw *hw = sky2->hw;
	u32 supported, advertising;

	supported = sky2_supported_modes(hw);
	cmd->base.phy_address = PHY_ADDR_MARV;
	if (sky2_is_copper(hw)) {
		cmd->base.port = PORT_TP;
		cmd->base.speed = sky2->speed;
		supported |=  SUPPORTED_Autoneg | SUPPORTED_TP;
	} else {
		cmd->base.speed = SPEED_1000;
		cmd->base.port = PORT_FIBRE;
		supported |=  SUPPORTED_Autoneg | SUPPORTED_FIBRE;
	}

	advertising = sky2->advertising;
	cmd->base.autoneg = (sky2->flags & SKY2_FLAG_AUTO_SPEED)
		? AUTONEG_ENABLE : AUTONEG_DISABLE;
	cmd->base.duplex = sky2->duplex;

	ethtool_convert_legacy_u32_to_link_mode(cmd->link_modes.supported,
						supported);
	ethtool_convert_legacy_u32_to_link_mode(cmd->link_modes.advertising,
						advertising);

	return 0;
}

static int sky2_set_link_ksettings(struct net_device *dev,
				   const struct ethtool_link_ksettings *cmd)
{
	struct sky2_port *sky2 = netdev_priv(dev);
	const struct sky2_hw *hw = sky2->hw;
	u32 supported = sky2_supported_modes(hw);
	u32 new_advertising;

	ethtool_convert_link_mode_to_legacy_u32(&new_advertising,
						cmd->link_modes.advertising);

	if (cmd->base.autoneg == AUTONEG_ENABLE) {
		if (new_advertising & ~supported)
			return -EINVAL;

		if (sky2_is_copper(hw))
			sky2->advertising = new_advertising |
					    ADVERTISED_TP |
					    ADVERTISED_Autoneg;
		else
			sky2->advertising = new_advertising |
					    ADVERTISED_FIBRE |
					    ADVERTISED_Autoneg;

		sky2->flags |= SKY2_FLAG_AUTO_SPEED;
		sky2->duplex = -1;
		sky2->speed = -1;
	} else {
		u32 setting;
		u32 speed = cmd->base.speed;

		switch (speed) {
		case SPEED_1000:
			if (cmd->base.duplex == DUPLEX_FULL)
				setting = SUPPORTED_1000baseT_Full;
			else if (cmd->base.duplex == DUPLEX_HALF)
				setting = SUPPORTED_1000baseT_Half;
			else
				return -EINVAL;
			break;
		case SPEED_100:
			if (cmd->base.duplex == DUPLEX_FULL)
				setting = SUPPORTED_100baseT_Full;
			else if (cmd->base.duplex == DUPLEX_HALF)
				setting = SUPPORTED_100baseT_Half;
			else
				return -EINVAL;
			break;

		case SPEED_10:
			if (cmd->base.duplex == DUPLEX_FULL)
				setting = SUPPORTED_10baseT_Full;
			else if (cmd->base.duplex == DUPLEX_HALF)
				setting = SUPPORTED_10baseT_Half;
			else
				return -EINVAL;
			break;
		default:
			return -EINVAL;
		}

		if ((setting & supported) == 0)
			return -EINVAL;

		sky2->speed = speed;
		sky2->duplex = cmd->base.duplex;
		sky2->flags &= ~SKY2_FLAG_AUTO_SPEED;
	}

	if (netif_running(dev)) {
		sky2_phy_reinit(sky2);
		sky2_set_multicast(dev);
	}

	return 0;
}

static void sky2_get_drvinfo(struct net_device *dev,
			     struct ethtool_drvinfo *info)
{
	struct sky2_port *sky2 = netdev_priv(dev);

	strlcpy(info->driver, DRV_NAME, sizeof(info->driver));
	strlcpy(info->version, DRV_VERSION, sizeof(info->version));
	strlcpy(info->bus_info, pci_name(sky2->hw->pdev),
		sizeof(info->bus_info));
}

static const struct sky2_stat {
	char name[ETH_GSTRING_LEN];
	u16 offset;
} sky2_stats[] = {
	{ "tx_bytes",	   GM_TXO_OK_HI },
	{ "rx_bytes",	   GM_RXO_OK_HI },
	{ "tx_broadcast",  GM_TXF_BC_OK },
	{ "rx_broadcast",  GM_RXF_BC_OK },
	{ "tx_multicast",  GM_TXF_MC_OK },
	{ "rx_multicast",  GM_RXF_MC_OK },
	{ "tx_unicast",    GM_TXF_UC_OK },
	{ "rx_unicast",    GM_RXF_UC_OK },
	{ "tx_mac_pause",  GM_TXF_MPAUSE },
	{ "rx_mac_pause",  GM_RXF_MPAUSE },
	{ "collisions",    GM_TXF_COL },
	{ "late_collision",GM_TXF_LAT_COL },
	{ "aborted", 	   GM_TXF_ABO_COL },
	{ "single_collisions", GM_TXF_SNG_COL },
	{ "multi_collisions", GM_TXF_MUL_COL },

	{ "rx_short",      GM_RXF_SHT },
	{ "rx_runt", 	   GM_RXE_FRAG },
	{ "rx_64_byte_packets", GM_RXF_64B },
	{ "rx_65_to_127_byte_packets", GM_RXF_127B },
	{ "rx_128_to_255_byte_packets", GM_RXF_255B },
	{ "rx_256_to_511_byte_packets", GM_RXF_511B },
	{ "rx_512_to_1023_byte_packets", GM_RXF_1023B },
	{ "rx_1024_to_1518_byte_packets", GM_RXF_1518B },
	{ "rx_1518_to_max_byte_packets", GM_RXF_MAX_SZ },
	{ "rx_too_long",   GM_RXF_LNG_ERR },
	{ "rx_fifo_overflow", GM_RXE_FIFO_OV },
	{ "rx_jabber",     GM_RXF_JAB_PKT },
	{ "rx_fcs_error",   GM_RXF_FCS_ERR },

	{ "tx_64_byte_packets", GM_TXF_64B },
	{ "tx_65_to_127_byte_packets", GM_TXF_127B },
	{ "tx_128_to_255_byte_packets", GM_TXF_255B },
	{ "tx_256_to_511_byte_packets", GM_TXF_511B },
	{ "tx_512_to_1023_byte_packets", GM_TXF_1023B },
	{ "tx_1024_to_1518_byte_packets", GM_TXF_1518B },
	{ "tx_1519_to_max_byte_packets", GM_TXF_MAX_SZ },
	{ "tx_fifo_underrun", GM_TXE_FIFO_UR },
};

static u32 sky2_get_msglevel(struct net_device *netdev)
{
	struct sky2_port *sky2 = netdev_priv(netdev);
	return sky2->msg_enable;
}

static int sky2_nway_reset(struct net_device *dev)
{
	struct sky2_port *sky2 = netdev_priv(dev);

	if (!netif_running(dev) || !(sky2->flags & SKY2_FLAG_AUTO_SPEED))
		return -EINVAL;

	sky2_phy_reinit(sky2);
	sky2_set_multicast(dev);

	return 0;
}

static void sky2_phy_stats(struct sky2_port *sky2, u64 * data, unsigned count)
{
	struct sky2_hw *hw = sky2->hw;
	unsigned port = sky2->port;
	int i;

	data[0] = get_stats64(hw, port, GM_TXO_OK_LO);
	data[1] = get_stats64(hw, port, GM_RXO_OK_LO);

	for (i = 2; i < count; i++)
		data[i] = get_stats32(hw, port, sky2_stats[i].offset);
}

static void sky2_set_msglevel(struct net_device *netdev, u32 value)
{
	struct sky2_port *sky2 = netdev_priv(netdev);
	sky2->msg_enable = value;
}

static int sky2_get_sset_count(struct net_device *dev, int sset)
{
	switch (sset) {
	case ETH_SS_STATS:
		return ARRAY_SIZE(sky2_stats);
	default:
		return -EOPNOTSUPP;
	}
}

static void sky2_get_ethtool_stats(struct net_device *dev,
				   struct ethtool_stats *stats, u64 * data)
{
	struct sky2_port *sky2 = netdev_priv(dev);

	sky2_phy_stats(sky2, data, ARRAY_SIZE(sky2_stats));
}

static void sky2_get_strings(struct net_device *dev, u32 stringset, u8 * data)
{
	int i;

	switch (stringset) {
	case ETH_SS_STATS:
		for (i = 0; i < ARRAY_SIZE(sky2_stats); i++)
			memcpy(data + i * ETH_GSTRING_LEN,
			       sky2_stats[i].name, ETH_GSTRING_LEN);
		break;
	}
}

static int sky2_set_mac_address(struct net_device *dev, void *p)
{
	struct sky2_port *sky2 = netdev_priv(dev);
	struct sky2_hw *hw = sky2->hw;
	unsigned port = sky2->port;
	const struct sockaddr *addr = p;

	if (!is_valid_ether_addr(addr->sa_data))
		return -EADDRNOTAVAIL;

	memcpy(dev->dev_addr, addr->sa_data, ETH_ALEN);
	memcpy_toio(hw->regs + B2_MAC_1 + port * 8,
		    dev->dev_addr, ETH_ALEN);
	memcpy_toio(hw->regs + B2_MAC_2 + port * 8,
		    dev->dev_addr, ETH_ALEN);

	/* virtual address for data */
	gma_set_addr(hw, port, GM_SRC_ADDR_2L, dev->dev_addr);

	/* physical address: used for pause frames */
	gma_set_addr(hw, port, GM_SRC_ADDR_1L, dev->dev_addr);

	return 0;
}

static inline void sky2_add_filter(u8 filter[8], const u8 *addr)
{
	u32 bit;

	bit = ether_crc(ETH_ALEN, addr) & 63;
	filter[bit >> 3] |= 1 << (bit & 7);
}

static void sky2_set_multicast(struct net_device *dev)
{
	struct sky2_port *sky2 = netdev_priv(dev);
	struct sky2_hw *hw = sky2->hw;
	unsigned port = sky2->port;
	struct netdev_hw_addr *ha;
	u16 reg;
	u8 filter[8];
	int rx_pause;
	static const u8 pause_mc_addr[ETH_ALEN] = { 0x1, 0x80, 0xc2, 0x0, 0x0, 0x1 };

	rx_pause = (sky2->flow_status == FC_RX || sky2->flow_status == FC_BOTH);
	memset(filter, 0, sizeof(filter));

	reg = gma_read16(hw, port, GM_RX_CTRL);
	reg |= GM_RXCR_UCF_ENA;

	if (dev->flags & IFF_PROMISC)	/* promiscuous */
		reg &= ~(GM_RXCR_UCF_ENA | GM_RXCR_MCF_ENA);
	else if (dev->flags & IFF_ALLMULTI)
		memset(filter, 0xff, sizeof(filter));
	else if (netdev_mc_empty(dev) && !rx_pause)
		reg &= ~GM_RXCR_MCF_ENA;
	else {
		reg |= GM_RXCR_MCF_ENA;

		if (rx_pause)
			sky2_add_filter(filter, pause_mc_addr);

		netdev_for_each_mc_addr(ha, dev)
			sky2_add_filter(filter, ha->addr);
	}

	gma_write16(hw, port, GM_MC_ADDR_H1,
		    (u16) filter[0] | ((u16) filter[1] << 8));
	gma_write16(hw, port, GM_MC_ADDR_H2,
		    (u16) filter[2] | ((u16) filter[3] << 8));
	gma_write16(hw, port, GM_MC_ADDR_H3,
		    (u16) filter[4] | ((u16) filter[5] << 8));
	gma_write16(hw, port, GM_MC_ADDR_H4,
		    (u16) filter[6] | ((u16) filter[7] << 8));

	gma_write16(hw, port, GM_RX_CTRL, reg);
}

static void sky2_get_stats(struct net_device *dev,
			   struct rtnl_link_stats64 *stats)
{
	struct sky2_port *sky2 = netdev_priv(dev);
	struct sky2_hw *hw = sky2->hw;
	unsigned port = sky2->port;
	unsigned int start;
	u64 _bytes, _packets;

	do {
		start = u64_stats_fetch_begin_irq(&sky2->rx_stats.syncp);
		_bytes = sky2->rx_stats.bytes;
		_packets = sky2->rx_stats.packets;
	} while (u64_stats_fetch_retry_irq(&sky2->rx_stats.syncp, start));

	stats->rx_packets = _packets;
	stats->rx_bytes = _bytes;

	do {
		start = u64_stats_fetch_begin_irq(&sky2->tx_stats.syncp);
		_bytes = sky2->tx_stats.bytes;
		_packets = sky2->tx_stats.packets;
	} while (u64_stats_fetch_retry_irq(&sky2->tx_stats.syncp, start));

	stats->tx_packets = _packets;
	stats->tx_bytes = _bytes;

	stats->multicast = get_stats32(hw, port, GM_RXF_MC_OK)
		+ get_stats32(hw, port, GM_RXF_BC_OK);

	stats->collisions = get_stats32(hw, port, GM_TXF_COL);

	stats->rx_length_errors = get_stats32(hw, port, GM_RXF_LNG_ERR);
	stats->rx_crc_errors = get_stats32(hw, port, GM_RXF_FCS_ERR);
	stats->rx_frame_errors = get_stats32(hw, port, GM_RXF_SHT)
		+ get_stats32(hw, port, GM_RXE_FRAG);
	stats->rx_over_errors = get_stats32(hw, port, GM_RXE_FIFO_OV);

	stats->rx_dropped = dev->stats.rx_dropped;
	stats->rx_fifo_errors = dev->stats.rx_fifo_errors;
	stats->tx_fifo_errors = dev->stats.tx_fifo_errors;
}

/* Can have one global because blinking is controlled by
 * ethtool and that is always under RTNL mutex
 */
static void sky2_led(struct sky2_port *sky2, enum led_mode mode)
{
	struct sky2_hw *hw = sky2->hw;
	unsigned port = sky2->port;

	spin_lock_bh(&sky2->phy_lock);
	if (hw->chip_id == CHIP_ID_YUKON_EC_U ||
	    hw->chip_id == CHIP_ID_YUKON_EX ||
	    hw->chip_id == CHIP_ID_YUKON_SUPR) {
		u16 pg;
		pg = gm_phy_read(hw, port, PHY_MARV_EXT_ADR);
		gm_phy_write(hw, port, PHY_MARV_EXT_ADR, 3);

		switch (mode) {
		case MO_LED_OFF:
			gm_phy_write(hw, port, PHY_MARV_PHY_CTRL,
				     PHY_M_LEDC_LOS_CTRL(8) |
				     PHY_M_LEDC_INIT_CTRL(8) |
				     PHY_M_LEDC_STA1_CTRL(8) |
				     PHY_M_LEDC_STA0_CTRL(8));
			break;
		case MO_LED_ON:
			gm_phy_write(hw, port, PHY_MARV_PHY_CTRL,
				     PHY_M_LEDC_LOS_CTRL(9) |
				     PHY_M_LEDC_INIT_CTRL(9) |
				     PHY_M_LEDC_STA1_CTRL(9) |
				     PHY_M_LEDC_STA0_CTRL(9));
			break;
		case MO_LED_BLINK:
			gm_phy_write(hw, port, PHY_MARV_PHY_CTRL,
				     PHY_M_LEDC_LOS_CTRL(0xa) |
				     PHY_M_LEDC_INIT_CTRL(0xa) |
				     PHY_M_LEDC_STA1_CTRL(0xa) |
				     PHY_M_LEDC_STA0_CTRL(0xa));
			break;
		case MO_LED_NORM:
			gm_phy_write(hw, port, PHY_MARV_PHY_CTRL,
				     PHY_M_LEDC_LOS_CTRL(1) |
				     PHY_M_LEDC_INIT_CTRL(8) |
				     PHY_M_LEDC_STA1_CTRL(7) |
				     PHY_M_LEDC_STA0_CTRL(7));
		}

		gm_phy_write(hw, port, PHY_MARV_EXT_ADR, pg);
	} else
		gm_phy_write(hw, port, PHY_MARV_LED_OVER,
				     PHY_M_LED_MO_DUP(mode) |
				     PHY_M_LED_MO_10(mode) |
				     PHY_M_LED_MO_100(mode) |
				     PHY_M_LED_MO_1000(mode) |
				     PHY_M_LED_MO_RX(mode) |
				     PHY_M_LED_MO_TX(mode));

	spin_unlock_bh(&sky2->phy_lock);
}

/* blink LED's for finding board */
static int sky2_set_phys_id(struct net_device *dev,
			    enum ethtool_phys_id_state state)
{
	struct sky2_port *sky2 = netdev_priv(dev);

	switch (state) {
	case ETHTOOL_ID_ACTIVE:
		return 1;	/* cycle on/off once per second */
	case ETHTOOL_ID_INACTIVE:
		sky2_led(sky2, MO_LED_NORM);
		break;
	case ETHTOOL_ID_ON:
		sky2_led(sky2, MO_LED_ON);
		break;
	case ETHTOOL_ID_OFF:
		sky2_led(sky2, MO_LED_OFF);
		break;
	}

	return 0;
}

static void sky2_get_pauseparam(struct net_device *dev,
				struct ethtool_pauseparam *ecmd)
{
	struct sky2_port *sky2 = netdev_priv(dev);

	switch (sky2->flow_mode) {
	case FC_NONE:
		ecmd->tx_pause = ecmd->rx_pause = 0;
		break;
	case FC_TX:
		ecmd->tx_pause = 1, ecmd->rx_pause = 0;
		break;
	case FC_RX:
		ecmd->tx_pause = 0, ecmd->rx_pause = 1;
		break;
	case FC_BOTH:
		ecmd->tx_pause = ecmd->rx_pause = 1;
	}

	ecmd->autoneg = (sky2->flags & SKY2_FLAG_AUTO_PAUSE)
		? AUTONEG_ENABLE : AUTONEG_DISABLE;
}

static int sky2_set_pauseparam(struct net_device *dev,
			       struct ethtool_pauseparam *ecmd)
{
	struct sky2_port *sky2 = netdev_priv(dev);

	if (ecmd->autoneg == AUTONEG_ENABLE)
		sky2->flags |= SKY2_FLAG_AUTO_PAUSE;
	else
		sky2->flags &= ~SKY2_FLAG_AUTO_PAUSE;

	sky2->flow_mode = sky2_flow(ecmd->rx_pause, ecmd->tx_pause);

	if (netif_running(dev))
		sky2_phy_reinit(sky2);

	return 0;
}

static int sky2_get_coalesce(struct net_device *dev,
			     struct ethtool_coalesce *ecmd)
{
	struct sky2_port *sky2 = netdev_priv(dev);
	struct sky2_hw *hw = sky2->hw;

	if (sky2_read8(hw, STAT_TX_TIMER_CTRL) == TIM_STOP)
		ecmd->tx_coalesce_usecs = 0;
	else {
		u32 clks = sky2_read32(hw, STAT_TX_TIMER_INI);
		ecmd->tx_coalesce_usecs = sky2_clk2us(hw, clks);
	}
	ecmd->tx_max_coalesced_frames = sky2_read16(hw, STAT_TX_IDX_TH);

	if (sky2_read8(hw, STAT_LEV_TIMER_CTRL) == TIM_STOP)
		ecmd->rx_coalesce_usecs = 0;
	else {
		u32 clks = sky2_read32(hw, STAT_LEV_TIMER_INI);
		ecmd->rx_coalesce_usecs = sky2_clk2us(hw, clks);
	}
	ecmd->rx_max_coalesced_frames = sky2_read8(hw, STAT_FIFO_WM);

	if (sky2_read8(hw, STAT_ISR_TIMER_CTRL) == TIM_STOP)
		ecmd->rx_coalesce_usecs_irq = 0;
	else {
		u32 clks = sky2_read32(hw, STAT_ISR_TIMER_INI);
		ecmd->rx_coalesce_usecs_irq = sky2_clk2us(hw, clks);
	}

	ecmd->rx_max_coalesced_frames_irq = sky2_read8(hw, STAT_FIFO_ISR_WM);

	return 0;
}

/* Note: this affect both ports */
static int sky2_set_coalesce(struct net_device *dev,
			     struct ethtool_coalesce *ecmd)
{
	struct sky2_port *sky2 = netdev_priv(dev);
	struct sky2_hw *hw = sky2->hw;
	const u32 tmax = sky2_clk2us(hw, 0x0ffffff);

	if (ecmd->tx_coalesce_usecs > tmax ||
	    ecmd->rx_coalesce_usecs > tmax ||
	    ecmd->rx_coalesce_usecs_irq > tmax)
		return -EINVAL;

	if (ecmd->tx_max_coalesced_frames >= sky2->tx_ring_size-1)
		return -EINVAL;
	if (ecmd->rx_max_coalesced_frames > RX_MAX_PENDING)
		return -EINVAL;
	if (ecmd->rx_max_coalesced_frames_irq > RX_MAX_PENDING)
		return -EINVAL;

	if (ecmd->tx_coalesce_usecs == 0)
		sky2_write8(hw, STAT_TX_TIMER_CTRL, TIM_STOP);
	else {
		sky2_write32(hw, STAT_TX_TIMER_INI,
			     sky2_us2clk(hw, ecmd->tx_coalesce_usecs));
		sky2_write8(hw, STAT_TX_TIMER_CTRL, TIM_START);
	}
	sky2_write16(hw, STAT_TX_IDX_TH, ecmd->tx_max_coalesced_frames);

	if (ecmd->rx_coalesce_usecs == 0)
		sky2_write8(hw, STAT_LEV_TIMER_CTRL, TIM_STOP);
	else {
		sky2_write32(hw, STAT_LEV_TIMER_INI,
			     sky2_us2clk(hw, ecmd->rx_coalesce_usecs));
		sky2_write8(hw, STAT_LEV_TIMER_CTRL, TIM_START);
	}
	sky2_write8(hw, STAT_FIFO_WM, ecmd->rx_max_coalesced_frames);

	if (ecmd->rx_coalesce_usecs_irq == 0)
		sky2_write8(hw, STAT_ISR_TIMER_CTRL, TIM_STOP);
	else {
		sky2_write32(hw, STAT_ISR_TIMER_INI,
			     sky2_us2clk(hw, ecmd->rx_coalesce_usecs_irq));
		sky2_write8(hw, STAT_ISR_TIMER_CTRL, TIM_START);
	}
	sky2_write8(hw, STAT_FIFO_ISR_WM, ecmd->rx_max_coalesced_frames_irq);
	return 0;
}

/*
 * Hardware is limited to min of 128 and max of 2048 for ring size
 * and  rounded up to next power of two
 * to avoid division in modulus calclation
 */
static unsigned long roundup_ring_size(unsigned long pending)
{
	return max(128ul, roundup_pow_of_two(pending+1));
}

static void sky2_get_ringparam(struct net_device *dev,
			       struct ethtool_ringparam *ering)
{
	struct sky2_port *sky2 = netdev_priv(dev);

	ering->rx_max_pending = RX_MAX_PENDING;
	ering->tx_max_pending = TX_MAX_PENDING;

	ering->rx_pending = sky2->rx_pending;
	ering->tx_pending = sky2->tx_pending;
}

static int sky2_set_ringparam(struct net_device *dev,
			      struct ethtool_ringparam *ering)
{
	struct sky2_port *sky2 = netdev_priv(dev);

	if (ering->rx_pending > RX_MAX_PENDING ||
	    ering->rx_pending < 8 ||
	    ering->tx_pending < TX_MIN_PENDING ||
	    ering->tx_pending > TX_MAX_PENDING)
		return -EINVAL;

	sky2_detach(dev);

	sky2->rx_pending = ering->rx_pending;
	sky2->tx_pending = ering->tx_pending;
	sky2->tx_ring_size = roundup_ring_size(sky2->tx_pending);

	return sky2_reattach(dev);
}

static int sky2_get_regs_len(struct net_device *dev)
{
	return 0x4000;
}

static int sky2_reg_access_ok(struct sky2_hw *hw, unsigned int b)
{
	/* This complicated switch statement is to make sure and
	 * only access regions that are unreserved.
	 * Some blocks are only valid on dual port cards.
	 */
	switch (b) {
	/* second port */
	case 5:		/* Tx Arbiter 2 */
	case 9:		/* RX2 */
	case 14 ... 15:	/* TX2 */
	case 17: case 19: /* Ram Buffer 2 */
	case 22 ... 23: /* Tx Ram Buffer 2 */
	case 25:	/* Rx MAC Fifo 1 */
	case 27:	/* Tx MAC Fifo 2 */
	case 31:	/* GPHY 2 */
	case 40 ... 47: /* Pattern Ram 2 */
	case 52: case 54: /* TCP Segmentation 2 */
	case 112 ... 116: /* GMAC 2 */
		return hw->ports > 1;

	case 0:		/* Control */
	case 2:		/* Mac address */
	case 4:		/* Tx Arbiter 1 */
	case 7:		/* PCI express reg */
	case 8:		/* RX1 */
	case 12 ... 13: /* TX1 */
	case 16: case 18:/* Rx Ram Buffer 1 */
	case 20 ... 21: /* Tx Ram Buffer 1 */
	case 24:	/* Rx MAC Fifo 1 */
	case 26:	/* Tx MAC Fifo 1 */
	case 28 ... 29: /* Descriptor and status unit */
	case 30:	/* GPHY 1*/
	case 32 ... 39: /* Pattern Ram 1 */
	case 48: case 50: /* TCP Segmentation 1 */
	case 56 ... 60:	/* PCI space */
	case 80 ... 84:	/* GMAC 1 */
		return 1;

	default:
		return 0;
	}
}

/*
 * Returns copy of control register region
 * Note: ethtool_get_regs always provides full size (16k) buffer
 */
static void sky2_get_regs(struct net_device *dev, struct ethtool_regs *regs,
			  void *p)
{
	const struct sky2_port *sky2 = netdev_priv(dev);
	const void __iomem *io = sky2->hw->regs;
	unsigned int b;

	regs->version = 1;

	for (b = 0; b < 128; b++) {
		/* skip poisonous diagnostic ram region in block 3 */
		if (b == 3)
			memcpy_fromio(p + 0x10, io + 0x10, 128 - 0x10);
		else if (sky2_reg_access_ok(sky2->hw, b))
			memcpy_fromio(p, io, 128);
		else
			memset(p, 0, 128);

		p += 128;
		io += 128;
	}
}

static int sky2_get_eeprom_len(struct net_device *dev)
{
	struct sky2_port *sky2 = netdev_priv(dev);
	struct sky2_hw *hw = sky2->hw;
	u16 reg2;

	reg2 = sky2_pci_read16(hw, PCI_DEV_REG2);
	return 1 << ( ((reg2 & PCI_VPD_ROM_SZ) >> 14) + 8);
}

static int sky2_vpd_wait(const struct sky2_hw *hw, int cap, u16 busy)
{
	unsigned long start = jiffies;

	while ( (sky2_pci_read16(hw, cap + PCI_VPD_ADDR) & PCI_VPD_ADDR_F) == busy) {
		/* Can take up to 10.6 ms for write */
		if (time_after(jiffies, start + HZ/4)) {
			dev_err(&hw->pdev->dev, "VPD cycle timed out\n");
			return -ETIMEDOUT;
		}
		msleep(1);
	}

	return 0;
}

static int sky2_vpd_read(struct sky2_hw *hw, int cap, void *data,
			 u16 offset, size_t length)
{
	int rc = 0;

	while (length > 0) {
		u32 val;

		sky2_pci_write16(hw, cap + PCI_VPD_ADDR, offset);
		rc = sky2_vpd_wait(hw, cap, 0);
		if (rc)
			break;

		val = sky2_pci_read32(hw, cap + PCI_VPD_DATA);

		memcpy(data, &val, min(sizeof(val), length));
		offset += sizeof(u32);
		data += sizeof(u32);
		length -= sizeof(u32);
	}

	return rc;
}

static int sky2_vpd_write(struct sky2_hw *hw, int cap, const void *data,
			  u16 offset, unsigned int length)
{
	unsigned int i;
	int rc = 0;

	for (i = 0; i < length; i += sizeof(u32)) {
		u32 val = *(u32 *)(data + i);

		sky2_pci_write32(hw, cap + PCI_VPD_DATA, val);
		sky2_pci_write32(hw, cap + PCI_VPD_ADDR, offset | PCI_VPD_ADDR_F);

		rc = sky2_vpd_wait(hw, cap, PCI_VPD_ADDR_F);
		if (rc)
			break;
	}
	return rc;
}

static int sky2_get_eeprom(struct net_device *dev, struct ethtool_eeprom *eeprom,
			   u8 *data)
{
	struct sky2_port *sky2 = netdev_priv(dev);
	int cap = pci_find_capability(sky2->hw->pdev, PCI_CAP_ID_VPD);

	if (!cap)
		return -EINVAL;

	eeprom->magic = SKY2_EEPROM_MAGIC;

	return sky2_vpd_read(sky2->hw, cap, data, eeprom->offset, eeprom->len);
}

static int sky2_set_eeprom(struct net_device *dev, struct ethtool_eeprom *eeprom,
			   u8 *data)
{
	struct sky2_port *sky2 = netdev_priv(dev);
	int cap = pci_find_capability(sky2->hw->pdev, PCI_CAP_ID_VPD);

	if (!cap)
		return -EINVAL;

	if (eeprom->magic != SKY2_EEPROM_MAGIC)
		return -EINVAL;

	/* Partial writes not supported */
	if ((eeprom->offset & 3) || (eeprom->len & 3))
		return -EINVAL;

	return sky2_vpd_write(sky2->hw, cap, data, eeprom->offset, eeprom->len);
}

static netdev_features_t sky2_fix_features(struct net_device *dev,
	netdev_features_t features)
{
	const struct sky2_port *sky2 = netdev_priv(dev);
	const struct sky2_hw *hw = sky2->hw;

	/* In order to do Jumbo packets on these chips, need to turn off the
	 * transmit store/forward. Therefore checksum offload won't work.
	 */
	if (dev->mtu > ETH_DATA_LEN && hw->chip_id == CHIP_ID_YUKON_EC_U) {
		netdev_info(dev, "checksum offload not possible with jumbo frames\n");
		features &= ~(NETIF_F_TSO | NETIF_F_SG | NETIF_F_CSUM_MASK);
	}

	/* Some hardware requires receive checksum for RSS to work. */
	if ( (features & NETIF_F_RXHASH) &&
	     !(features & NETIF_F_RXCSUM) &&
	     (sky2->hw->flags & SKY2_HW_RSS_CHKSUM)) {
		netdev_info(dev, "receive hashing forces receive checksum\n");
		features |= NETIF_F_RXCSUM;
	}

	return features;
}

static int sky2_set_features(struct net_device *dev, netdev_features_t features)
{
	struct sky2_port *sky2 = netdev_priv(dev);
	netdev_features_t changed = dev->features ^ features;

	if ((changed & NETIF_F_RXCSUM) &&
	    !(sky2->hw->flags & SKY2_HW_NEW_LE)) {
		sky2_write32(sky2->hw,
			     Q_ADDR(rxqaddr[sky2->port], Q_CSR),
			     (features & NETIF_F_RXCSUM)
			     ? BMU_ENA_RX_CHKSUM : BMU_DIS_RX_CHKSUM);
	}

	if (changed & NETIF_F_RXHASH)
		rx_set_rss(dev, features);

	if (changed & (NETIF_F_HW_VLAN_CTAG_TX|NETIF_F_HW_VLAN_CTAG_RX))
		sky2_vlan_mode(dev, features);

	return 0;
}

static const struct ethtool_ops sky2_ethtool_ops = {
	.get_drvinfo	= sky2_get_drvinfo,
	.get_wol	= sky2_get_wol,
	.set_wol	= sky2_set_wol,
	.get_msglevel	= sky2_get_msglevel,
	.set_msglevel	= sky2_set_msglevel,
	.nway_reset	= sky2_nway_reset,
	.get_regs_len	= sky2_get_regs_len,
	.get_regs	= sky2_get_regs,
	.get_link	= ethtool_op_get_link,
	.get_eeprom_len	= sky2_get_eeprom_len,
	.get_eeprom	= sky2_get_eeprom,
	.set_eeprom	= sky2_set_eeprom,
	.get_strings	= sky2_get_strings,
	.get_coalesce	= sky2_get_coalesce,
	.set_coalesce	= sky2_set_coalesce,
	.get_ringparam	= sky2_get_ringparam,
	.set_ringparam	= sky2_set_ringparam,
	.get_pauseparam = sky2_get_pauseparam,
	.set_pauseparam = sky2_set_pauseparam,
	.set_phys_id	= sky2_set_phys_id,
	.get_sset_count = sky2_get_sset_count,
	.get_ethtool_stats = sky2_get_ethtool_stats,
	.get_link_ksettings = sky2_get_link_ksettings,
	.set_link_ksettings = sky2_set_link_ksettings,
};

#ifdef CONFIG_SKY2_DEBUG

static struct dentry *sky2_debug;


/*
 * Read and parse the first part of Vital Product Data
 */
#define VPD_SIZE	128
#define VPD_MAGIC	0x82

static const struct vpd_tag {
	char tag[2];
	char *label;
} vpd_tags[] = {
	{ "PN",	"Part Number" },
	{ "EC", "Engineering Level" },
	{ "MN", "Manufacturer" },
	{ "SN", "Serial Number" },
	{ "YA", "Asset Tag" },
	{ "VL", "First Error Log Message" },
	{ "VF", "Second Error Log Message" },
	{ "VB", "Boot Agent ROM Configuration" },
	{ "VE", "EFI UNDI Configuration" },
};

static void sky2_show_vpd(struct seq_file *seq, struct sky2_hw *hw)
{
	size_t vpd_size;
	loff_t offs;
	u8 len;
	unsigned char *buf;
	u16 reg2;

	reg2 = sky2_pci_read16(hw, PCI_DEV_REG2);
	vpd_size = 1 << ( ((reg2 & PCI_VPD_ROM_SZ) >> 14) + 8);

	seq_printf(seq, "%s Product Data\n", pci_name(hw->pdev));
	buf = kmalloc(vpd_size, GFP_KERNEL);
	if (!buf) {
		seq_puts(seq, "no memory!\n");
		return;
	}

	if (pci_read_vpd(hw->pdev, 0, vpd_size, buf) < 0) {
		seq_puts(seq, "VPD read failed\n");
		goto out;
	}

	if (buf[0] != VPD_MAGIC) {
		seq_printf(seq, "VPD tag mismatch: %#x\n", buf[0]);
		goto out;
	}
	len = buf[1];
	if (len == 0 || len > vpd_size - 4) {
		seq_printf(seq, "Invalid id length: %d\n", len);
		goto out;
	}

	seq_printf(seq, "%.*s\n", len, buf + 3);
	offs = len + 3;

	while (offs < vpd_size - 4) {
		int i;

		if (!memcmp("RW", buf + offs, 2))	/* end marker */
			break;
		len = buf[offs + 2];
		if (offs + len + 3 >= vpd_size)
			break;

		for (i = 0; i < ARRAY_SIZE(vpd_tags); i++) {
			if (!memcmp(vpd_tags[i].tag, buf + offs, 2)) {
				seq_printf(seq, " %s: %.*s\n",
					   vpd_tags[i].label, len, buf + offs + 3);
				break;
			}
		}
		offs += len + 3;
	}
out:
	kfree(buf);
}

static int sky2_debug_show(struct seq_file *seq, void *v)
{
	struct net_device *dev = seq->private;
	const struct sky2_port *sky2 = netdev_priv(dev);
	struct sky2_hw *hw = sky2->hw;
	unsigned port = sky2->port;
	unsigned idx, last;
	int sop;

	sky2_show_vpd(seq, hw);

	seq_printf(seq, "\nIRQ src=%x mask=%x control=%x\n",
		   sky2_read32(hw, B0_ISRC),
		   sky2_read32(hw, B0_IMSK),
		   sky2_read32(hw, B0_Y2_SP_ICR));

	if (!netif_running(dev)) {
		seq_puts(seq, "network not running\n");
		return 0;
	}

	napi_disable(&hw->napi);
	last = sky2_read16(hw, STAT_PUT_IDX);

	seq_printf(seq, "Status ring %u\n", hw->st_size);
	if (hw->st_idx == last)
		seq_puts(seq, "Status ring (empty)\n");
	else {
		seq_puts(seq, "Status ring\n");
		for (idx = hw->st_idx; idx != last && idx < hw->st_size;
		     idx = RING_NEXT(idx, hw->st_size)) {
			const struct sky2_status_le *le = hw->st_le + idx;
			seq_printf(seq, "[%d] %#x %d %#x\n",
				   idx, le->opcode, le->length, le->status);
		}
		seq_puts(seq, "\n");
	}

	seq_printf(seq, "Tx ring pending=%u...%u report=%d done=%d\n",
		   sky2->tx_cons, sky2->tx_prod,
		   sky2_read16(hw, port == 0 ? STAT_TXA1_RIDX : STAT_TXA2_RIDX),
		   sky2_read16(hw, Q_ADDR(txqaddr[port], Q_DONE)));

	/* Dump contents of tx ring */
	sop = 1;
	for (idx = sky2->tx_next; idx != sky2->tx_prod && idx < sky2->tx_ring_size;
	     idx = RING_NEXT(idx, sky2->tx_ring_size)) {
		const struct sky2_tx_le *le = sky2->tx_le + idx;
		u32 a = le32_to_cpu(le->addr);

		if (sop)
			seq_printf(seq, "%u:", idx);
		sop = 0;

		switch (le->opcode & ~HW_OWNER) {
		case OP_ADDR64:
			seq_printf(seq, " %#x:", a);
			break;
		case OP_LRGLEN:
			seq_printf(seq, " mtu=%d", a);
			break;
		case OP_VLAN:
			seq_printf(seq, " vlan=%d", be16_to_cpu(le->length));
			break;
		case OP_TCPLISW:
			seq_printf(seq, " csum=%#x", a);
			break;
		case OP_LARGESEND:
			seq_printf(seq, " tso=%#x(%d)", a, le16_to_cpu(le->length));
			break;
		case OP_PACKET:
			seq_printf(seq, " %#x(%d)", a, le16_to_cpu(le->length));
			break;
		case OP_BUFFER:
			seq_printf(seq, " frag=%#x(%d)", a, le16_to_cpu(le->length));
			break;
		default:
			seq_printf(seq, " op=%#x,%#x(%d)", le->opcode,
				   a, le16_to_cpu(le->length));
		}

		if (le->ctrl & EOP) {
			seq_putc(seq, '\n');
			sop = 1;
		}
	}

	seq_printf(seq, "\nRx ring hw get=%d put=%d last=%d\n",
		   sky2_read16(hw, Y2_QADDR(rxqaddr[port], PREF_UNIT_GET_IDX)),
		   sky2_read16(hw, Y2_QADDR(rxqaddr[port], PREF_UNIT_PUT_IDX)),
		   sky2_read16(hw, Y2_QADDR(rxqaddr[port], PREF_UNIT_LAST_IDX)));

	sky2_read32(hw, B0_Y2_SP_LISR);
	napi_enable(&hw->napi);
	return 0;
}
DEFINE_SHOW_ATTRIBUTE(sky2_debug);

/*
 * Use network device events to create/remove/rename
 * debugfs file entries
 */
static int sky2_device_event(struct notifier_block *unused,
			     unsigned long event, void *ptr)
{
	struct net_device *dev = netdev_notifier_info_to_dev(ptr);
	struct sky2_port *sky2 = netdev_priv(dev);

	if (dev->netdev_ops->ndo_open != sky2_open || !sky2_debug)
		return NOTIFY_DONE;

	switch (event) {
	case NETDEV_CHANGENAME:
		if (sky2->debugfs) {
			sky2->debugfs = debugfs_rename(sky2_debug, sky2->debugfs,
						       sky2_debug, dev->name);
		}
		break;

	case NETDEV_GOING_DOWN:
		if (sky2->debugfs) {
			netdev_printk(KERN_DEBUG, dev, "remove debugfs\n");
			debugfs_remove(sky2->debugfs);
			sky2->debugfs = NULL;
		}
		break;

	case NETDEV_UP:
		sky2->debugfs = debugfs_create_file(dev->name, 0444,
						    sky2_debug, dev,
						    &sky2_debug_fops);
		if (IS_ERR(sky2->debugfs))
			sky2->debugfs = NULL;
	}

	return NOTIFY_DONE;
}

static struct notifier_block sky2_notifier = {
	.notifier_call = sky2_device_event,
};


static __init void sky2_debug_init(void)
{
	struct dentry *ent;

	ent = debugfs_create_dir("sky2", NULL);
	if (!ent || IS_ERR(ent))
		return;

	sky2_debug = ent;
	register_netdevice_notifier(&sky2_notifier);
}

static __exit void sky2_debug_cleanup(void)
{
	if (sky2_debug) {
		unregister_netdevice_notifier(&sky2_notifier);
		debugfs_remove(sky2_debug);
		sky2_debug = NULL;
	}
}

#else
#define sky2_debug_init()
#define sky2_debug_cleanup()
#endif

/* Two copies of network device operations to handle special case of
   not allowing netpoll on second port */
static const struct net_device_ops sky2_netdev_ops[2] = {
  {
	.ndo_open		= sky2_open,
	.ndo_stop		= sky2_close,
	.ndo_start_xmit		= sky2_xmit_frame,
	.ndo_do_ioctl		= sky2_ioctl,
	.ndo_validate_addr	= eth_validate_addr,
	.ndo_set_mac_address	= sky2_set_mac_address,
	.ndo_set_rx_mode	= sky2_set_multicast,
	.ndo_change_mtu		= sky2_change_mtu,
	.ndo_fix_features	= sky2_fix_features,
	.ndo_set_features	= sky2_set_features,
	.ndo_tx_timeout		= sky2_tx_timeout,
	.ndo_get_stats64	= sky2_get_stats,
#ifdef CONFIG_NET_POLL_CONTROLLER
	.ndo_poll_controller	= sky2_netpoll,
#endif
  },
  {
	.ndo_open		= sky2_open,
	.ndo_stop		= sky2_close,
	.ndo_start_xmit		= sky2_xmit_frame,
	.ndo_do_ioctl		= sky2_ioctl,
	.ndo_validate_addr	= eth_validate_addr,
	.ndo_set_mac_address	= sky2_set_mac_address,
	.ndo_set_rx_mode	= sky2_set_multicast,
	.ndo_change_mtu		= sky2_change_mtu,
	.ndo_fix_features	= sky2_fix_features,
	.ndo_set_features	= sky2_set_features,
	.ndo_tx_timeout		= sky2_tx_timeout,
	.ndo_get_stats64	= sky2_get_stats,
  },
};

static void sky2_get_mac_address(struct net_device *dev)
{
	struct sky2_port *sky2 = netdev_priv(dev);
	struct sky2_hw *hw = sky2 ? sky2->hw : NULL;
	const void *iap;

	/* try to get mac address in the following order:
	 * 1) from device tree data
	 * 2) from internal registers set by bootloader
	 */

	iap = of_get_mac_address(hw->pdev->dev.of_node);
	if (iap)
		memcpy(dev->dev_addr, iap, ETH_ALEN);
	else
		memcpy_fromio(dev->dev_addr,
			      hw->regs + B2_MAC_1 + sky2->port * 8,
			      ETH_ALEN);

#if defined CONFIG_ARM64 && defined CONFIG_VEXPRESS_CONFIG
	/* 3) From APB registers
	 */
	if (!is_valid_ether_addr(dev->dev_addr)) {
		/* Get the syscon node for SYS_PCIE_GBE register */
		struct device_node *np = of_find_node_by_name(NULL, "pcie_gbe");
		u32 __iomem *base_reg = (np) ? of_iomap(np, 0) : NULL;

		if (base_reg) {
			u64 mac_addr;
			u8 mask = 0xFF;
			int i;

			mac_addr = readl_relaxed(base_reg);
			mac_addr |= ((u64)readl_relaxed(base_reg + 1))
					<< sizeof(u32) * BITS_PER_BYTE;

			for (i = ETH_ALEN; i > 0; --i)
				dev->dev_addr[i - 1] = (mac_addr >>
				    (BITS_PER_BYTE * (ETH_ALEN - i))) & mask;
			iounmap(base_reg);
		}
		if (np)
			of_node_put(np);
	}
#endif
}

/* Initialize network device */
static struct net_device *sky2_init_netdev(struct sky2_hw *hw, unsigned port,
					   int highmem, int wol)
{
	struct sky2_port *sky2;
	struct net_device *dev = alloc_etherdev(sizeof(*sky2));

	if (!dev)
		return NULL;

	SET_NETDEV_DEV(dev, &hw->pdev->dev);
	dev->irq = hw->pdev->irq;
	dev->ethtool_ops = &sky2_ethtool_ops;
	dev->watchdog_timeo = TX_WATCHDOG;
	dev->netdev_ops = &sky2_netdev_ops[port];

	sky2 = netdev_priv(dev);
	sky2->netdev = dev;
	sky2->hw = hw;
	sky2->msg_enable = netif_msg_init(debug, default_msg);

	u64_stats_init(&sky2->tx_stats.syncp);
	u64_stats_init(&sky2->rx_stats.syncp);

	/* Auto speed and flow control */
	sky2->flags = SKY2_FLAG_AUTO_SPEED | SKY2_FLAG_AUTO_PAUSE;
	if (hw->chip_id != CHIP_ID_YUKON_XL)
		dev->hw_features |= NETIF_F_RXCSUM;

	sky2->flow_mode = FC_BOTH;

	sky2->duplex = -1;
	sky2->speed = -1;
	sky2->advertising = sky2_supported_modes(hw);
	sky2->wol = wol;

	spin_lock_init(&sky2->phy_lock);

	sky2->tx_pending = TX_DEF_PENDING;
	sky2->tx_ring_size = roundup_ring_size(TX_DEF_PENDING);
	sky2->rx_pending = RX_DEF_PENDING;

	hw->dev[port] = dev;

	sky2->port = port;

	dev->hw_features |= NETIF_F_IP_CSUM | NETIF_F_SG | NETIF_F_TSO;

	if (highmem)
		dev->features |= NETIF_F_HIGHDMA;

	/* Enable receive hashing unless hardware is known broken */
	if (!(hw->flags & SKY2_HW_RSS_BROKEN))
		dev->hw_features |= NETIF_F_RXHASH;

	if (!(hw->flags & SKY2_HW_VLAN_BROKEN)) {
		dev->hw_features |= NETIF_F_HW_VLAN_CTAG_TX |
				    NETIF_F_HW_VLAN_CTAG_RX;
		dev->vlan_features |= SKY2_VLAN_OFFLOADS;
	}

	dev->features |= dev->hw_features;

	/* MTU range: 60 - 1500 or 9000 */
	dev->min_mtu = ETH_ZLEN;
	if (hw->chip_id == CHIP_ID_YUKON_FE ||
	    hw->chip_id == CHIP_ID_YUKON_FE_P)
		dev->max_mtu = ETH_DATA_LEN;
	else
		dev->max_mtu = ETH_JUMBO_MTU;

<<<<<<< HEAD
	sky2_get_mac_address(dev);
=======
	/* try to get mac address in the following order:
	 * 1) from device tree data
	 * 2) from internal registers set by bootloader
	 */
	iap = of_get_mac_address(hw->pdev->dev.of_node);
	if (!IS_ERR(iap))
		ether_addr_copy(dev->dev_addr, iap);
	else
		memcpy_fromio(dev->dev_addr, hw->regs + B2_MAC_1 + port * 8,
			      ETH_ALEN);

>>>>>>> cc8f1299
	/* if the address is invalid, use a random value */
	if (!is_valid_ether_addr(dev->dev_addr)) {
		struct sockaddr sa = { AF_UNSPEC };

		netdev_warn(dev,
			    "Invalid MAC address, defaulting to random\n");
		eth_hw_addr_random(dev);
		memcpy(sa.sa_data, dev->dev_addr, ETH_ALEN);
		if (sky2_set_mac_address(dev, &sa))
			netdev_warn(dev, "Failed to set MAC address.\n");
	}

	return dev;
}

static void sky2_show_addr(struct net_device *dev)
{
	const struct sky2_port *sky2 = netdev_priv(dev);

	netif_info(sky2, probe, dev, "addr %pM\n", dev->dev_addr);
}

/* Handle software interrupt used during MSI test */
static irqreturn_t sky2_test_intr(int irq, void *dev_id)
{
	struct sky2_hw *hw = dev_id;
	u32 status = sky2_read32(hw, B0_Y2_SP_ISRC2);

	if (status == 0)
		return IRQ_NONE;

	if (status & Y2_IS_IRQ_SW) {
		hw->flags |= SKY2_HW_USE_MSI;
		wake_up(&hw->msi_wait);
		sky2_write8(hw, B0_CTST, CS_CL_SW_IRQ);
	}
	sky2_write32(hw, B0_Y2_SP_ICR, 2);

	return IRQ_HANDLED;
}

/* Test interrupt path by forcing a a software IRQ */
static int sky2_test_msi(struct sky2_hw *hw)
{
	struct pci_dev *pdev = hw->pdev;
	int err;

	init_waitqueue_head(&hw->msi_wait);

	err = request_irq(pdev->irq, sky2_test_intr, 0, DRV_NAME, hw);
	if (err) {
		dev_err(&pdev->dev, "cannot assign irq %d\n", pdev->irq);
		return err;
	}

	sky2_write32(hw, B0_IMSK, Y2_IS_IRQ_SW);

	sky2_write8(hw, B0_CTST, CS_ST_SW_IRQ);
	sky2_read8(hw, B0_CTST);

	wait_event_timeout(hw->msi_wait, (hw->flags & SKY2_HW_USE_MSI), HZ/10);

	if (!(hw->flags & SKY2_HW_USE_MSI)) {
		/* MSI test failed, go back to INTx mode */
		dev_info(&pdev->dev, "No interrupt generated using MSI, "
			 "switching to INTx mode.\n");

		err = -EOPNOTSUPP;
		sky2_write8(hw, B0_CTST, CS_CL_SW_IRQ);
	}

	sky2_write32(hw, B0_IMSK, 0);
	sky2_read32(hw, B0_IMSK);

	free_irq(pdev->irq, hw);

	return err;
}

/* This driver supports yukon2 chipset only */
static const char *sky2_name(u8 chipid, char *buf, int sz)
{
	const char *name[] = {
		"XL",		/* 0xb3 */
		"EC Ultra", 	/* 0xb4 */
		"Extreme",	/* 0xb5 */
		"EC",		/* 0xb6 */
		"FE",		/* 0xb7 */
		"FE+",		/* 0xb8 */
		"Supreme",	/* 0xb9 */
		"UL 2",		/* 0xba */
		"Unknown",	/* 0xbb */
		"Optima",	/* 0xbc */
		"OptimaEEE",    /* 0xbd */
		"Optima 2",	/* 0xbe */
	};

	if (chipid >= CHIP_ID_YUKON_XL && chipid <= CHIP_ID_YUKON_OP_2)
		strncpy(buf, name[chipid - CHIP_ID_YUKON_XL], sz);
	else
		snprintf(buf, sz, "(chip %#x)", chipid);
	return buf;
}

static const struct dmi_system_id msi_blacklist[] = {
	{
		.ident = "Dell Inspiron 1545",
		.matches = {
			DMI_MATCH(DMI_SYS_VENDOR, "Dell Inc."),
			DMI_MATCH(DMI_PRODUCT_NAME, "Inspiron 1545"),
		},
	},
	{
		.ident = "Gateway P-79",
		.matches = {
			DMI_MATCH(DMI_SYS_VENDOR, "Gateway"),
			DMI_MATCH(DMI_PRODUCT_NAME, "P-79"),
		},
	},
	{
<<<<<<< HEAD
		.ident = "ASUS P6T",
		.matches = {
			DMI_MATCH(DMI_BOARD_VENDOR, "ASUSTeK Computer INC."),
			DMI_MATCH(DMI_BOARD_NAME, "P6T"),
=======
		.ident = "ASUS P5W DH Deluxe",
		.matches = {
			DMI_MATCH(DMI_SYS_VENDOR, "ASUSTEK COMPUTER INC"),
			DMI_MATCH(DMI_PRODUCT_NAME, "P5W DH Deluxe"),
>>>>>>> cc8f1299
		},
	},
	{}
};

static int sky2_probe(struct pci_dev *pdev, const struct pci_device_id *ent)
{
	struct net_device *dev, *dev1;
	struct sky2_hw *hw;
	int err, using_dac = 0, wol_default;
	u32 reg;
	char buf1[16];

	err = pci_enable_device(pdev);
	if (err) {
		dev_err(&pdev->dev, "cannot enable PCI device\n");
		goto err_out;
	}

	/* Get configuration information
	 * Note: only regular PCI config access once to test for HW issues
	 *       other PCI access through shared memory for speed and to
	 *	 avoid MMCONFIG problems.
	 */
	err = pci_read_config_dword(pdev, PCI_DEV_REG2, &reg);
	if (err) {
		dev_err(&pdev->dev, "PCI read config failed\n");
		goto err_out_disable;
	}

	if (~reg == 0) {
		dev_err(&pdev->dev, "PCI configuration read error\n");
		err = -EIO;
		goto err_out_disable;
	}

	err = pci_request_regions(pdev, DRV_NAME);
	if (err) {
		dev_err(&pdev->dev, "cannot obtain PCI resources\n");
		goto err_out_disable;
	}

	pci_set_master(pdev);

	if (sizeof(dma_addr_t) > sizeof(u32) &&
	    !(err = pci_set_dma_mask(pdev, DMA_BIT_MASK(64)))) {
		using_dac = 1;
		err = pci_set_consistent_dma_mask(pdev, DMA_BIT_MASK(64));
		if (err < 0) {
			dev_err(&pdev->dev, "unable to obtain 64 bit DMA "
				"for consistent allocations\n");
			goto err_out_free_regions;
		}
	} else {
		err = pci_set_dma_mask(pdev, DMA_BIT_MASK(32));
		if (err) {
			dev_err(&pdev->dev, "no usable DMA configuration\n");
			goto err_out_free_regions;
		}
	}


#ifdef __BIG_ENDIAN
	/* The sk98lin vendor driver uses hardware byte swapping but
	 * this driver uses software swapping.
	 */
	reg &= ~PCI_REV_DESC;
	err = pci_write_config_dword(pdev, PCI_DEV_REG2, reg);
	if (err) {
		dev_err(&pdev->dev, "PCI write config failed\n");
		goto err_out_free_regions;
	}
#endif

	wol_default = device_may_wakeup(&pdev->dev) ? WAKE_MAGIC : 0;

	err = -ENOMEM;

	hw = kzalloc(sizeof(*hw) + strlen(DRV_NAME "@pci:")
		     + strlen(pci_name(pdev)) + 1, GFP_KERNEL);
	if (!hw)
		goto err_out_free_regions;

	hw->pdev = pdev;
	sprintf(hw->irq_name, DRV_NAME "@pci:%s", pci_name(pdev));

	hw->regs = ioremap_nocache(pci_resource_start(pdev, 0), 0x4000);
	if (!hw->regs) {
		dev_err(&pdev->dev, "cannot map device registers\n");
		goto err_out_free_hw;
	}

	err = sky2_init(hw);
	if (err)
		goto err_out_iounmap;

	/* ring for status responses */
	hw->st_size = hw->ports * roundup_pow_of_two(3*RX_MAX_PENDING + TX_MAX_PENDING);
	hw->st_le = pci_alloc_consistent(pdev, hw->st_size * sizeof(struct sky2_status_le),
					 &hw->st_dma);
	if (!hw->st_le) {
		err = -ENOMEM;
		goto err_out_reset;
	}

	dev_info(&pdev->dev, "Yukon-2 %s chip revision %d\n",
		 sky2_name(hw->chip_id, buf1, sizeof(buf1)), hw->chip_rev);

	sky2_reset(hw);

	dev = sky2_init_netdev(hw, 0, using_dac, wol_default);
	if (!dev) {
		err = -ENOMEM;
		goto err_out_free_pci;
	}

	if (disable_msi == -1)
		disable_msi = !!dmi_check_system(msi_blacklist);

	if (!disable_msi && pci_enable_msi(pdev) == 0) {
		err = sky2_test_msi(hw);
		if (err) {
 			pci_disable_msi(pdev);
			if (err != -EOPNOTSUPP)
				goto err_out_free_netdev;
		}
 	}

	netif_napi_add(dev, &hw->napi, sky2_poll, NAPI_WEIGHT);

	err = register_netdev(dev);
	if (err) {
		dev_err(&pdev->dev, "cannot register net device\n");
		goto err_out_free_netdev;
	}

	netif_carrier_off(dev);

	sky2_show_addr(dev);

	if (hw->ports > 1) {
		dev1 = sky2_init_netdev(hw, 1, using_dac, wol_default);
		if (!dev1) {
			err = -ENOMEM;
			goto err_out_unregister;
		}

		err = register_netdev(dev1);
		if (err) {
			dev_err(&pdev->dev, "cannot register second net device\n");
			goto err_out_free_dev1;
		}

		err = sky2_setup_irq(hw, hw->irq_name);
		if (err)
			goto err_out_unregister_dev1;

		sky2_show_addr(dev1);
	}

	timer_setup(&hw->watchdog_timer, sky2_watchdog, 0);
	INIT_WORK(&hw->restart_work, sky2_restart);

	pci_set_drvdata(pdev, hw);
	pdev->d3_delay = 300;

	return 0;

err_out_unregister_dev1:
	unregister_netdev(dev1);
err_out_free_dev1:
	free_netdev(dev1);
err_out_unregister:
	unregister_netdev(dev);
err_out_free_netdev:
	if (hw->flags & SKY2_HW_USE_MSI)
		pci_disable_msi(pdev);
	free_netdev(dev);
err_out_free_pci:
	pci_free_consistent(pdev, hw->st_size * sizeof(struct sky2_status_le),
			    hw->st_le, hw->st_dma);
err_out_reset:
	sky2_write8(hw, B0_CTST, CS_RST_SET);
err_out_iounmap:
	iounmap(hw->regs);
err_out_free_hw:
	kfree(hw);
err_out_free_regions:
	pci_release_regions(pdev);
err_out_disable:
	pci_disable_device(pdev);
err_out:
	return err;
}

static void sky2_remove(struct pci_dev *pdev)
{
	struct sky2_hw *hw = pci_get_drvdata(pdev);
	int i;

	if (!hw)
		return;

	del_timer_sync(&hw->watchdog_timer);
	cancel_work_sync(&hw->restart_work);

	for (i = hw->ports-1; i >= 0; --i)
		unregister_netdev(hw->dev[i]);

	sky2_write32(hw, B0_IMSK, 0);
	sky2_read32(hw, B0_IMSK);

	sky2_power_aux(hw);

	sky2_write8(hw, B0_CTST, CS_RST_SET);
	sky2_read8(hw, B0_CTST);

	if (hw->ports > 1) {
		napi_disable(&hw->napi);
		free_irq(pdev->irq, hw);
	}

	if (hw->flags & SKY2_HW_USE_MSI)
		pci_disable_msi(pdev);
	pci_free_consistent(pdev, hw->st_size * sizeof(struct sky2_status_le),
			    hw->st_le, hw->st_dma);
	pci_release_regions(pdev);
	pci_disable_device(pdev);

	for (i = hw->ports-1; i >= 0; --i)
		free_netdev(hw->dev[i]);

	iounmap(hw->regs);
	kfree(hw);
}

static int sky2_suspend(struct device *dev)
{
	struct pci_dev *pdev = to_pci_dev(dev);
	struct sky2_hw *hw = pci_get_drvdata(pdev);
	int i;

	if (!hw)
		return 0;

	del_timer_sync(&hw->watchdog_timer);
	cancel_work_sync(&hw->restart_work);

	rtnl_lock();

	sky2_all_down(hw);
	for (i = 0; i < hw->ports; i++) {
		struct net_device *dev = hw->dev[i];
		struct sky2_port *sky2 = netdev_priv(dev);

		if (sky2->wol)
			sky2_wol_init(sky2);
	}

	sky2_power_aux(hw);
	rtnl_unlock();

	return 0;
}

#ifdef CONFIG_PM_SLEEP
static int sky2_resume(struct device *dev)
{
	struct pci_dev *pdev = to_pci_dev(dev);
	struct sky2_hw *hw = pci_get_drvdata(pdev);
	int err;

	if (!hw)
		return 0;

	/* Re-enable all clocks */
	err = pci_write_config_dword(pdev, PCI_DEV_REG3, 0);
	if (err) {
		dev_err(&pdev->dev, "PCI write config failed\n");
		goto out;
	}

	rtnl_lock();
	sky2_reset(hw);
	sky2_all_up(hw);
	rtnl_unlock();

	return 0;
out:

	dev_err(&pdev->dev, "resume failed (%d)\n", err);
	pci_disable_device(pdev);
	return err;
}

static SIMPLE_DEV_PM_OPS(sky2_pm_ops, sky2_suspend, sky2_resume);
#define SKY2_PM_OPS (&sky2_pm_ops)

#else

#define SKY2_PM_OPS NULL
#endif

static void sky2_shutdown(struct pci_dev *pdev)
{
	struct sky2_hw *hw = pci_get_drvdata(pdev);
	int port;

	for (port = 0; port < hw->ports; port++) {
		struct net_device *ndev = hw->dev[port];

		rtnl_lock();
		if (netif_running(ndev)) {
			dev_close(ndev);
			netif_device_detach(ndev);
		}
		rtnl_unlock();
	}
	sky2_suspend(&pdev->dev);
	pci_wake_from_d3(pdev, device_may_wakeup(&pdev->dev));
	pci_set_power_state(pdev, PCI_D3hot);
}

static struct pci_driver sky2_driver = {
	.name = DRV_NAME,
	.id_table = sky2_id_table,
	.probe = sky2_probe,
	.remove = sky2_remove,
	.shutdown = sky2_shutdown,
	.driver.pm = SKY2_PM_OPS,
};

static int __init sky2_init_module(void)
{
	pr_info("driver version " DRV_VERSION "\n");

	sky2_debug_init();
	return pci_register_driver(&sky2_driver);
}

static void __exit sky2_cleanup_module(void)
{
	pci_unregister_driver(&sky2_driver);
	sky2_debug_cleanup();
}

module_init(sky2_init_module);
module_exit(sky2_cleanup_module);

MODULE_DESCRIPTION("Marvell Yukon 2 Gigabit Ethernet driver");
MODULE_AUTHOR("Stephen Hemminger <shemminger@linux-foundation.org>");
MODULE_LICENSE("GPL");
MODULE_VERSION(DRV_VERSION);<|MERGE_RESOLUTION|>--- conflicted
+++ resolved
@@ -1,4 +1,3 @@
-// SPDX-License-Identifier: GPL-2.0-only
 /*
  * New driver for Marvell Yukon 2 chipset.
  * Based on earlier sk98lin, and skge driver.
@@ -8,6 +7,19 @@
  * those should be done at higher levels.
  *
  * Copyright (C) 2005 Stephen Hemminger <shemminger@osdl.org>
+ *
+ * This program is free software; you can redistribute it and/or modify
+ * it under the terms of the GNU General Public License as published by
+ * the Free Software Foundation; either version 2 of the License.
+ *
+ * This program is distributed in the hope that it will be useful,
+ * but WITHOUT ANY WARRANTY; without even the implied warranty of
+ * MERCHANTABILITY or FITNESS FOR A PARTICULAR PURPOSE. See the
+ * GNU General Public License for more details.
+ *
+ * You should have received a copy of the GNU General Public License
+ * along with this program; if not, write to the Free Software
+ * Foundation, Inc., 675 Mass Ave, Cambridge, MA 02139, USA.
  */
 
 #define pr_fmt(fmt) KBUILD_MODNAME ": " fmt
@@ -35,11 +47,7 @@
 #include <linux/of_device.h>
 #include <linux/of_net.h>
 #include <linux/dmi.h>
-<<<<<<< HEAD
 #include <linux/of_address.h>
-=======
-
->>>>>>> cc8f1299
 #include <asm/irq.h>
 
 #include "sky2.h"
@@ -1131,6 +1139,9 @@
 	/* Make sure write' to descriptors are complete before we tell hardware */
 	wmb();
 	sky2_write16(hw, Y2_QADDR(q, PREF_UNIT_PUT_IDX), idx);
+
+	/* Synchronize I/O on since next processor may write to tail */
+	mmiowb();
 }
 
 
@@ -1343,6 +1354,7 @@
 
 	/* reset the Rx prefetch unit */
 	sky2_write32(hw, Y2_QADDR(rxq, PREF_UNIT_CTRL), PREF_UNIT_RST_SET);
+	mmiowb();
 }
 
 /* Clean out receive buffer area, assumes receiver hardware stopped */
@@ -2474,11 +2486,13 @@
 		skb->ip_summed = re->skb->ip_summed;
 		skb->csum = re->skb->csum;
 		skb_copy_hash(skb, re->skb);
-		__vlan_hwaccel_copy_tag(skb, re->skb);
+		skb->vlan_proto = re->skb->vlan_proto;
+		skb->vlan_tci = re->skb->vlan_tci;
 
 		pci_dma_sync_single_for_device(sky2->hw->pdev, re->data_addr,
 					       length, PCI_DMA_FROMDEVICE);
-		__vlan_hwaccel_clear_tag(re->skb);
+		re->skb->vlan_proto = 0;
+		re->skb->vlan_tci = 0;
 		skb_clear_hash(re->skb);
 		re->skb->ip_summed = CHECKSUM_NONE;
 		skb_put(skb, length);
@@ -4610,7 +4624,19 @@
 	napi_enable(&hw->napi);
 	return 0;
 }
-DEFINE_SHOW_ATTRIBUTE(sky2_debug);
+
+static int sky2_debug_open(struct inode *inode, struct file *file)
+{
+	return single_open(file, sky2_debug_show, inode->i_private);
+}
+
+static const struct file_operations sky2_debug_fops = {
+	.owner		= THIS_MODULE,
+	.open		= sky2_debug_open,
+	.read		= seq_read,
+	.llseek		= seq_lseek,
+	.release	= single_release,
+};
 
 /*
  * Use network device events to create/remove/rename
@@ -4837,21 +4863,7 @@
 	else
 		dev->max_mtu = ETH_JUMBO_MTU;
 
-<<<<<<< HEAD
 	sky2_get_mac_address(dev);
-=======
-	/* try to get mac address in the following order:
-	 * 1) from device tree data
-	 * 2) from internal registers set by bootloader
-	 */
-	iap = of_get_mac_address(hw->pdev->dev.of_node);
-	if (!IS_ERR(iap))
-		ether_addr_copy(dev->dev_addr, iap);
-	else
-		memcpy_fromio(dev->dev_addr, hw->regs + B2_MAC_1 + port * 8,
-			      ETH_ALEN);
-
->>>>>>> cc8f1299
 	/* if the address is invalid, use a random value */
 	if (!is_valid_ether_addr(dev->dev_addr)) {
 		struct sockaddr sa = { AF_UNSPEC };
@@ -4969,20 +4981,6 @@
 		.matches = {
 			DMI_MATCH(DMI_SYS_VENDOR, "Gateway"),
 			DMI_MATCH(DMI_PRODUCT_NAME, "P-79"),
-		},
-	},
-	{
-<<<<<<< HEAD
-		.ident = "ASUS P6T",
-		.matches = {
-			DMI_MATCH(DMI_BOARD_VENDOR, "ASUSTeK Computer INC."),
-			DMI_MATCH(DMI_BOARD_NAME, "P6T"),
-=======
-		.ident = "ASUS P5W DH Deluxe",
-		.matches = {
-			DMI_MATCH(DMI_SYS_VENDOR, "ASUSTEK COMPUTER INC"),
-			DMI_MATCH(DMI_PRODUCT_NAME, "P5W DH Deluxe"),
->>>>>>> cc8f1299
 		},
 	},
 	{}
