/*
 * Copyright 2012 (C), Jason Cooper <jason@lakedaemon.net>
 *
 * arch/arm/mach-kirkwood/board-dt.c
 *
 * Flattened Device Tree board initialization
 *
 * This file is licensed under the terms of the GNU General Public
 * License version 2.  This program is licensed "as is" without any
 * warranty of any kind, whether express or implied.
 */

#include <linux/kernel.h>
#include <linux/init.h>
#include <linux/of.h>
#include <linux/of_address.h>
#include <linux/of_net.h>
#include <linux/of_platform.h>
#include <linux/clk-provider.h>
#include <linux/dma-mapping.h>
#include <linux/irqchip.h>
#include <linux/kexec.h>
#include <asm/mach/arch.h>
#include <asm/mach/map.h>
#include <mach/bridge-regs.h>
#include <linux/platform_data/usb-ehci-orion.h>
#include <plat/irq.h>
#include <plat/common.h>
#include "common.h"

/*
 * There are still devices that doesn't know about DT yet.  Get clock
 * gates here and add a clock lookup alias, so that old platform
 * devices still work.
*/

static void __init kirkwood_legacy_clk_init(void)
{

	struct device_node *np = of_find_compatible_node(
		NULL, NULL, "marvell,kirkwood-gating-clock");
	struct of_phandle_args clkspec;
	struct clk *clk;

	clkspec.np = np;
	clkspec.args_count = 1;

	/*
	 * The ethernet interfaces forget the MAC address assigned by
	 * u-boot if the clocks are turned off. Until proper DT support
	 * is available we always enable them for now.
	 */
	clkspec.args[0] = CGC_BIT_GE0;
	clk = of_clk_get_from_provider(&clkspec);
	clk_prepare_enable(clk);

	clkspec.args[0] = CGC_BIT_GE1;
	clk = of_clk_get_from_provider(&clkspec);
	clk_prepare_enable(clk);
}

<<<<<<< HEAD
#define MV643XX_ETH_MAC_ADDR_LOW	0x0414
#define MV643XX_ETH_MAC_ADDR_HIGH	0x0418

static void __init kirkwood_dt_eth_fixup(void)
{
	struct device_node *np;

	/*
	 * The ethernet interfaces forget the MAC address assigned by u-boot
	 * if the clocks are turned off. Usually, u-boot on kirkwood boards
	 * has no DT support to properly set local-mac-address property.
	 * As a workaround, we get the MAC address from mv643xx_eth registers
	 * and update the port device node if no valid MAC address is set.
	 */
	for_each_compatible_node(np, NULL, "marvell,kirkwood-eth-port") {
		struct device_node *pnp = of_get_parent(np);
		struct clk *clk;
		struct property *pmac;
		void __iomem *io;
		u8 *macaddr;
		u32 reg;

		if (!pnp)
			continue;

		/* skip disabled nodes or nodes with valid MAC address*/
		if (!of_device_is_available(pnp) || of_get_mac_address(np))
			goto eth_fixup_skip;

		clk = of_clk_get(pnp, 0);
		if (IS_ERR(clk))
			goto eth_fixup_skip;

		io = of_iomap(pnp, 0);
		if (!io)
			goto eth_fixup_no_map;

		/* ensure port clock is not gated to not hang CPU */
		clk_prepare_enable(clk);

		/* store MAC address register contents in local-mac-address */
		pr_err(FW_INFO "%s: local-mac-address is not set\n",
		       np->full_name);

		pmac = kzalloc(sizeof(*pmac) + 6, GFP_KERNEL);
		if (!pmac)
			goto eth_fixup_no_mem;

		pmac->value = pmac + 1;
		pmac->length = 6;
		pmac->name = kstrdup("local-mac-address", GFP_KERNEL);
		if (!pmac->name) {
			kfree(pmac);
			goto eth_fixup_no_mem;
		}

		macaddr = pmac->value;
		reg = readl(io + MV643XX_ETH_MAC_ADDR_HIGH);
		macaddr[0] = (reg >> 24) & 0xff;
		macaddr[1] = (reg >> 16) & 0xff;
		macaddr[2] = (reg >> 8) & 0xff;
		macaddr[3] = reg & 0xff;

		reg = readl(io + MV643XX_ETH_MAC_ADDR_LOW);
		macaddr[4] = (reg >> 8) & 0xff;
		macaddr[5] = reg & 0xff;

		of_update_property(np, pmac);

eth_fixup_no_mem:
		iounmap(io);
		clk_disable_unprepare(clk);
eth_fixup_no_map:
		clk_put(clk);
eth_fixup_skip:
		of_node_put(pnp);
	}
}

static void __init kirkwood_dt_time_init(void)
=======
static void __init kirkwood_dt_init_early(void)
>>>>>>> 64cc69ab
{
	of_clk_init(NULL);
	clocksource_of_init();
}

static void __init kirkwood_dt_init(void)
{
	pr_info("Kirkwood: %s, TCLK=%d.\n", kirkwood_id(), kirkwood_tclk);

	/*
	 * Disable propagation of mbus errors to the CPU local bus,
	 * as this causes mbus errors (which can occur for example
	 * for PCI aborts) to throw CPU aborts, which we're not set
	 * up to deal with.
	 */
	writel(readl(CPU_CONFIG) & ~CPU_CONFIG_ERROR_PROP, CPU_CONFIG);

	BUG_ON(mvebu_mbus_dt_init());
	kirkwood_setup_wins();

	kirkwood_l2_init();

	kirkwood_cpufreq_init();
	kirkwood_cpuidle_init();
	/* Setup clocks for legacy devices */
	kirkwood_legacy_clk_init();

	kirkwood_pm_init();
	kirkwood_dt_eth_fixup();

#ifdef CONFIG_KEXEC
	kexec_reinit = kirkwood_enable_pcie;
#endif

	if (of_machine_is_compatible("marvell,mv88f6281gtw-ge"))
		mv88f6281gtw_ge_init();

	of_platform_populate(NULL, of_default_bus_match_table, NULL, NULL);
}

static const char * const kirkwood_dt_board_compat[] = {
	"marvell,kirkwood",
	NULL
};

DT_MACHINE_START(KIRKWOOD_DT, "Marvell Kirkwood (Flattened Device Tree)")
	/* Maintainer: Jason Cooper <jason@lakedaemon.net> */
	.map_io		= kirkwood_map_io,
<<<<<<< HEAD
	.init_time	= kirkwood_dt_time_init,
=======
	.init_early	= kirkwood_dt_init_early,
>>>>>>> 64cc69ab
	.init_machine	= kirkwood_dt_init,
	.restart	= kirkwood_restart,
	.dt_compat	= kirkwood_dt_board_compat,
MACHINE_END<|MERGE_RESOLUTION|>--- conflicted
+++ resolved
@@ -59,7 +59,6 @@
 	clk_prepare_enable(clk);
 }
 
-<<<<<<< HEAD
 #define MV643XX_ETH_MAC_ADDR_LOW	0x0414
 #define MV643XX_ETH_MAC_ADDR_HIGH	0x0418
 
@@ -139,15 +138,6 @@
 	}
 }
 
-static void __init kirkwood_dt_time_init(void)
-=======
-static void __init kirkwood_dt_init_early(void)
->>>>>>> 64cc69ab
-{
-	of_clk_init(NULL);
-	clocksource_of_init();
-}
-
 static void __init kirkwood_dt_init(void)
 {
 	pr_info("Kirkwood: %s, TCLK=%d.\n", kirkwood_id(), kirkwood_tclk);
@@ -191,11 +181,6 @@
 DT_MACHINE_START(KIRKWOOD_DT, "Marvell Kirkwood (Flattened Device Tree)")
 	/* Maintainer: Jason Cooper <jason@lakedaemon.net> */
 	.map_io		= kirkwood_map_io,
-<<<<<<< HEAD
-	.init_time	= kirkwood_dt_time_init,
-=======
-	.init_early	= kirkwood_dt_init_early,
->>>>>>> 64cc69ab
 	.init_machine	= kirkwood_dt_init,
 	.restart	= kirkwood_restart,
 	.dt_compat	= kirkwood_dt_board_compat,
