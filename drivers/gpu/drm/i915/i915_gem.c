/*
 * Copyright © 2008 Intel Corporation
 *
 * Permission is hereby granted, free of charge, to any person obtaining a
 * copy of this software and associated documentation files (the "Software"),
 * to deal in the Software without restriction, including without limitation
 * the rights to use, copy, modify, merge, publish, distribute, sublicense,
 * and/or sell copies of the Software, and to permit persons to whom the
 * Software is furnished to do so, subject to the following conditions:
 *
 * The above copyright notice and this permission notice (including the next
 * paragraph) shall be included in all copies or substantial portions of the
 * Software.
 *
 * THE SOFTWARE IS PROVIDED "AS IS", WITHOUT WARRANTY OF ANY KIND, EXPRESS OR
 * IMPLIED, INCLUDING BUT NOT LIMITED TO THE WARRANTIES OF MERCHANTABILITY,
 * FITNESS FOR A PARTICULAR PURPOSE AND NONINFRINGEMENT.  IN NO EVENT SHALL
 * THE AUTHORS OR COPYRIGHT HOLDERS BE LIABLE FOR ANY CLAIM, DAMAGES OR OTHER
 * LIABILITY, WHETHER IN AN ACTION OF CONTRACT, TORT OR OTHERWISE, ARISING
 * FROM, OUT OF OR IN CONNECTION WITH THE SOFTWARE OR THE USE OR OTHER DEALINGS
 * IN THE SOFTWARE.
 *
 * Authors:
 *    Eric Anholt <eric@anholt.net>
 *
 */

#include <drm/drmP.h>
#include <drm/drm_vma_manager.h>
#include <drm/i915_drm.h>
#include "i915_drv.h"
#include "i915_trace.h"
#include "intel_drv.h"
#include <linux/oom.h>
#include <linux/shmem_fs.h>
#include <linux/slab.h>
#include <linux/swap.h>
#include <linux/pci.h>
#include <linux/dma-buf.h>

static void i915_gem_object_flush_gtt_write_domain(struct drm_i915_gem_object *obj);
static void i915_gem_object_flush_cpu_write_domain(struct drm_i915_gem_object *obj,
						   bool force);
static __must_check int
i915_gem_object_wait_rendering(struct drm_i915_gem_object *obj,
			       bool readonly);
static void
i915_gem_object_retire(struct drm_i915_gem_object *obj);

static void i915_gem_write_fence(struct drm_device *dev, int reg,
				 struct drm_i915_gem_object *obj);
static void i915_gem_object_update_fence(struct drm_i915_gem_object *obj,
					 struct drm_i915_fence_reg *fence,
					 bool enable);

static unsigned long i915_gem_shrinker_count(struct shrinker *shrinker,
					     struct shrink_control *sc);
static unsigned long i915_gem_shrinker_scan(struct shrinker *shrinker,
					    struct shrink_control *sc);
static int i915_gem_shrinker_oom(struct notifier_block *nb,
				 unsigned long event,
				 void *ptr);
static unsigned long i915_gem_purge(struct drm_i915_private *dev_priv, long target);
static unsigned long i915_gem_shrink_all(struct drm_i915_private *dev_priv);

static bool cpu_cache_is_coherent(struct drm_device *dev,
				  enum i915_cache_level level)
{
	return HAS_LLC(dev) || level != I915_CACHE_NONE;
}

static bool cpu_write_needs_clflush(struct drm_i915_gem_object *obj)
{
	if (!cpu_cache_is_coherent(obj->base.dev, obj->cache_level))
		return true;

	return obj->pin_display;
}

static inline void i915_gem_object_fence_lost(struct drm_i915_gem_object *obj)
{
	if (obj->tiling_mode)
		i915_gem_release_mmap(obj);

	/* As we do not have an associated fence register, we will force
	 * a tiling change if we ever need to acquire one.
	 */
	obj->fence_dirty = false;
	obj->fence_reg = I915_FENCE_REG_NONE;
}

/* some bookkeeping */
static void i915_gem_info_add_obj(struct drm_i915_private *dev_priv,
				  size_t size)
{
	spin_lock(&dev_priv->mm.object_stat_lock);
	dev_priv->mm.object_count++;
	dev_priv->mm.object_memory += size;
	spin_unlock(&dev_priv->mm.object_stat_lock);
}

static void i915_gem_info_remove_obj(struct drm_i915_private *dev_priv,
				     size_t size)
{
	spin_lock(&dev_priv->mm.object_stat_lock);
	dev_priv->mm.object_count--;
	dev_priv->mm.object_memory -= size;
	spin_unlock(&dev_priv->mm.object_stat_lock);
}

static int
i915_gem_wait_for_error(struct i915_gpu_error *error)
{
	int ret;

#define EXIT_COND (!i915_reset_in_progress(error) || \
		   i915_terminally_wedged(error))
	if (EXIT_COND)
		return 0;

	/*
	 * Only wait 10 seconds for the gpu reset to complete to avoid hanging
	 * userspace. If it takes that long something really bad is going on and
	 * we should simply try to bail out and fail as gracefully as possible.
	 */
	ret = wait_event_interruptible_timeout(error->reset_queue,
					       EXIT_COND,
					       10*HZ);
	if (ret == 0) {
		DRM_ERROR("Timed out waiting for the gpu reset to complete\n");
		return -EIO;
	} else if (ret < 0) {
		return ret;
	}
#undef EXIT_COND

	return 0;
}

int i915_mutex_lock_interruptible(struct drm_device *dev)
{
	struct drm_i915_private *dev_priv = dev->dev_private;
	int ret;

	ret = i915_gem_wait_for_error(&dev_priv->gpu_error);
	if (ret)
		return ret;

	ret = mutex_lock_interruptible(&dev->struct_mutex);
	if (ret)
		return ret;

	WARN_ON(i915_verify_lists(dev));
	return 0;
}

static inline bool
i915_gem_object_is_inactive(struct drm_i915_gem_object *obj)
{
	return i915_gem_obj_bound_any(obj) && !obj->active;
}

int
i915_gem_init_ioctl(struct drm_device *dev, void *data,
		    struct drm_file *file)
{
	struct drm_i915_private *dev_priv = dev->dev_private;
	struct drm_i915_gem_init *args = data;

	if (drm_core_check_feature(dev, DRIVER_MODESET))
		return -ENODEV;

	if (args->gtt_start >= args->gtt_end ||
	    (args->gtt_end | args->gtt_start) & (PAGE_SIZE - 1))
		return -EINVAL;

	/* GEM with user mode setting was never supported on ilk and later. */
	if (INTEL_INFO(dev)->gen >= 5)
		return -ENODEV;

	mutex_lock(&dev->struct_mutex);
	i915_gem_setup_global_gtt(dev, args->gtt_start, args->gtt_end,
				  args->gtt_end);
	dev_priv->gtt.mappable_end = args->gtt_end;
	mutex_unlock(&dev->struct_mutex);

	return 0;
}

int
i915_gem_get_aperture_ioctl(struct drm_device *dev, void *data,
			    struct drm_file *file)
{
	struct drm_i915_private *dev_priv = dev->dev_private;
	struct drm_i915_gem_get_aperture *args = data;
	struct drm_i915_gem_object *obj;
	size_t pinned;

	pinned = 0;
	mutex_lock(&dev->struct_mutex);
	list_for_each_entry(obj, &dev_priv->mm.bound_list, global_list)
		if (i915_gem_obj_is_pinned(obj))
			pinned += i915_gem_obj_ggtt_size(obj);
	mutex_unlock(&dev->struct_mutex);

	args->aper_size = dev_priv->gtt.base.total;
	args->aper_available_size = args->aper_size - pinned;

	return 0;
}

static void i915_gem_object_detach_phys(struct drm_i915_gem_object *obj)
{
	drm_dma_handle_t *phys = obj->phys_handle;

	if (!phys)
		return;

	if (obj->madv == I915_MADV_WILLNEED) {
		struct address_space *mapping = file_inode(obj->base.filp)->i_mapping;
		char *vaddr = phys->vaddr;
		int i;

		for (i = 0; i < obj->base.size / PAGE_SIZE; i++) {
			struct page *page = shmem_read_mapping_page(mapping, i);
			if (!IS_ERR(page)) {
				char *dst = kmap_atomic(page);
				memcpy(dst, vaddr, PAGE_SIZE);
				drm_clflush_virt_range(dst, PAGE_SIZE);
				kunmap_atomic(dst);

				set_page_dirty(page);
				mark_page_accessed(page);
				page_cache_release(page);
			}
			vaddr += PAGE_SIZE;
		}
		i915_gem_chipset_flush(obj->base.dev);
	}

#ifdef CONFIG_X86
	set_memory_wb((unsigned long)phys->vaddr, phys->size / PAGE_SIZE);
#endif
	drm_pci_free(obj->base.dev, phys);
	obj->phys_handle = NULL;
}

int
i915_gem_object_attach_phys(struct drm_i915_gem_object *obj,
			    int align)
{
	drm_dma_handle_t *phys;
	struct address_space *mapping;
	char *vaddr;
	int i;

	if (obj->phys_handle) {
		if ((unsigned long)obj->phys_handle->vaddr & (align -1))
			return -EBUSY;

		return 0;
	}

	if (obj->madv != I915_MADV_WILLNEED)
		return -EFAULT;

	if (obj->base.filp == NULL)
		return -EINVAL;

	/* create a new object */
	phys = drm_pci_alloc(obj->base.dev, obj->base.size, align);
	if (!phys)
		return -ENOMEM;

	vaddr = phys->vaddr;
#ifdef CONFIG_X86
	set_memory_wc((unsigned long)vaddr, phys->size / PAGE_SIZE);
#endif
	mapping = file_inode(obj->base.filp)->i_mapping;
	for (i = 0; i < obj->base.size / PAGE_SIZE; i++) {
		struct page *page;
		char *src;

		page = shmem_read_mapping_page(mapping, i);
		if (IS_ERR(page)) {
#ifdef CONFIG_X86
			set_memory_wb((unsigned long)phys->vaddr, phys->size / PAGE_SIZE);
#endif
			drm_pci_free(obj->base.dev, phys);
			return PTR_ERR(page);
		}

		src = kmap_atomic(page);
		memcpy(vaddr, src, PAGE_SIZE);
		kunmap_atomic(src);

		mark_page_accessed(page);
		page_cache_release(page);

		vaddr += PAGE_SIZE;
	}

	obj->phys_handle = phys;
	return 0;
}

static int
i915_gem_phys_pwrite(struct drm_i915_gem_object *obj,
		     struct drm_i915_gem_pwrite *args,
		     struct drm_file *file_priv)
{
	struct drm_device *dev = obj->base.dev;
	void *vaddr = obj->phys_handle->vaddr + args->offset;
	char __user *user_data = to_user_ptr(args->data_ptr);

	if (__copy_from_user_inatomic_nocache(vaddr, user_data, args->size)) {
		unsigned long unwritten;

		/* The physical object once assigned is fixed for the lifetime
		 * of the obj, so we can safely drop the lock and continue
		 * to access vaddr.
		 */
		mutex_unlock(&dev->struct_mutex);
		unwritten = copy_from_user(vaddr, user_data, args->size);
		mutex_lock(&dev->struct_mutex);
		if (unwritten)
			return -EFAULT;
	}

	i915_gem_chipset_flush(dev);
	return 0;
}

void *i915_gem_object_alloc(struct drm_device *dev)
{
	struct drm_i915_private *dev_priv = dev->dev_private;
	return kmem_cache_zalloc(dev_priv->slab, GFP_KERNEL);
}

void i915_gem_object_free(struct drm_i915_gem_object *obj)
{
	struct drm_i915_private *dev_priv = obj->base.dev->dev_private;
	kmem_cache_free(dev_priv->slab, obj);
}

static int
i915_gem_create(struct drm_file *file,
		struct drm_device *dev,
		uint64_t size,
		uint32_t *handle_p)
{
	struct drm_i915_gem_object *obj;
	int ret;
	u32 handle;

	size = roundup(size, PAGE_SIZE);
	if (size == 0)
		return -EINVAL;

	/* Allocate the new object */
	obj = i915_gem_alloc_object(dev, size);
	if (obj == NULL)
		return -ENOMEM;

	ret = drm_gem_handle_create(file, &obj->base, &handle);
	/* drop reference from allocate - handle holds it now */
	drm_gem_object_unreference_unlocked(&obj->base);
	if (ret)
		return ret;

	*handle_p = handle;
	return 0;
}

int
i915_gem_dumb_create(struct drm_file *file,
		     struct drm_device *dev,
		     struct drm_mode_create_dumb *args)
{
	/* have to work out size/pitch and return them */
	args->pitch = ALIGN(args->width * DIV_ROUND_UP(args->bpp, 8), 64);
	args->size = args->pitch * args->height;
	return i915_gem_create(file, dev,
			       args->size, &args->handle);
}

/**
 * Creates a new mm object and returns a handle to it.
 */
int
i915_gem_create_ioctl(struct drm_device *dev, void *data,
		      struct drm_file *file)
{
	struct drm_i915_gem_create *args = data;

	return i915_gem_create(file, dev,
			       args->size, &args->handle);
}

static inline int
__copy_to_user_swizzled(char __user *cpu_vaddr,
			const char *gpu_vaddr, int gpu_offset,
			int length)
{
	int ret, cpu_offset = 0;

	while (length > 0) {
		int cacheline_end = ALIGN(gpu_offset + 1, 64);
		int this_length = min(cacheline_end - gpu_offset, length);
		int swizzled_gpu_offset = gpu_offset ^ 64;

		ret = __copy_to_user(cpu_vaddr + cpu_offset,
				     gpu_vaddr + swizzled_gpu_offset,
				     this_length);
		if (ret)
			return ret + length;

		cpu_offset += this_length;
		gpu_offset += this_length;
		length -= this_length;
	}

	return 0;
}

static inline int
__copy_from_user_swizzled(char *gpu_vaddr, int gpu_offset,
			  const char __user *cpu_vaddr,
			  int length)
{
	int ret, cpu_offset = 0;

	while (length > 0) {
		int cacheline_end = ALIGN(gpu_offset + 1, 64);
		int this_length = min(cacheline_end - gpu_offset, length);
		int swizzled_gpu_offset = gpu_offset ^ 64;

		ret = __copy_from_user(gpu_vaddr + swizzled_gpu_offset,
				       cpu_vaddr + cpu_offset,
				       this_length);
		if (ret)
			return ret + length;

		cpu_offset += this_length;
		gpu_offset += this_length;
		length -= this_length;
	}

	return 0;
}

/*
 * Pins the specified object's pages and synchronizes the object with
 * GPU accesses. Sets needs_clflush to non-zero if the caller should
 * flush the object from the CPU cache.
 */
int i915_gem_obj_prepare_shmem_read(struct drm_i915_gem_object *obj,
				    int *needs_clflush)
{
	int ret;

	*needs_clflush = 0;

	if (!obj->base.filp)
		return -EINVAL;

	if (!(obj->base.read_domains & I915_GEM_DOMAIN_CPU)) {
		/* If we're not in the cpu read domain, set ourself into the gtt
		 * read domain and manually flush cachelines (if required). This
		 * optimizes for the case when the gpu will dirty the data
		 * anyway again before the next pread happens. */
		*needs_clflush = !cpu_cache_is_coherent(obj->base.dev,
							obj->cache_level);
		ret = i915_gem_object_wait_rendering(obj, true);
		if (ret)
			return ret;

		i915_gem_object_retire(obj);
	}

	ret = i915_gem_object_get_pages(obj);
	if (ret)
		return ret;

	i915_gem_object_pin_pages(obj);

	return ret;
}

/* Per-page copy function for the shmem pread fastpath.
 * Flushes invalid cachelines before reading the target if
 * needs_clflush is set. */
static int
shmem_pread_fast(struct page *page, int shmem_page_offset, int page_length,
		 char __user *user_data,
		 bool page_do_bit17_swizzling, bool needs_clflush)
{
	char *vaddr;
	int ret;

	if (unlikely(page_do_bit17_swizzling))
		return -EINVAL;

	vaddr = kmap_atomic(page);
	if (needs_clflush)
		drm_clflush_virt_range(vaddr + shmem_page_offset,
				       page_length);
	ret = __copy_to_user_inatomic(user_data,
				      vaddr + shmem_page_offset,
				      page_length);
	kunmap_atomic(vaddr);

	return ret ? -EFAULT : 0;
}

static void
shmem_clflush_swizzled_range(char *addr, unsigned long length,
			     bool swizzled)
{
	if (unlikely(swizzled)) {
		unsigned long start = (unsigned long) addr;
		unsigned long end = (unsigned long) addr + length;

		/* For swizzling simply ensure that we always flush both
		 * channels. Lame, but simple and it works. Swizzled
		 * pwrite/pread is far from a hotpath - current userspace
		 * doesn't use it at all. */
		start = round_down(start, 128);
		end = round_up(end, 128);

		drm_clflush_virt_range((void *)start, end - start);
	} else {
		drm_clflush_virt_range(addr, length);
	}

}

/* Only difference to the fast-path function is that this can handle bit17
 * and uses non-atomic copy and kmap functions. */
static int
shmem_pread_slow(struct page *page, int shmem_page_offset, int page_length,
		 char __user *user_data,
		 bool page_do_bit17_swizzling, bool needs_clflush)
{
	char *vaddr;
	int ret;

	vaddr = kmap(page);
	if (needs_clflush)
		shmem_clflush_swizzled_range(vaddr + shmem_page_offset,
					     page_length,
					     page_do_bit17_swizzling);

	if (page_do_bit17_swizzling)
		ret = __copy_to_user_swizzled(user_data,
					      vaddr, shmem_page_offset,
					      page_length);
	else
		ret = __copy_to_user(user_data,
				     vaddr + shmem_page_offset,
				     page_length);
	kunmap(page);

	return ret ? - EFAULT : 0;
}

static int
i915_gem_shmem_pread(struct drm_device *dev,
		     struct drm_i915_gem_object *obj,
		     struct drm_i915_gem_pread *args,
		     struct drm_file *file)
{
	char __user *user_data;
	ssize_t remain;
	loff_t offset;
	int shmem_page_offset, page_length, ret = 0;
	int obj_do_bit17_swizzling, page_do_bit17_swizzling;
	int prefaulted = 0;
	int needs_clflush = 0;
	struct sg_page_iter sg_iter;

	user_data = to_user_ptr(args->data_ptr);
	remain = args->size;

	obj_do_bit17_swizzling = i915_gem_object_needs_bit17_swizzle(obj);

	ret = i915_gem_obj_prepare_shmem_read(obj, &needs_clflush);
	if (ret)
		return ret;

	offset = args->offset;

	for_each_sg_page(obj->pages->sgl, &sg_iter, obj->pages->nents,
			 offset >> PAGE_SHIFT) {
		struct page *page = sg_page_iter_page(&sg_iter);

		if (remain <= 0)
			break;

		/* Operation in this page
		 *
		 * shmem_page_offset = offset within page in shmem file
		 * page_length = bytes to copy for this page
		 */
		shmem_page_offset = offset_in_page(offset);
		page_length = remain;
		if ((shmem_page_offset + page_length) > PAGE_SIZE)
			page_length = PAGE_SIZE - shmem_page_offset;

		page_do_bit17_swizzling = obj_do_bit17_swizzling &&
			(page_to_phys(page) & (1 << 17)) != 0;

		ret = shmem_pread_fast(page, shmem_page_offset, page_length,
				       user_data, page_do_bit17_swizzling,
				       needs_clflush);
		if (ret == 0)
			goto next_page;

		mutex_unlock(&dev->struct_mutex);

		if (likely(!i915.prefault_disable) && !prefaulted) {
			ret = fault_in_multipages_writeable(user_data, remain);
			/* Userspace is tricking us, but we've already clobbered
			 * its pages with the prefault and promised to write the
			 * data up to the first fault. Hence ignore any errors
			 * and just continue. */
			(void)ret;
			prefaulted = 1;
		}

		ret = shmem_pread_slow(page, shmem_page_offset, page_length,
				       user_data, page_do_bit17_swizzling,
				       needs_clflush);

		mutex_lock(&dev->struct_mutex);

		if (ret)
			goto out;

next_page:
		remain -= page_length;
		user_data += page_length;
		offset += page_length;
	}

out:
	i915_gem_object_unpin_pages(obj);

	return ret;
}

/**
 * Reads data from the object referenced by handle.
 *
 * On error, the contents of *data are undefined.
 */
int
i915_gem_pread_ioctl(struct drm_device *dev, void *data,
		     struct drm_file *file)
{
	struct drm_i915_gem_pread *args = data;
	struct drm_i915_gem_object *obj;
	int ret = 0;

	if (args->size == 0)
		return 0;

	if (!access_ok(VERIFY_WRITE,
		       to_user_ptr(args->data_ptr),
		       args->size))
		return -EFAULT;

	ret = i915_mutex_lock_interruptible(dev);
	if (ret)
		return ret;

	obj = to_intel_bo(drm_gem_object_lookup(dev, file, args->handle));
	if (&obj->base == NULL) {
		ret = -ENOENT;
		goto unlock;
	}

	/* Bounds check source.  */
	if (args->offset > obj->base.size ||
	    args->size > obj->base.size - args->offset) {
		ret = -EINVAL;
		goto out;
	}

	/* prime objects have no backing filp to GEM pread/pwrite
	 * pages from.
	 */
	if (!obj->base.filp) {
		ret = -EINVAL;
		goto out;
	}

	trace_i915_gem_object_pread(obj, args->offset, args->size);

	ret = i915_gem_shmem_pread(dev, obj, args, file);

out:
	drm_gem_object_unreference(&obj->base);
unlock:
	mutex_unlock(&dev->struct_mutex);
	return ret;
}

/* This is the fast write path which cannot handle
 * page faults in the source data
 */

static inline int
fast_user_write(struct io_mapping *mapping,
		loff_t page_base, int page_offset,
		char __user *user_data,
		int length)
{
	void __iomem *vaddr_atomic;
	void *vaddr;
	unsigned long unwritten;

	vaddr_atomic = io_mapping_map_atomic_wc(mapping, page_base);
	/* We can use the cpu mem copy function because this is X86. */
	vaddr = (void __force*)vaddr_atomic + page_offset;
	unwritten = __copy_from_user_inatomic_nocache(vaddr,
						      user_data, length);
	io_mapping_unmap_atomic(vaddr_atomic);
	return unwritten;
}

/**
 * This is the fast pwrite path, where we copy the data directly from the
 * user into the GTT, uncached.
 */
static int
i915_gem_gtt_pwrite_fast(struct drm_device *dev,
			 struct drm_i915_gem_object *obj,
			 struct drm_i915_gem_pwrite *args,
			 struct drm_file *file)
{
	struct drm_i915_private *dev_priv = dev->dev_private;
	ssize_t remain;
	loff_t offset, page_base;
	char __user *user_data;
	int page_offset, page_length, ret;

	ret = i915_gem_obj_ggtt_pin(obj, 0, PIN_MAPPABLE | PIN_NONBLOCK);
	if (ret)
		goto out;

	ret = i915_gem_object_set_to_gtt_domain(obj, true);
	if (ret)
		goto out_unpin;

	ret = i915_gem_object_put_fence(obj);
	if (ret)
		goto out_unpin;

	user_data = to_user_ptr(args->data_ptr);
	remain = args->size;

	offset = i915_gem_obj_ggtt_offset(obj) + args->offset;

	while (remain > 0) {
		/* Operation in this page
		 *
		 * page_base = page offset within aperture
		 * page_offset = offset within page
		 * page_length = bytes to copy for this page
		 */
		page_base = offset & PAGE_MASK;
		page_offset = offset_in_page(offset);
		page_length = remain;
		if ((page_offset + remain) > PAGE_SIZE)
			page_length = PAGE_SIZE - page_offset;

		/* If we get a fault while copying data, then (presumably) our
		 * source page isn't available.  Return the error and we'll
		 * retry in the slow path.
		 */
		if (fast_user_write(dev_priv->gtt.mappable, page_base,
				    page_offset, user_data, page_length)) {
			ret = -EFAULT;
			goto out_unpin;
		}

		remain -= page_length;
		user_data += page_length;
		offset += page_length;
	}

out_unpin:
	i915_gem_object_ggtt_unpin(obj);
out:
	return ret;
}

/* Per-page copy function for the shmem pwrite fastpath.
 * Flushes invalid cachelines before writing to the target if
 * needs_clflush_before is set and flushes out any written cachelines after
 * writing if needs_clflush is set. */
static int
shmem_pwrite_fast(struct page *page, int shmem_page_offset, int page_length,
		  char __user *user_data,
		  bool page_do_bit17_swizzling,
		  bool needs_clflush_before,
		  bool needs_clflush_after)
{
	char *vaddr;
	int ret;

	if (unlikely(page_do_bit17_swizzling))
		return -EINVAL;

	vaddr = kmap_atomic(page);
	if (needs_clflush_before)
		drm_clflush_virt_range(vaddr + shmem_page_offset,
				       page_length);
	ret = __copy_from_user_inatomic(vaddr + shmem_page_offset,
					user_data, page_length);
	if (needs_clflush_after)
		drm_clflush_virt_range(vaddr + shmem_page_offset,
				       page_length);
	kunmap_atomic(vaddr);

	return ret ? -EFAULT : 0;
}

/* Only difference to the fast-path function is that this can handle bit17
 * and uses non-atomic copy and kmap functions. */
static int
shmem_pwrite_slow(struct page *page, int shmem_page_offset, int page_length,
		  char __user *user_data,
		  bool page_do_bit17_swizzling,
		  bool needs_clflush_before,
		  bool needs_clflush_after)
{
	char *vaddr;
	int ret;

	vaddr = kmap(page);
	if (unlikely(needs_clflush_before || page_do_bit17_swizzling))
		shmem_clflush_swizzled_range(vaddr + shmem_page_offset,
					     page_length,
					     page_do_bit17_swizzling);
	if (page_do_bit17_swizzling)
		ret = __copy_from_user_swizzled(vaddr, shmem_page_offset,
						user_data,
						page_length);
	else
		ret = __copy_from_user(vaddr + shmem_page_offset,
				       user_data,
				       page_length);
	if (needs_clflush_after)
		shmem_clflush_swizzled_range(vaddr + shmem_page_offset,
					     page_length,
					     page_do_bit17_swizzling);
	kunmap(page);

	return ret ? -EFAULT : 0;
}

static int
i915_gem_shmem_pwrite(struct drm_device *dev,
		      struct drm_i915_gem_object *obj,
		      struct drm_i915_gem_pwrite *args,
		      struct drm_file *file)
{
	ssize_t remain;
	loff_t offset;
	char __user *user_data;
	int shmem_page_offset, page_length, ret = 0;
	int obj_do_bit17_swizzling, page_do_bit17_swizzling;
	int hit_slowpath = 0;
	int needs_clflush_after = 0;
	int needs_clflush_before = 0;
	struct sg_page_iter sg_iter;

	user_data = to_user_ptr(args->data_ptr);
	remain = args->size;

	obj_do_bit17_swizzling = i915_gem_object_needs_bit17_swizzle(obj);

	if (obj->base.write_domain != I915_GEM_DOMAIN_CPU) {
		/* If we're not in the cpu write domain, set ourself into the gtt
		 * write domain and manually flush cachelines (if required). This
		 * optimizes for the case when the gpu will use the data
		 * right away and we therefore have to clflush anyway. */
		needs_clflush_after = cpu_write_needs_clflush(obj);
		ret = i915_gem_object_wait_rendering(obj, false);
		if (ret)
			return ret;

		i915_gem_object_retire(obj);
	}
	/* Same trick applies to invalidate partially written cachelines read
	 * before writing. */
	if ((obj->base.read_domains & I915_GEM_DOMAIN_CPU) == 0)
		needs_clflush_before =
			!cpu_cache_is_coherent(dev, obj->cache_level);

	ret = i915_gem_object_get_pages(obj);
	if (ret)
		return ret;

	i915_gem_object_pin_pages(obj);

	offset = args->offset;
	obj->dirty = 1;

	for_each_sg_page(obj->pages->sgl, &sg_iter, obj->pages->nents,
			 offset >> PAGE_SHIFT) {
		struct page *page = sg_page_iter_page(&sg_iter);
		int partial_cacheline_write;

		if (remain <= 0)
			break;

		/* Operation in this page
		 *
		 * shmem_page_offset = offset within page in shmem file
		 * page_length = bytes to copy for this page
		 */
		shmem_page_offset = offset_in_page(offset);

		page_length = remain;
		if ((shmem_page_offset + page_length) > PAGE_SIZE)
			page_length = PAGE_SIZE - shmem_page_offset;

		/* If we don't overwrite a cacheline completely we need to be
		 * careful to have up-to-date data by first clflushing. Don't
		 * overcomplicate things and flush the entire patch. */
		partial_cacheline_write = needs_clflush_before &&
			((shmem_page_offset | page_length)
				& (boot_cpu_data.x86_clflush_size - 1));

		page_do_bit17_swizzling = obj_do_bit17_swizzling &&
			(page_to_phys(page) & (1 << 17)) != 0;

		ret = shmem_pwrite_fast(page, shmem_page_offset, page_length,
					user_data, page_do_bit17_swizzling,
					partial_cacheline_write,
					needs_clflush_after);
		if (ret == 0)
			goto next_page;

		hit_slowpath = 1;
		mutex_unlock(&dev->struct_mutex);
		ret = shmem_pwrite_slow(page, shmem_page_offset, page_length,
					user_data, page_do_bit17_swizzling,
					partial_cacheline_write,
					needs_clflush_after);

		mutex_lock(&dev->struct_mutex);

		if (ret)
			goto out;

next_page:
		remain -= page_length;
		user_data += page_length;
		offset += page_length;
	}

out:
	i915_gem_object_unpin_pages(obj);

	if (hit_slowpath) {
		/*
		 * Fixup: Flush cpu caches in case we didn't flush the dirty
		 * cachelines in-line while writing and the object moved
		 * out of the cpu write domain while we've dropped the lock.
		 */
		if (!needs_clflush_after &&
		    obj->base.write_domain != I915_GEM_DOMAIN_CPU) {
			if (i915_gem_clflush_object(obj, obj->pin_display))
				i915_gem_chipset_flush(dev);
		}
	}

	if (needs_clflush_after)
		i915_gem_chipset_flush(dev);

	return ret;
}

/**
 * Writes data to the object referenced by handle.
 *
 * On error, the contents of the buffer that were to be modified are undefined.
 */
int
i915_gem_pwrite_ioctl(struct drm_device *dev, void *data,
		      struct drm_file *file)
{
	struct drm_i915_gem_pwrite *args = data;
	struct drm_i915_gem_object *obj;
	int ret;

	if (args->size == 0)
		return 0;

	if (!access_ok(VERIFY_READ,
		       to_user_ptr(args->data_ptr),
		       args->size))
		return -EFAULT;

	if (likely(!i915.prefault_disable)) {
		ret = fault_in_multipages_readable(to_user_ptr(args->data_ptr),
						   args->size);
		if (ret)
			return -EFAULT;
	}

	ret = i915_mutex_lock_interruptible(dev);
	if (ret)
		return ret;

	obj = to_intel_bo(drm_gem_object_lookup(dev, file, args->handle));
	if (&obj->base == NULL) {
		ret = -ENOENT;
		goto unlock;
	}

	/* Bounds check destination. */
	if (args->offset > obj->base.size ||
	    args->size > obj->base.size - args->offset) {
		ret = -EINVAL;
		goto out;
	}

	/* prime objects have no backing filp to GEM pread/pwrite
	 * pages from.
	 */
	if (!obj->base.filp) {
		ret = -EINVAL;
		goto out;
	}

	trace_i915_gem_object_pwrite(obj, args->offset, args->size);

	ret = -EFAULT;
	/* We can only do the GTT pwrite on untiled buffers, as otherwise
	 * it would end up going through the fenced access, and we'll get
	 * different detiling behavior between reading and writing.
	 * pread/pwrite currently are reading and writing from the CPU
	 * perspective, requiring manual detiling by the client.
	 */
	if (obj->phys_handle) {
		ret = i915_gem_phys_pwrite(obj, args, file);
		goto out;
	}

	if (obj->tiling_mode == I915_TILING_NONE &&
	    obj->base.write_domain != I915_GEM_DOMAIN_CPU &&
	    cpu_write_needs_clflush(obj)) {
		ret = i915_gem_gtt_pwrite_fast(dev, obj, args, file);
		/* Note that the gtt paths might fail with non-page-backed user
		 * pointers (e.g. gtt mappings when moving data between
		 * textures). Fallback to the shmem path in that case. */
	}

	if (ret == -EFAULT || ret == -ENOSPC)
		ret = i915_gem_shmem_pwrite(dev, obj, args, file);

out:
	drm_gem_object_unreference(&obj->base);
unlock:
	mutex_unlock(&dev->struct_mutex);
	return ret;
}

int
i915_gem_check_wedge(struct i915_gpu_error *error,
		     bool interruptible)
{
	if (i915_reset_in_progress(error)) {
		/* Non-interruptible callers can't handle -EAGAIN, hence return
		 * -EIO unconditionally for these. */
		if (!interruptible)
			return -EIO;

		/* Recovery complete, but the reset failed ... */
		if (i915_terminally_wedged(error))
			return -EIO;

		return -EAGAIN;
	}

	return 0;
}

/*
 * Compare seqno against outstanding lazy request. Emit a request if they are
 * equal.
 */
static int
i915_gem_check_olr(struct intel_engine_cs *ring, u32 seqno)
{
	int ret;

	BUG_ON(!mutex_is_locked(&ring->dev->struct_mutex));

	ret = 0;
	if (seqno == ring->outstanding_lazy_seqno)
		ret = i915_add_request(ring, NULL);

	return ret;
}

static void fake_irq(unsigned long data)
{
	wake_up_process((struct task_struct *)data);
}

static bool missed_irq(struct drm_i915_private *dev_priv,
		       struct intel_engine_cs *ring)
{
	return test_bit(ring->id, &dev_priv->gpu_error.missed_irq_rings);
}

static bool can_wait_boost(struct drm_i915_file_private *file_priv)
{
	if (file_priv == NULL)
		return true;

	return !atomic_xchg(&file_priv->rps_wait_boost, true);
}

/**
 * __wait_seqno - wait until execution of seqno has finished
 * @ring: the ring expected to report seqno
 * @seqno: duh!
 * @reset_counter: reset sequence associated with the given seqno
 * @interruptible: do an interruptible wait (normally yes)
 * @timeout: in - how long to wait (NULL forever); out - how much time remaining
 *
 * Note: It is of utmost importance that the passed in seqno and reset_counter
 * values have been read by the caller in an smp safe manner. Where read-side
 * locks are involved, it is sufficient to read the reset_counter before
 * unlocking the lock that protects the seqno. For lockless tricks, the
 * reset_counter _must_ be read before, and an appropriate smp_rmb must be
 * inserted.
 *
 * Returns 0 if the seqno was found within the alloted time. Else returns the
 * errno with remaining time filled in timeout argument.
 */
static int __wait_seqno(struct intel_engine_cs *ring, u32 seqno,
			unsigned reset_counter,
			bool interruptible,
			struct timespec *timeout,
			struct drm_i915_file_private *file_priv)
{
	struct drm_device *dev = ring->dev;
	struct drm_i915_private *dev_priv = dev->dev_private;
	const bool irq_test_in_progress =
		ACCESS_ONCE(dev_priv->gpu_error.test_irq_rings) & intel_ring_flag(ring);
	struct timespec before, now;
	DEFINE_WAIT(wait);
	unsigned long timeout_expire;
	int ret;

	WARN(dev_priv->pm.irqs_disabled, "IRQs disabled\n");

	if (i915_seqno_passed(ring->get_seqno(ring, true), seqno))
		return 0;

	timeout_expire = timeout ? jiffies + timespec_to_jiffies_timeout(timeout) : 0;

	if (INTEL_INFO(dev)->gen >= 6 && can_wait_boost(file_priv)) {
		gen6_rps_boost(dev_priv);
		if (file_priv)
			mod_delayed_work(dev_priv->wq,
					 &file_priv->mm.idle_work,
					 msecs_to_jiffies(100));
	}

	if (!irq_test_in_progress && WARN_ON(!ring->irq_get(ring)))
		return -ENODEV;

	/* Record current time in case interrupted by signal, or wedged */
	trace_i915_gem_request_wait_begin(ring, seqno);
	getrawmonotonic(&before);
	for (;;) {
		struct timer_list timer;

		prepare_to_wait(&ring->irq_queue, &wait,
				interruptible ? TASK_INTERRUPTIBLE : TASK_UNINTERRUPTIBLE);

		/* We need to check whether any gpu reset happened in between
		 * the caller grabbing the seqno and now ... */
		if (reset_counter != atomic_read(&dev_priv->gpu_error.reset_counter)) {
			/* ... but upgrade the -EAGAIN to an -EIO if the gpu
			 * is truely gone. */
			ret = i915_gem_check_wedge(&dev_priv->gpu_error, interruptible);
			if (ret == 0)
				ret = -EAGAIN;
			break;
		}

		if (i915_seqno_passed(ring->get_seqno(ring, false), seqno)) {
			ret = 0;
			break;
		}

		if (interruptible && signal_pending(current)) {
			ret = -ERESTARTSYS;
			break;
		}

		if (timeout && time_after_eq(jiffies, timeout_expire)) {
			ret = -ETIME;
			break;
		}

		timer.function = NULL;
		if (timeout || missed_irq(dev_priv, ring)) {
			unsigned long expire;

			setup_timer_on_stack(&timer, fake_irq, (unsigned long)current);
			expire = missed_irq(dev_priv, ring) ? jiffies + 1 : timeout_expire;
			mod_timer(&timer, expire);
		}

		io_schedule();

		if (timer.function) {
			del_singleshot_timer_sync(&timer);
			destroy_timer_on_stack(&timer);
		}
	}
	getrawmonotonic(&now);
	trace_i915_gem_request_wait_end(ring, seqno);

	if (!irq_test_in_progress)
		ring->irq_put(ring);

	finish_wait(&ring->irq_queue, &wait);

	if (timeout) {
		struct timespec sleep_time = timespec_sub(now, before);
		*timeout = timespec_sub(*timeout, sleep_time);
		if (!timespec_valid(timeout)) /* i.e. negative time remains */
			set_normalized_timespec(timeout, 0, 0);
	}

	return ret;
}

/**
 * Waits for a sequence number to be signaled, and cleans up the
 * request and object lists appropriately for that event.
 */
int
i915_wait_seqno(struct intel_engine_cs *ring, uint32_t seqno)
{
	struct drm_device *dev = ring->dev;
	struct drm_i915_private *dev_priv = dev->dev_private;
	bool interruptible = dev_priv->mm.interruptible;
	int ret;

	BUG_ON(!mutex_is_locked(&dev->struct_mutex));
	BUG_ON(seqno == 0);

	ret = i915_gem_check_wedge(&dev_priv->gpu_error, interruptible);
	if (ret)
		return ret;

	ret = i915_gem_check_olr(ring, seqno);
	if (ret)
		return ret;

	return __wait_seqno(ring, seqno,
			    atomic_read(&dev_priv->gpu_error.reset_counter),
			    interruptible, NULL, NULL);
}

static int
i915_gem_object_wait_rendering__tail(struct drm_i915_gem_object *obj,
				     struct intel_engine_cs *ring)
{
	if (!obj->active)
		return 0;

	/* Manually manage the write flush as we may have not yet
	 * retired the buffer.
	 *
	 * Note that the last_write_seqno is always the earlier of
	 * the two (read/write) seqno, so if we haved successfully waited,
	 * we know we have passed the last write.
	 */
	obj->last_write_seqno = 0;

	return 0;
}

/**
 * Ensures that all rendering to the object has completed and the object is
 * safe to unbind from the GTT or access from the CPU.
 */
static __must_check int
i915_gem_object_wait_rendering(struct drm_i915_gem_object *obj,
			       bool readonly)
{
	struct intel_engine_cs *ring = obj->ring;
	u32 seqno;
	int ret;

	seqno = readonly ? obj->last_write_seqno : obj->last_read_seqno;
	if (seqno == 0)
		return 0;

	ret = i915_wait_seqno(ring, seqno);
	if (ret)
		return ret;

	return i915_gem_object_wait_rendering__tail(obj, ring);
}

/* A nonblocking variant of the above wait. This is a highly dangerous routine
 * as the object state may change during this call.
 */
static __must_check int
i915_gem_object_wait_rendering__nonblocking(struct drm_i915_gem_object *obj,
					    struct drm_i915_file_private *file_priv,
					    bool readonly)
{
	struct drm_device *dev = obj->base.dev;
	struct drm_i915_private *dev_priv = dev->dev_private;
	struct intel_engine_cs *ring = obj->ring;
	unsigned reset_counter;
	u32 seqno;
	int ret;

	BUG_ON(!mutex_is_locked(&dev->struct_mutex));
	BUG_ON(!dev_priv->mm.interruptible);

	seqno = readonly ? obj->last_write_seqno : obj->last_read_seqno;
	if (seqno == 0)
		return 0;

	ret = i915_gem_check_wedge(&dev_priv->gpu_error, true);
	if (ret)
		return ret;

	ret = i915_gem_check_olr(ring, seqno);
	if (ret)
		return ret;

	reset_counter = atomic_read(&dev_priv->gpu_error.reset_counter);
	mutex_unlock(&dev->struct_mutex);
	ret = __wait_seqno(ring, seqno, reset_counter, true, NULL, file_priv);
	mutex_lock(&dev->struct_mutex);
	if (ret)
		return ret;

	return i915_gem_object_wait_rendering__tail(obj, ring);
}

/**
 * Called when user space prepares to use an object with the CPU, either
 * through the mmap ioctl's mapping or a GTT mapping.
 */
int
i915_gem_set_domain_ioctl(struct drm_device *dev, void *data,
			  struct drm_file *file)
{
	struct drm_i915_gem_set_domain *args = data;
	struct drm_i915_gem_object *obj;
	uint32_t read_domains = args->read_domains;
	uint32_t write_domain = args->write_domain;
	int ret;

	/* Only handle setting domains to types used by the CPU. */
	if (write_domain & I915_GEM_GPU_DOMAINS)
		return -EINVAL;

	if (read_domains & I915_GEM_GPU_DOMAINS)
		return -EINVAL;

	/* Having something in the write domain implies it's in the read
	 * domain, and only that read domain.  Enforce that in the request.
	 */
	if (write_domain != 0 && read_domains != write_domain)
		return -EINVAL;

	ret = i915_mutex_lock_interruptible(dev);
	if (ret)
		return ret;

	obj = to_intel_bo(drm_gem_object_lookup(dev, file, args->handle));
	if (&obj->base == NULL) {
		ret = -ENOENT;
		goto unlock;
	}

	/* Try to flush the object off the GPU without holding the lock.
	 * We will repeat the flush holding the lock in the normal manner
	 * to catch cases where we are gazumped.
	 */
	ret = i915_gem_object_wait_rendering__nonblocking(obj,
							  file->driver_priv,
							  !write_domain);
	if (ret)
		goto unref;

	if (read_domains & I915_GEM_DOMAIN_GTT) {
		ret = i915_gem_object_set_to_gtt_domain(obj, write_domain != 0);

		/* Silently promote "you're not bound, there was nothing to do"
		 * to success, since the client was just asking us to
		 * make sure everything was done.
		 */
		if (ret == -EINVAL)
			ret = 0;
	} else {
		ret = i915_gem_object_set_to_cpu_domain(obj, write_domain != 0);
	}

unref:
	drm_gem_object_unreference(&obj->base);
unlock:
	mutex_unlock(&dev->struct_mutex);
	return ret;
}

/**
 * Called when user space has done writes to this buffer
 */
int
i915_gem_sw_finish_ioctl(struct drm_device *dev, void *data,
			 struct drm_file *file)
{
	struct drm_i915_gem_sw_finish *args = data;
	struct drm_i915_gem_object *obj;
	int ret = 0;

	ret = i915_mutex_lock_interruptible(dev);
	if (ret)
		return ret;

	obj = to_intel_bo(drm_gem_object_lookup(dev, file, args->handle));
	if (&obj->base == NULL) {
		ret = -ENOENT;
		goto unlock;
	}

	/* Pinned buffers may be scanout, so flush the cache */
	if (obj->pin_display)
		i915_gem_object_flush_cpu_write_domain(obj, true);

	drm_gem_object_unreference(&obj->base);
unlock:
	mutex_unlock(&dev->struct_mutex);
	return ret;
}

/**
 * Maps the contents of an object, returning the address it is mapped
 * into.
 *
 * While the mapping holds a reference on the contents of the object, it doesn't
 * imply a ref on the object itself.
 */
int
i915_gem_mmap_ioctl(struct drm_device *dev, void *data,
		    struct drm_file *file)
{
	struct drm_i915_gem_mmap *args = data;
	struct drm_gem_object *obj;
	unsigned long addr;

	obj = drm_gem_object_lookup(dev, file, args->handle);
	if (obj == NULL)
		return -ENOENT;

	/* prime objects have no backing filp to GEM mmap
	 * pages from.
	 */
	if (!obj->filp) {
		drm_gem_object_unreference_unlocked(obj);
		return -EINVAL;
	}

	addr = vm_mmap(obj->filp, 0, args->size,
		       PROT_READ | PROT_WRITE, MAP_SHARED,
		       args->offset);
	drm_gem_object_unreference_unlocked(obj);
	if (IS_ERR((void *)addr))
		return addr;

	args->addr_ptr = (uint64_t) addr;

	return 0;
}

/**
 * i915_gem_fault - fault a page into the GTT
 * vma: VMA in question
 * vmf: fault info
 *
 * The fault handler is set up by drm_gem_mmap() when a object is GTT mapped
 * from userspace.  The fault handler takes care of binding the object to
 * the GTT (if needed), allocating and programming a fence register (again,
 * only if needed based on whether the old reg is still valid or the object
 * is tiled) and inserting a new PTE into the faulting process.
 *
 * Note that the faulting process may involve evicting existing objects
 * from the GTT and/or fence registers to make room.  So performance may
 * suffer if the GTT working set is large or there are few fence registers
 * left.
 */
int i915_gem_fault(struct vm_area_struct *vma, struct vm_fault *vmf)
{
	struct drm_i915_gem_object *obj = to_intel_bo(vma->vm_private_data);
	struct drm_device *dev = obj->base.dev;
	struct drm_i915_private *dev_priv = dev->dev_private;
	pgoff_t page_offset;
	unsigned long pfn;
	int ret = 0;
	bool write = !!(vmf->flags & FAULT_FLAG_WRITE);

	intel_runtime_pm_get(dev_priv);

	/* We don't use vmf->pgoff since that has the fake offset */
	page_offset = ((unsigned long)vmf->virtual_address - vma->vm_start) >>
		PAGE_SHIFT;

	ret = i915_mutex_lock_interruptible(dev);
	if (ret)
		goto out;

	trace_i915_gem_object_fault(obj, page_offset, true, write);

	/* Try to flush the object off the GPU first without holding the lock.
	 * Upon reacquiring the lock, we will perform our sanity checks and then
	 * repeat the flush holding the lock in the normal manner to catch cases
	 * where we are gazumped.
	 */
	ret = i915_gem_object_wait_rendering__nonblocking(obj, NULL, !write);
	if (ret)
		goto unlock;

	/* Access to snoopable pages through the GTT is incoherent. */
	if (obj->cache_level != I915_CACHE_NONE && !HAS_LLC(dev)) {
		ret = -EFAULT;
		goto unlock;
	}

	/* Now bind it into the GTT if needed */
	ret = i915_gem_obj_ggtt_pin(obj, 0, PIN_MAPPABLE);
	if (ret)
		goto unlock;

	ret = i915_gem_object_set_to_gtt_domain(obj, write);
	if (ret)
		goto unpin;

	ret = i915_gem_object_get_fence(obj);
	if (ret)
		goto unpin;

	obj->fault_mappable = true;

	pfn = dev_priv->gtt.mappable_base + i915_gem_obj_ggtt_offset(obj);
	pfn >>= PAGE_SHIFT;
	pfn += page_offset;

	/* Finally, remap it using the new GTT offset */
	ret = vm_insert_pfn(vma, (unsigned long)vmf->virtual_address, pfn);
unpin:
	i915_gem_object_ggtt_unpin(obj);
unlock:
	mutex_unlock(&dev->struct_mutex);
out:
	switch (ret) {
	case -EIO:
		/* If this -EIO is due to a gpu hang, give the reset code a
		 * chance to clean up the mess. Otherwise return the proper
		 * SIGBUS. */
		if (i915_terminally_wedged(&dev_priv->gpu_error)) {
			ret = VM_FAULT_SIGBUS;
			break;
		}
	case -EAGAIN:
		/*
		 * EAGAIN means the gpu is hung and we'll wait for the error
		 * handler to reset everything when re-faulting in
		 * i915_mutex_lock_interruptible.
		 */
	case 0:
	case -ERESTARTSYS:
	case -EINTR:
	case -EBUSY:
		/*
		 * EBUSY is ok: this just means that another thread
		 * already did the job.
		 */
		ret = VM_FAULT_NOPAGE;
		break;
	case -ENOMEM:
		ret = VM_FAULT_OOM;
		break;
	case -ENOSPC:
	case -EFAULT:
		ret = VM_FAULT_SIGBUS;
		break;
	default:
		WARN_ONCE(ret, "unhandled error in i915_gem_fault: %i\n", ret);
		ret = VM_FAULT_SIGBUS;
		break;
	}

	intel_runtime_pm_put(dev_priv);
	return ret;
}

void i915_gem_release_all_mmaps(struct drm_i915_private *dev_priv)
{
	struct i915_vma *vma;

	/*
	 * Only the global gtt is relevant for gtt memory mappings, so restrict
	 * list traversal to objects bound into the global address space. Note
	 * that the active list should be empty, but better safe than sorry.
	 */
	WARN_ON(!list_empty(&dev_priv->gtt.base.active_list));
	list_for_each_entry(vma, &dev_priv->gtt.base.active_list, mm_list)
		i915_gem_release_mmap(vma->obj);
	list_for_each_entry(vma, &dev_priv->gtt.base.inactive_list, mm_list)
		i915_gem_release_mmap(vma->obj);
}

/**
 * i915_gem_release_mmap - remove physical page mappings
 * @obj: obj in question
 *
 * Preserve the reservation of the mmapping with the DRM core code, but
 * relinquish ownership of the pages back to the system.
 *
 * It is vital that we remove the page mapping if we have mapped a tiled
 * object through the GTT and then lose the fence register due to
 * resource pressure. Similarly if the object has been moved out of the
 * aperture, than pages mapped into userspace must be revoked. Removing the
 * mapping will then trigger a page fault on the next user access, allowing
 * fixup by i915_gem_fault().
 */
void
i915_gem_release_mmap(struct drm_i915_gem_object *obj)
{
	if (!obj->fault_mappable)
		return;

	drm_vma_node_unmap(&obj->base.vma_node,
			   obj->base.dev->anon_inode->i_mapping);
	obj->fault_mappable = false;
}

uint32_t
i915_gem_get_gtt_size(struct drm_device *dev, uint32_t size, int tiling_mode)
{
	uint32_t gtt_size;

	if (INTEL_INFO(dev)->gen >= 4 ||
	    tiling_mode == I915_TILING_NONE)
		return size;

	/* Previous chips need a power-of-two fence region when tiling */
	if (INTEL_INFO(dev)->gen == 3)
		gtt_size = 1024*1024;
	else
		gtt_size = 512*1024;

	while (gtt_size < size)
		gtt_size <<= 1;

	return gtt_size;
}

/**
 * i915_gem_get_gtt_alignment - return required GTT alignment for an object
 * @obj: object to check
 *
 * Return the required GTT alignment for an object, taking into account
 * potential fence register mapping.
 */
uint32_t
i915_gem_get_gtt_alignment(struct drm_device *dev, uint32_t size,
			   int tiling_mode, bool fenced)
{
	/*
	 * Minimum alignment is 4k (GTT page size), but might be greater
	 * if a fence register is needed for the object.
	 */
	if (INTEL_INFO(dev)->gen >= 4 || (!fenced && IS_G33(dev)) ||
	    tiling_mode == I915_TILING_NONE)
		return 4096;

	/*
	 * Previous chips need to be aligned to the size of the smallest
	 * fence register that can contain the object.
	 */
	return i915_gem_get_gtt_size(dev, size, tiling_mode);
}

static int i915_gem_object_create_mmap_offset(struct drm_i915_gem_object *obj)
{
	struct drm_i915_private *dev_priv = obj->base.dev->dev_private;
	int ret;

	if (drm_vma_node_has_offset(&obj->base.vma_node))
		return 0;

	dev_priv->mm.shrinker_no_lock_stealing = true;

	ret = drm_gem_create_mmap_offset(&obj->base);
	if (ret != -ENOSPC)
		goto out;

	/* Badly fragmented mmap space? The only way we can recover
	 * space is by destroying unwanted objects. We can't randomly release
	 * mmap_offsets as userspace expects them to be persistent for the
	 * lifetime of the objects. The closest we can is to release the
	 * offsets on purgeable objects by truncating it and marking it purged,
	 * which prevents userspace from ever using that object again.
	 */
	i915_gem_purge(dev_priv, obj->base.size >> PAGE_SHIFT);
	ret = drm_gem_create_mmap_offset(&obj->base);
	if (ret != -ENOSPC)
		goto out;

	i915_gem_shrink_all(dev_priv);
	ret = drm_gem_create_mmap_offset(&obj->base);
out:
	dev_priv->mm.shrinker_no_lock_stealing = false;

	return ret;
}

static void i915_gem_object_free_mmap_offset(struct drm_i915_gem_object *obj)
{
	drm_gem_free_mmap_offset(&obj->base);
}

int
i915_gem_mmap_gtt(struct drm_file *file,
		  struct drm_device *dev,
		  uint32_t handle,
		  uint64_t *offset)
{
	struct drm_i915_private *dev_priv = dev->dev_private;
	struct drm_i915_gem_object *obj;
	int ret;

	ret = i915_mutex_lock_interruptible(dev);
	if (ret)
		return ret;

	obj = to_intel_bo(drm_gem_object_lookup(dev, file, handle));
	if (&obj->base == NULL) {
		ret = -ENOENT;
		goto unlock;
	}

	if (obj->base.size > dev_priv->gtt.mappable_end) {
		ret = -E2BIG;
		goto out;
	}

	if (obj->madv != I915_MADV_WILLNEED) {
		DRM_DEBUG("Attempting to mmap a purgeable buffer\n");
		ret = -EFAULT;
		goto out;
	}

	ret = i915_gem_object_create_mmap_offset(obj);
	if (ret)
		goto out;

	*offset = drm_vma_node_offset_addr(&obj->base.vma_node);

out:
	drm_gem_object_unreference(&obj->base);
unlock:
	mutex_unlock(&dev->struct_mutex);
	return ret;
}

/**
 * i915_gem_mmap_gtt_ioctl - prepare an object for GTT mmap'ing
 * @dev: DRM device
 * @data: GTT mapping ioctl data
 * @file: GEM object info
 *
 * Simply returns the fake offset to userspace so it can mmap it.
 * The mmap call will end up in drm_gem_mmap(), which will set things
 * up so we can get faults in the handler above.
 *
 * The fault handler will take care of binding the object into the GTT
 * (since it may have been evicted to make room for something), allocating
 * a fence register, and mapping the appropriate aperture address into
 * userspace.
 */
int
i915_gem_mmap_gtt_ioctl(struct drm_device *dev, void *data,
			struct drm_file *file)
{
	struct drm_i915_gem_mmap_gtt *args = data;

	return i915_gem_mmap_gtt(file, dev, args->handle, &args->offset);
}

static inline int
i915_gem_object_is_purgeable(struct drm_i915_gem_object *obj)
{
	return obj->madv == I915_MADV_DONTNEED;
}

/* Immediately discard the backing storage */
static void
i915_gem_object_truncate(struct drm_i915_gem_object *obj)
{
	i915_gem_object_free_mmap_offset(obj);

	if (obj->base.filp == NULL)
		return;

	/* Our goal here is to return as much of the memory as
	 * is possible back to the system as we are called from OOM.
	 * To do this we must instruct the shmfs to drop all of its
	 * backing pages, *now*.
	 */
	shmem_truncate_range(file_inode(obj->base.filp), 0, (loff_t)-1);
	obj->madv = __I915_MADV_PURGED;
}

/* Try to discard unwanted pages */
static void
i915_gem_object_invalidate(struct drm_i915_gem_object *obj)
{
	struct address_space *mapping;

	switch (obj->madv) {
	case I915_MADV_DONTNEED:
		i915_gem_object_truncate(obj);
	case __I915_MADV_PURGED:
		return;
	}

	if (obj->base.filp == NULL)
		return;

	mapping = file_inode(obj->base.filp)->i_mapping,
	invalidate_mapping_pages(mapping, 0, (loff_t)-1);
}

static void
i915_gem_object_put_pages_gtt(struct drm_i915_gem_object *obj)
{
	struct sg_page_iter sg_iter;
	int ret;

	BUG_ON(obj->madv == __I915_MADV_PURGED);

	ret = i915_gem_object_set_to_cpu_domain(obj, true);
	if (ret) {
		/* In the event of a disaster, abandon all caches and
		 * hope for the best.
		 */
		WARN_ON(ret != -EIO);
		i915_gem_clflush_object(obj, true);
		obj->base.read_domains = obj->base.write_domain = I915_GEM_DOMAIN_CPU;
	}

	if (i915_gem_object_needs_bit17_swizzle(obj))
		i915_gem_object_save_bit_17_swizzle(obj);

	if (obj->madv == I915_MADV_DONTNEED)
		obj->dirty = 0;

	for_each_sg_page(obj->pages->sgl, &sg_iter, obj->pages->nents, 0) {
		struct page *page = sg_page_iter_page(&sg_iter);

		if (obj->dirty)
			set_page_dirty(page);

		if (obj->madv == I915_MADV_WILLNEED)
			mark_page_accessed(page);

		page_cache_release(page);
	}
	obj->dirty = 0;

	sg_free_table(obj->pages);
	kfree(obj->pages);
}

int
i915_gem_object_put_pages(struct drm_i915_gem_object *obj)
{
	const struct drm_i915_gem_object_ops *ops = obj->ops;

	if (obj->pages == NULL)
		return 0;

	if (obj->pages_pin_count)
		return -EBUSY;

	BUG_ON(i915_gem_obj_bound_any(obj));

	/* ->put_pages might need to allocate memory for the bit17 swizzle
	 * array, hence protect them from being reaped by removing them from gtt
	 * lists early. */
	list_del(&obj->global_list);

	ops->put_pages(obj);
	obj->pages = NULL;

	i915_gem_object_invalidate(obj);

	return 0;
}

static unsigned long
__i915_gem_shrink(struct drm_i915_private *dev_priv, long target,
		  bool purgeable_only)
{
	struct list_head still_in_list;
	struct drm_i915_gem_object *obj;
	unsigned long count = 0;

	/*
	 * As we may completely rewrite the (un)bound list whilst unbinding
	 * (due to retiring requests) we have to strictly process only
	 * one element of the list at the time, and recheck the list
	 * on every iteration.
	 *
	 * In particular, we must hold a reference whilst removing the
	 * object as we may end up waiting for and/or retiring the objects.
	 * This might release the final reference (held by the active list)
	 * and result in the object being freed from under us. This is
	 * similar to the precautions the eviction code must take whilst
	 * removing objects.
	 *
	 * Also note that although these lists do not hold a reference to
	 * the object we can safely grab one here: The final object
	 * unreferencing and the bound_list are both protected by the
	 * dev->struct_mutex and so we won't ever be able to observe an
	 * object on the bound_list with a reference count equals 0.
	 */
	INIT_LIST_HEAD(&still_in_list);
	while (count < target && !list_empty(&dev_priv->mm.unbound_list)) {
		obj = list_first_entry(&dev_priv->mm.unbound_list,
				       typeof(*obj), global_list);
		list_move_tail(&obj->global_list, &still_in_list);

		if (!i915_gem_object_is_purgeable(obj) && purgeable_only)
			continue;

		drm_gem_object_reference(&obj->base);

		if (i915_gem_object_put_pages(obj) == 0)
			count += obj->base.size >> PAGE_SHIFT;

		drm_gem_object_unreference(&obj->base);
	}
	list_splice(&still_in_list, &dev_priv->mm.unbound_list);

	INIT_LIST_HEAD(&still_in_list);
	while (count < target && !list_empty(&dev_priv->mm.bound_list)) {
		struct i915_vma *vma, *v;

		obj = list_first_entry(&dev_priv->mm.bound_list,
				       typeof(*obj), global_list);
		list_move_tail(&obj->global_list, &still_in_list);

		if (!i915_gem_object_is_purgeable(obj) && purgeable_only)
			continue;

		drm_gem_object_reference(&obj->base);

		list_for_each_entry_safe(vma, v, &obj->vma_list, vma_link)
			if (i915_vma_unbind(vma))
				break;

		if (i915_gem_object_put_pages(obj) == 0)
			count += obj->base.size >> PAGE_SHIFT;

		drm_gem_object_unreference(&obj->base);
	}
	list_splice(&still_in_list, &dev_priv->mm.bound_list);

	return count;
}

static unsigned long
i915_gem_purge(struct drm_i915_private *dev_priv, long target)
{
	return __i915_gem_shrink(dev_priv, target, true);
}

static unsigned long
i915_gem_shrink_all(struct drm_i915_private *dev_priv)
{
	i915_gem_evict_everything(dev_priv->dev);
	return __i915_gem_shrink(dev_priv, LONG_MAX, false);
}

static int
i915_gem_object_get_pages_gtt(struct drm_i915_gem_object *obj)
{
	struct drm_i915_private *dev_priv = obj->base.dev->dev_private;
	int page_count, i;
	struct address_space *mapping;
	struct sg_table *st;
	struct scatterlist *sg;
	struct sg_page_iter sg_iter;
	struct page *page;
	unsigned long last_pfn = 0;	/* suppress gcc warning */
	gfp_t gfp;

	/* Assert that the object is not currently in any GPU domain. As it
	 * wasn't in the GTT, there shouldn't be any way it could have been in
	 * a GPU cache
	 */
	BUG_ON(obj->base.read_domains & I915_GEM_GPU_DOMAINS);
	BUG_ON(obj->base.write_domain & I915_GEM_GPU_DOMAINS);

	st = kmalloc(sizeof(*st), GFP_KERNEL);
	if (st == NULL)
		return -ENOMEM;

	page_count = obj->base.size / PAGE_SIZE;
	if (sg_alloc_table(st, page_count, GFP_KERNEL)) {
		kfree(st);
		return -ENOMEM;
	}

	/* Get the list of pages out of our struct file.  They'll be pinned
	 * at this point until we release them.
	 *
	 * Fail silently without starting the shrinker
	 */
	mapping = file_inode(obj->base.filp)->i_mapping;
	gfp = mapping_gfp_mask(mapping);
	gfp |= __GFP_NORETRY | __GFP_NOWARN | __GFP_NO_KSWAPD;
	gfp &= ~(__GFP_IO | __GFP_WAIT);
	sg = st->sgl;
	st->nents = 0;
	for (i = 0; i < page_count; i++) {
		page = shmem_read_mapping_page_gfp(mapping, i, gfp);
		if (IS_ERR(page)) {
			i915_gem_purge(dev_priv, page_count);
			page = shmem_read_mapping_page_gfp(mapping, i, gfp);
		}
		if (IS_ERR(page)) {
			/* We've tried hard to allocate the memory by reaping
			 * our own buffer, now let the real VM do its job and
			 * go down in flames if truly OOM.
			 */
			gfp &= ~(__GFP_NORETRY | __GFP_NOWARN | __GFP_NO_KSWAPD);
			gfp |= __GFP_IO | __GFP_WAIT;

			i915_gem_shrink_all(dev_priv);
			page = shmem_read_mapping_page_gfp(mapping, i, gfp);
			if (IS_ERR(page))
				goto err_pages;

			gfp |= __GFP_NORETRY | __GFP_NOWARN | __GFP_NO_KSWAPD;
			gfp &= ~(__GFP_IO | __GFP_WAIT);
		}
#ifdef CONFIG_SWIOTLB
		if (swiotlb_nr_tbl()) {
			st->nents++;
			sg_set_page(sg, page, PAGE_SIZE, 0);
			sg = sg_next(sg);
			continue;
		}
#endif
		if (!i || page_to_pfn(page) != last_pfn + 1) {
			if (i)
				sg = sg_next(sg);
			st->nents++;
			sg_set_page(sg, page, PAGE_SIZE, 0);
		} else {
			sg->length += PAGE_SIZE;
		}
		last_pfn = page_to_pfn(page);

		/* Check that the i965g/gm workaround works. */
		WARN_ON((gfp & __GFP_DMA32) && (last_pfn >= 0x00100000UL));
	}
#ifdef CONFIG_SWIOTLB
	if (!swiotlb_nr_tbl())
#endif
		sg_mark_end(sg);
	obj->pages = st;

	if (i915_gem_object_needs_bit17_swizzle(obj))
		i915_gem_object_do_bit_17_swizzle(obj);

	return 0;

err_pages:
	sg_mark_end(sg);
	for_each_sg_page(st->sgl, &sg_iter, st->nents, 0)
		page_cache_release(sg_page_iter_page(&sg_iter));
	sg_free_table(st);
	kfree(st);

	/* shmemfs first checks if there is enough memory to allocate the page
	 * and reports ENOSPC should there be insufficient, along with the usual
	 * ENOMEM for a genuine allocation failure.
	 *
	 * We use ENOSPC in our driver to mean that we have run out of aperture
	 * space and so want to translate the error from shmemfs back to our
	 * usual understanding of ENOMEM.
	 */
	if (PTR_ERR(page) == -ENOSPC)
		return -ENOMEM;
	else
		return PTR_ERR(page);
}

/* Ensure that the associated pages are gathered from the backing storage
 * and pinned into our object. i915_gem_object_get_pages() may be called
 * multiple times before they are released by a single call to
 * i915_gem_object_put_pages() - once the pages are no longer referenced
 * either as a result of memory pressure (reaping pages under the shrinker)
 * or as the object is itself released.
 */
int
i915_gem_object_get_pages(struct drm_i915_gem_object *obj)
{
	struct drm_i915_private *dev_priv = obj->base.dev->dev_private;
	const struct drm_i915_gem_object_ops *ops = obj->ops;
	int ret;

	if (obj->pages)
		return 0;

	if (obj->madv != I915_MADV_WILLNEED) {
		DRM_DEBUG("Attempting to obtain a purgeable object\n");
		return -EFAULT;
	}

	BUG_ON(obj->pages_pin_count);

	ret = ops->get_pages(obj);
	if (ret)
		return ret;

	list_add_tail(&obj->global_list, &dev_priv->mm.unbound_list);
	return 0;
}

static void
i915_gem_object_move_to_active(struct drm_i915_gem_object *obj,
			       struct intel_engine_cs *ring)
{
	struct drm_device *dev = obj->base.dev;
	struct drm_i915_private *dev_priv = dev->dev_private;
	u32 seqno = intel_ring_get_seqno(ring);

	BUG_ON(ring == NULL);
	if (obj->ring != ring && obj->last_write_seqno) {
		/* Keep the seqno relative to the current ring */
		obj->last_write_seqno = seqno;
	}
	obj->ring = ring;

	/* Add a reference if we're newly entering the active list. */
	if (!obj->active) {
		drm_gem_object_reference(&obj->base);
		obj->active = 1;
	}

	list_move_tail(&obj->ring_list, &ring->active_list);

	obj->last_read_seqno = seqno;

	if (obj->fenced_gpu_access) {
		obj->last_fenced_seqno = seqno;

		/* Bump MRU to take account of the delayed flush */
		if (obj->fence_reg != I915_FENCE_REG_NONE) {
			struct drm_i915_fence_reg *reg;

			reg = &dev_priv->fence_regs[obj->fence_reg];
			list_move_tail(&reg->lru_list,
				       &dev_priv->mm.fence_list);
		}
	}
}

void i915_vma_move_to_active(struct i915_vma *vma,
			     struct intel_engine_cs *ring)
{
	list_move_tail(&vma->mm_list, &vma->vm->active_list);
	return i915_gem_object_move_to_active(vma->obj, ring);
}

static void
i915_gem_object_move_to_inactive(struct drm_i915_gem_object *obj)
{
	struct drm_i915_private *dev_priv = obj->base.dev->dev_private;
	struct i915_address_space *vm;
	struct i915_vma *vma;

	BUG_ON(obj->base.write_domain & ~I915_GEM_GPU_DOMAINS);
	BUG_ON(!obj->active);

	list_for_each_entry(vm, &dev_priv->vm_list, global_link) {
		vma = i915_gem_obj_to_vma(obj, vm);
		if (vma && !list_empty(&vma->mm_list))
			list_move_tail(&vma->mm_list, &vm->inactive_list);
	}

	list_del_init(&obj->ring_list);
	obj->ring = NULL;

	obj->last_read_seqno = 0;
	obj->last_write_seqno = 0;
	obj->base.write_domain = 0;

	obj->last_fenced_seqno = 0;
	obj->fenced_gpu_access = false;

	obj->active = 0;
	drm_gem_object_unreference(&obj->base);

	WARN_ON(i915_verify_lists(dev));
}

static void
i915_gem_object_retire(struct drm_i915_gem_object *obj)
{
	struct intel_engine_cs *ring = obj->ring;

	if (ring == NULL)
		return;

	if (i915_seqno_passed(ring->get_seqno(ring, true),
			      obj->last_read_seqno))
		i915_gem_object_move_to_inactive(obj);
}

static int
i915_gem_init_seqno(struct drm_device *dev, u32 seqno)
{
	struct drm_i915_private *dev_priv = dev->dev_private;
	struct intel_engine_cs *ring;
	int ret, i, j;

	/* Carefully retire all requests without writing to the rings */
	for_each_ring(ring, dev_priv, i) {
		ret = intel_ring_idle(ring);
		if (ret)
			return ret;
	}
	i915_gem_retire_requests(dev);

	/* Finally reset hw state */
	for_each_ring(ring, dev_priv, i) {
		intel_ring_init_seqno(ring, seqno);

		for (j = 0; j < ARRAY_SIZE(ring->semaphore.sync_seqno); j++)
			ring->semaphore.sync_seqno[j] = 0;
	}

	return 0;
}

int i915_gem_set_seqno(struct drm_device *dev, u32 seqno)
{
	struct drm_i915_private *dev_priv = dev->dev_private;
	int ret;

	if (seqno == 0)
		return -EINVAL;

	/* HWS page needs to be set less than what we
	 * will inject to ring
	 */
	ret = i915_gem_init_seqno(dev, seqno - 1);
	if (ret)
		return ret;

	/* Carefully set the last_seqno value so that wrap
	 * detection still works
	 */
	dev_priv->next_seqno = seqno;
	dev_priv->last_seqno = seqno - 1;
	if (dev_priv->last_seqno == 0)
		dev_priv->last_seqno--;

	return 0;
}

int
i915_gem_get_seqno(struct drm_device *dev, u32 *seqno)
{
	struct drm_i915_private *dev_priv = dev->dev_private;

	/* reserve 0 for non-seqno */
	if (dev_priv->next_seqno == 0) {
		int ret = i915_gem_init_seqno(dev, 0);
		if (ret)
			return ret;

		dev_priv->next_seqno = 1;
	}

	*seqno = dev_priv->last_seqno = dev_priv->next_seqno++;
	return 0;
}

int __i915_add_request(struct intel_engine_cs *ring,
		       struct drm_file *file,
		       struct drm_i915_gem_object *obj,
		       u32 *out_seqno)
{
	struct drm_i915_private *dev_priv = ring->dev->dev_private;
	struct drm_i915_gem_request *request;
	u32 request_ring_position, request_start;
	int ret;

	request_start = intel_ring_get_tail(ring);
	/*
	 * Emit any outstanding flushes - execbuf can fail to emit the flush
	 * after having emitted the batchbuffer command. Hence we need to fix
	 * things up similar to emitting the lazy request. The difference here
	 * is that the flush _must_ happen before the next request, no matter
	 * what.
	 */
	ret = intel_ring_flush_all_caches(ring);
	if (ret)
		return ret;

	request = ring->preallocated_lazy_request;
	if (WARN_ON(request == NULL))
		return -ENOMEM;

	/* Record the position of the start of the request so that
	 * should we detect the updated seqno part-way through the
	 * GPU processing the request, we never over-estimate the
	 * position of the head.
	 */
	request_ring_position = intel_ring_get_tail(ring);

	ret = ring->add_request(ring);
	if (ret)
		return ret;

	request->seqno = intel_ring_get_seqno(ring);
	request->ring = ring;
	request->head = request_start;
	request->tail = request_ring_position;

	/* Whilst this request exists, batch_obj will be on the
	 * active_list, and so will hold the active reference. Only when this
	 * request is retired will the the batch_obj be moved onto the
	 * inactive_list and lose its active reference. Hence we do not need
	 * to explicitly hold another reference here.
	 */
	request->batch_obj = obj;

	/* Hold a reference to the current context so that we can inspect
	 * it later in case a hangcheck error event fires.
	 */
	request->ctx = ring->last_context;
	if (request->ctx)
		i915_gem_context_reference(request->ctx);

	request->emitted_jiffies = jiffies;
	list_add_tail(&request->list, &ring->request_list);
	request->file_priv = NULL;

	if (file) {
		struct drm_i915_file_private *file_priv = file->driver_priv;

		spin_lock(&file_priv->mm.lock);
		request->file_priv = file_priv;
		list_add_tail(&request->client_list,
			      &file_priv->mm.request_list);
		spin_unlock(&file_priv->mm.lock);
	}

	trace_i915_gem_request_add(ring, request->seqno);
	ring->outstanding_lazy_seqno = 0;
	ring->preallocated_lazy_request = NULL;

	if (!dev_priv->ums.mm_suspended) {
		i915_queue_hangcheck(ring->dev);

		cancel_delayed_work_sync(&dev_priv->mm.idle_work);
		queue_delayed_work(dev_priv->wq,
				   &dev_priv->mm.retire_work,
				   round_jiffies_up_relative(HZ));
		intel_mark_busy(dev_priv->dev);
	}

	if (out_seqno)
		*out_seqno = request->seqno;
	return 0;
}

static inline void
i915_gem_request_remove_from_client(struct drm_i915_gem_request *request)
{
	struct drm_i915_file_private *file_priv = request->file_priv;

	if (!file_priv)
		return;

	spin_lock(&file_priv->mm.lock);
	list_del(&request->client_list);
	request->file_priv = NULL;
	spin_unlock(&file_priv->mm.lock);
}

static bool i915_context_is_banned(struct drm_i915_private *dev_priv,
				   const struct intel_context *ctx)
{
	unsigned long elapsed;

	elapsed = get_seconds() - ctx->hang_stats.guilty_ts;

	if (ctx->hang_stats.banned)
		return true;

	if (elapsed <= DRM_I915_CTX_BAN_PERIOD) {
		if (!i915_gem_context_is_default(ctx)) {
			DRM_DEBUG("context hanging too fast, banning!\n");
			return true;
		} else if (i915_stop_ring_allow_ban(dev_priv)) {
			if (i915_stop_ring_allow_warn(dev_priv))
				DRM_ERROR("gpu hanging too fast, banning!\n");
			return true;
		}
	}

	return false;
}

static void i915_set_reset_status(struct drm_i915_private *dev_priv,
				  struct intel_context *ctx,
				  const bool guilty)
{
	struct i915_ctx_hang_stats *hs;

	if (WARN_ON(!ctx))
		return;

	hs = &ctx->hang_stats;

	if (guilty) {
		hs->banned = i915_context_is_banned(dev_priv, ctx);
		hs->batch_active++;
		hs->guilty_ts = get_seconds();
	} else {
		hs->batch_pending++;
	}
}

static void i915_gem_free_request(struct drm_i915_gem_request *request)
{
	list_del(&request->list);
	i915_gem_request_remove_from_client(request);

	if (request->ctx)
		i915_gem_context_unreference(request->ctx);

	kfree(request);
}

struct drm_i915_gem_request *
i915_gem_find_active_request(struct intel_engine_cs *ring)
{
	struct drm_i915_gem_request *request;
	u32 completed_seqno;

	completed_seqno = ring->get_seqno(ring, false);

	list_for_each_entry(request, &ring->request_list, list) {
		if (i915_seqno_passed(completed_seqno, request->seqno))
			continue;

		return request;
	}

	return NULL;
}

static void i915_gem_reset_ring_status(struct drm_i915_private *dev_priv,
				       struct intel_engine_cs *ring)
{
	struct drm_i915_gem_request *request;
	bool ring_hung;

	request = i915_gem_find_active_request(ring);

	if (request == NULL)
		return;

	ring_hung = ring->hangcheck.score >= HANGCHECK_SCORE_RING_HUNG;

	i915_set_reset_status(dev_priv, request->ctx, ring_hung);

	list_for_each_entry_continue(request, &ring->request_list, list)
		i915_set_reset_status(dev_priv, request->ctx, false);
}

static void i915_gem_reset_ring_cleanup(struct drm_i915_private *dev_priv,
					struct intel_engine_cs *ring)
{
	while (!list_empty(&ring->active_list)) {
		struct drm_i915_gem_object *obj;

		obj = list_first_entry(&ring->active_list,
				       struct drm_i915_gem_object,
				       ring_list);

		i915_gem_object_move_to_inactive(obj);
	}

	/*
	 * We must free the requests after all the corresponding objects have
	 * been moved off active lists. Which is the same order as the normal
	 * retire_requests function does. This is important if object hold
	 * implicit references on things like e.g. ppgtt address spaces through
	 * the request.
	 */
	while (!list_empty(&ring->request_list)) {
		struct drm_i915_gem_request *request;

		request = list_first_entry(&ring->request_list,
					   struct drm_i915_gem_request,
					   list);

		i915_gem_free_request(request);
	}

	/* These may not have been flush before the reset, do so now */
	kfree(ring->preallocated_lazy_request);
	ring->preallocated_lazy_request = NULL;
	ring->outstanding_lazy_seqno = 0;
}

void i915_gem_restore_fences(struct drm_device *dev)
{
	struct drm_i915_private *dev_priv = dev->dev_private;
	int i;

	for (i = 0; i < dev_priv->num_fence_regs; i++) {
		struct drm_i915_fence_reg *reg = &dev_priv->fence_regs[i];

		/*
		 * Commit delayed tiling changes if we have an object still
		 * attached to the fence, otherwise just clear the fence.
		 */
		if (reg->obj) {
			i915_gem_object_update_fence(reg->obj, reg,
						     reg->obj->tiling_mode);
		} else {
			i915_gem_write_fence(dev, i, NULL);
		}
	}
}

void i915_gem_reset(struct drm_device *dev)
{
	struct drm_i915_private *dev_priv = dev->dev_private;
	struct intel_engine_cs *ring;
	int i;

	/*
	 * Before we free the objects from the requests, we need to inspect
	 * them for finding the guilty party. As the requests only borrow
	 * their reference to the objects, the inspection must be done first.
	 */
	for_each_ring(ring, dev_priv, i)
		i915_gem_reset_ring_status(dev_priv, ring);

	for_each_ring(ring, dev_priv, i)
		i915_gem_reset_ring_cleanup(dev_priv, ring);

	i915_gem_context_reset(dev);

	i915_gem_restore_fences(dev);
}

/**
 * This function clears the request list as sequence numbers are passed.
 */
void
i915_gem_retire_requests_ring(struct intel_engine_cs *ring)
{
	uint32_t seqno;

	if (list_empty(&ring->request_list))
		return;

	WARN_ON(i915_verify_lists(ring->dev));

	seqno = ring->get_seqno(ring, true);

	/* Move any buffers on the active list that are no longer referenced
	 * by the ringbuffer to the flushing/inactive lists as appropriate,
	 * before we free the context associated with the requests.
	 */
	while (!list_empty(&ring->active_list)) {
		struct drm_i915_gem_object *obj;

		obj = list_first_entry(&ring->active_list,
				      struct drm_i915_gem_object,
				      ring_list);

		if (!i915_seqno_passed(seqno, obj->last_read_seqno))
			break;

		i915_gem_object_move_to_inactive(obj);
	}


	while (!list_empty(&ring->request_list)) {
		struct drm_i915_gem_request *request;

		request = list_first_entry(&ring->request_list,
					   struct drm_i915_gem_request,
					   list);

		if (!i915_seqno_passed(seqno, request->seqno))
			break;

		trace_i915_gem_request_retire(ring, request->seqno);
		/* We know the GPU must have read the request to have
		 * sent us the seqno + interrupt, so use the position
		 * of tail of the request to update the last known position
		 * of the GPU head.
		 */
		ring->buffer->last_retired_head = request->tail;

		i915_gem_free_request(request);
	}

	if (unlikely(ring->trace_irq_seqno &&
		     i915_seqno_passed(seqno, ring->trace_irq_seqno))) {
		ring->irq_put(ring);
		ring->trace_irq_seqno = 0;
	}

	WARN_ON(i915_verify_lists(ring->dev));
}

bool
i915_gem_retire_requests(struct drm_device *dev)
{
	struct drm_i915_private *dev_priv = dev->dev_private;
	struct intel_engine_cs *ring;
	bool idle = true;
	int i;

	for_each_ring(ring, dev_priv, i) {
		i915_gem_retire_requests_ring(ring);
		idle &= list_empty(&ring->request_list);
	}

	if (idle)
		mod_delayed_work(dev_priv->wq,
				   &dev_priv->mm.idle_work,
				   msecs_to_jiffies(100));

	return idle;
}

static void
i915_gem_retire_work_handler(struct work_struct *work)
{
	struct drm_i915_private *dev_priv =
		container_of(work, typeof(*dev_priv), mm.retire_work.work);
	struct drm_device *dev = dev_priv->dev;
	bool idle;

	/* Come back later if the device is busy... */
	idle = false;
	if (mutex_trylock(&dev->struct_mutex)) {
		idle = i915_gem_retire_requests(dev);
		mutex_unlock(&dev->struct_mutex);
	}
	if (!idle)
		queue_delayed_work(dev_priv->wq, &dev_priv->mm.retire_work,
				   round_jiffies_up_relative(HZ));
}

static void
i915_gem_idle_work_handler(struct work_struct *work)
{
	struct drm_i915_private *dev_priv =
		container_of(work, typeof(*dev_priv), mm.idle_work.work);

	intel_mark_idle(dev_priv->dev);
}

/**
 * Ensures that an object will eventually get non-busy by flushing any required
 * write domains, emitting any outstanding lazy request and retiring and
 * completed requests.
 */
static int
i915_gem_object_flush_active(struct drm_i915_gem_object *obj)
{
	int ret;

	if (obj->active) {
		ret = i915_gem_check_olr(obj->ring, obj->last_read_seqno);
		if (ret)
			return ret;

		i915_gem_retire_requests_ring(obj->ring);
	}

	return 0;
}

/**
 * i915_gem_wait_ioctl - implements DRM_IOCTL_I915_GEM_WAIT
 * @DRM_IOCTL_ARGS: standard ioctl arguments
 *
 * Returns 0 if successful, else an error is returned with the remaining time in
 * the timeout parameter.
 *  -ETIME: object is still busy after timeout
 *  -ERESTARTSYS: signal interrupted the wait
 *  -ENONENT: object doesn't exist
 * Also possible, but rare:
 *  -EAGAIN: GPU wedged
 *  -ENOMEM: damn
 *  -ENODEV: Internal IRQ fail
 *  -E?: The add request failed
 *
 * The wait ioctl with a timeout of 0 reimplements the busy ioctl. With any
 * non-zero timeout parameter the wait ioctl will wait for the given number of
 * nanoseconds on an object becoming unbusy. Since the wait itself does so
 * without holding struct_mutex the object may become re-busied before this
 * function completes. A similar but shorter * race condition exists in the busy
 * ioctl
 */
int
i915_gem_wait_ioctl(struct drm_device *dev, void *data, struct drm_file *file)
{
	struct drm_i915_private *dev_priv = dev->dev_private;
	struct drm_i915_gem_wait *args = data;
	struct drm_i915_gem_object *obj;
	struct intel_engine_cs *ring = NULL;
	struct timespec timeout_stack, *timeout = NULL;
	unsigned reset_counter;
	u32 seqno = 0;
	int ret = 0;

	if (args->timeout_ns >= 0) {
		timeout_stack = ns_to_timespec(args->timeout_ns);
		timeout = &timeout_stack;
	}

	ret = i915_mutex_lock_interruptible(dev);
	if (ret)
		return ret;

	obj = to_intel_bo(drm_gem_object_lookup(dev, file, args->bo_handle));
	if (&obj->base == NULL) {
		mutex_unlock(&dev->struct_mutex);
		return -ENOENT;
	}

	/* Need to make sure the object gets inactive eventually. */
	ret = i915_gem_object_flush_active(obj);
	if (ret)
		goto out;

	if (obj->active) {
		seqno = obj->last_read_seqno;
		ring = obj->ring;
	}

	if (seqno == 0)
		 goto out;

	/* Do this after OLR check to make sure we make forward progress polling
	 * on this IOCTL with a 0 timeout (like busy ioctl)
	 */
	if (!args->timeout_ns) {
		ret = -ETIME;
		goto out;
	}

	drm_gem_object_unreference(&obj->base);
	reset_counter = atomic_read(&dev_priv->gpu_error.reset_counter);
	mutex_unlock(&dev->struct_mutex);

	ret = __wait_seqno(ring, seqno, reset_counter, true, timeout, file->driver_priv);
	if (timeout)
		args->timeout_ns = timespec_to_ns(timeout);
	return ret;

out:
	drm_gem_object_unreference(&obj->base);
	mutex_unlock(&dev->struct_mutex);
	return ret;
}

/**
 * i915_gem_object_sync - sync an object to a ring.
 *
 * @obj: object which may be in use on another ring.
 * @to: ring we wish to use the object on. May be NULL.
 *
 * This code is meant to abstract object synchronization with the GPU.
 * Calling with NULL implies synchronizing the object with the CPU
 * rather than a particular GPU ring.
 *
 * Returns 0 if successful, else propagates up the lower layer error.
 */
int
i915_gem_object_sync(struct drm_i915_gem_object *obj,
		     struct intel_engine_cs *to)
{
	struct intel_engine_cs *from = obj->ring;
	u32 seqno;
	int ret, idx;

	if (from == NULL || to == from)
		return 0;

	if (to == NULL || !i915_semaphore_is_enabled(obj->base.dev))
		return i915_gem_object_wait_rendering(obj, false);

	idx = intel_ring_sync_index(from, to);

	seqno = obj->last_read_seqno;
	if (seqno <= from->semaphore.sync_seqno[idx])
		return 0;

	ret = i915_gem_check_olr(obj->ring, seqno);
	if (ret)
		return ret;

	trace_i915_gem_ring_sync_to(from, to, seqno);
	ret = to->semaphore.sync_to(to, from, seqno);
	if (!ret)
		/* We use last_read_seqno because sync_to()
		 * might have just caused seqno wrap under
		 * the radar.
		 */
		from->semaphore.sync_seqno[idx] = obj->last_read_seqno;

	return ret;
}

static void i915_gem_object_finish_gtt(struct drm_i915_gem_object *obj)
{
	u32 old_write_domain, old_read_domains;

	/* Force a pagefault for domain tracking on next user access */
	i915_gem_release_mmap(obj);

	if ((obj->base.read_domains & I915_GEM_DOMAIN_GTT) == 0)
		return;

	/* Wait for any direct GTT access to complete */
	mb();

	old_read_domains = obj->base.read_domains;
	old_write_domain = obj->base.write_domain;

	obj->base.read_domains &= ~I915_GEM_DOMAIN_GTT;
	obj->base.write_domain &= ~I915_GEM_DOMAIN_GTT;

	trace_i915_gem_object_change_domain(obj,
					    old_read_domains,
					    old_write_domain);
}

int i915_vma_unbind(struct i915_vma *vma)
{
	struct drm_i915_gem_object *obj = vma->obj;
	struct drm_i915_private *dev_priv = obj->base.dev->dev_private;
	int ret;

	if (list_empty(&vma->vma_link))
		return 0;

	if (!drm_mm_node_allocated(&vma->node)) {
		i915_gem_vma_destroy(vma);
		return 0;
	}

	if (vma->pin_count)
		return -EBUSY;

	BUG_ON(obj->pages == NULL);

	ret = i915_gem_object_finish_gpu(obj);
	if (ret)
		return ret;
	/* Continue on if we fail due to EIO, the GPU is hung so we
	 * should be safe and we need to cleanup or else we might
	 * cause memory corruption through use-after-free.
	 */

	if (i915_is_ggtt(vma->vm)) {
		i915_gem_object_finish_gtt(obj);

		/* release the fence reg _after_ flushing */
		ret = i915_gem_object_put_fence(obj);
		if (ret)
			return ret;
	}

	trace_i915_vma_unbind(vma);

	vma->unbind_vma(vma);

	i915_gem_gtt_finish_object(obj);

	list_del_init(&vma->mm_list);
	/* Avoid an unnecessary call to unbind on rebind. */
	if (i915_is_ggtt(vma->vm))
		obj->map_and_fenceable = true;

	drm_mm_remove_node(&vma->node);
	i915_gem_vma_destroy(vma);

	/* Since the unbound list is global, only move to that list if
	 * no more VMAs exist. */
	if (list_empty(&obj->vma_list))
		list_move_tail(&obj->global_list, &dev_priv->mm.unbound_list);

	/* And finally now the object is completely decoupled from this vma,
	 * we can drop its hold on the backing storage and allow it to be
	 * reaped by the shrinker.
	 */
	i915_gem_object_unpin_pages(obj);

	return 0;
}

int i915_gpu_idle(struct drm_device *dev)
{
	struct drm_i915_private *dev_priv = dev->dev_private;
	struct intel_engine_cs *ring;
	int ret, i;

	/* Flush everything onto the inactive list. */
	for_each_ring(ring, dev_priv, i) {
		ret = i915_switch_context(ring, ring->default_context);
		if (ret)
			return ret;

		ret = intel_ring_idle(ring);
		if (ret)
			return ret;
	}

	return 0;
}

static void i965_write_fence_reg(struct drm_device *dev, int reg,
				 struct drm_i915_gem_object *obj)
{
	struct drm_i915_private *dev_priv = dev->dev_private;
	int fence_reg;
	int fence_pitch_shift;

	if (INTEL_INFO(dev)->gen >= 6) {
		fence_reg = FENCE_REG_SANDYBRIDGE_0;
		fence_pitch_shift = SANDYBRIDGE_FENCE_PITCH_SHIFT;
	} else {
		fence_reg = FENCE_REG_965_0;
		fence_pitch_shift = I965_FENCE_PITCH_SHIFT;
	}

	fence_reg += reg * 8;

	/* To w/a incoherency with non-atomic 64-bit register updates,
	 * we split the 64-bit update into two 32-bit writes. In order
	 * for a partial fence not to be evaluated between writes, we
	 * precede the update with write to turn off the fence register,
	 * and only enable the fence as the last step.
	 *
	 * For extra levels of paranoia, we make sure each step lands
	 * before applying the next step.
	 */
	I915_WRITE(fence_reg, 0);
	POSTING_READ(fence_reg);

	if (obj) {
		u32 size = i915_gem_obj_ggtt_size(obj);
		uint64_t val;

		val = (uint64_t)((i915_gem_obj_ggtt_offset(obj) + size - 4096) &
				 0xfffff000) << 32;
		val |= i915_gem_obj_ggtt_offset(obj) & 0xfffff000;
		val |= (uint64_t)((obj->stride / 128) - 1) << fence_pitch_shift;
		if (obj->tiling_mode == I915_TILING_Y)
			val |= 1 << I965_FENCE_TILING_Y_SHIFT;
		val |= I965_FENCE_REG_VALID;

		I915_WRITE(fence_reg + 4, val >> 32);
		POSTING_READ(fence_reg + 4);

		I915_WRITE(fence_reg + 0, val);
		POSTING_READ(fence_reg);
	} else {
		I915_WRITE(fence_reg + 4, 0);
		POSTING_READ(fence_reg + 4);
	}
}

static void i915_write_fence_reg(struct drm_device *dev, int reg,
				 struct drm_i915_gem_object *obj)
{
	struct drm_i915_private *dev_priv = dev->dev_private;
	u32 val;

	if (obj) {
		u32 size = i915_gem_obj_ggtt_size(obj);
		int pitch_val;
		int tile_width;

		WARN((i915_gem_obj_ggtt_offset(obj) & ~I915_FENCE_START_MASK) ||
		     (size & -size) != size ||
		     (i915_gem_obj_ggtt_offset(obj) & (size - 1)),
		     "object 0x%08lx [fenceable? %d] not 1M or pot-size (0x%08x) aligned\n",
		     i915_gem_obj_ggtt_offset(obj), obj->map_and_fenceable, size);

		if (obj->tiling_mode == I915_TILING_Y && HAS_128_BYTE_Y_TILING(dev))
			tile_width = 128;
		else
			tile_width = 512;

		/* Note: pitch better be a power of two tile widths */
		pitch_val = obj->stride / tile_width;
		pitch_val = ffs(pitch_val) - 1;

		val = i915_gem_obj_ggtt_offset(obj);
		if (obj->tiling_mode == I915_TILING_Y)
			val |= 1 << I830_FENCE_TILING_Y_SHIFT;
		val |= I915_FENCE_SIZE_BITS(size);
		val |= pitch_val << I830_FENCE_PITCH_SHIFT;
		val |= I830_FENCE_REG_VALID;
	} else
		val = 0;

	if (reg < 8)
		reg = FENCE_REG_830_0 + reg * 4;
	else
		reg = FENCE_REG_945_8 + (reg - 8) * 4;

	I915_WRITE(reg, val);
	POSTING_READ(reg);
}

static void i830_write_fence_reg(struct drm_device *dev, int reg,
				struct drm_i915_gem_object *obj)
{
	struct drm_i915_private *dev_priv = dev->dev_private;
	uint32_t val;

	if (obj) {
		u32 size = i915_gem_obj_ggtt_size(obj);
		uint32_t pitch_val;

		WARN((i915_gem_obj_ggtt_offset(obj) & ~I830_FENCE_START_MASK) ||
		     (size & -size) != size ||
		     (i915_gem_obj_ggtt_offset(obj) & (size - 1)),
		     "object 0x%08lx not 512K or pot-size 0x%08x aligned\n",
		     i915_gem_obj_ggtt_offset(obj), size);

		pitch_val = obj->stride / 128;
		pitch_val = ffs(pitch_val) - 1;

		val = i915_gem_obj_ggtt_offset(obj);
		if (obj->tiling_mode == I915_TILING_Y)
			val |= 1 << I830_FENCE_TILING_Y_SHIFT;
		val |= I830_FENCE_SIZE_BITS(size);
		val |= pitch_val << I830_FENCE_PITCH_SHIFT;
		val |= I830_FENCE_REG_VALID;
	} else
		val = 0;

	I915_WRITE(FENCE_REG_830_0 + reg * 4, val);
	POSTING_READ(FENCE_REG_830_0 + reg * 4);
}

inline static bool i915_gem_object_needs_mb(struct drm_i915_gem_object *obj)
{
	return obj && obj->base.read_domains & I915_GEM_DOMAIN_GTT;
}

static void i915_gem_write_fence(struct drm_device *dev, int reg,
				 struct drm_i915_gem_object *obj)
{
	struct drm_i915_private *dev_priv = dev->dev_private;

	/* Ensure that all CPU reads are completed before installing a fence
	 * and all writes before removing the fence.
	 */
	if (i915_gem_object_needs_mb(dev_priv->fence_regs[reg].obj))
		mb();

	WARN(obj && (!obj->stride || !obj->tiling_mode),
	     "bogus fence setup with stride: 0x%x, tiling mode: %i\n",
	     obj->stride, obj->tiling_mode);

	switch (INTEL_INFO(dev)->gen) {
	case 8:
	case 7:
	case 6:
	case 5:
	case 4: i965_write_fence_reg(dev, reg, obj); break;
	case 3: i915_write_fence_reg(dev, reg, obj); break;
	case 2: i830_write_fence_reg(dev, reg, obj); break;
	default: BUG();
	}

	/* And similarly be paranoid that no direct access to this region
	 * is reordered to before the fence is installed.
	 */
	if (i915_gem_object_needs_mb(obj))
		mb();
}

static inline int fence_number(struct drm_i915_private *dev_priv,
			       struct drm_i915_fence_reg *fence)
{
	return fence - dev_priv->fence_regs;
}

static void i915_gem_object_update_fence(struct drm_i915_gem_object *obj,
					 struct drm_i915_fence_reg *fence,
					 bool enable)
{
	struct drm_i915_private *dev_priv = obj->base.dev->dev_private;
	int reg = fence_number(dev_priv, fence);

	i915_gem_write_fence(obj->base.dev, reg, enable ? obj : NULL);

	if (enable) {
		obj->fence_reg = reg;
		fence->obj = obj;
		list_move_tail(&fence->lru_list, &dev_priv->mm.fence_list);
	} else {
		obj->fence_reg = I915_FENCE_REG_NONE;
		fence->obj = NULL;
		list_del_init(&fence->lru_list);
	}
	obj->fence_dirty = false;
}

static int
i915_gem_object_wait_fence(struct drm_i915_gem_object *obj)
{
	if (obj->last_fenced_seqno) {
		int ret = i915_wait_seqno(obj->ring, obj->last_fenced_seqno);
		if (ret)
			return ret;

		obj->last_fenced_seqno = 0;
	}

	obj->fenced_gpu_access = false;
	return 0;
}

int
i915_gem_object_put_fence(struct drm_i915_gem_object *obj)
{
	struct drm_i915_private *dev_priv = obj->base.dev->dev_private;
	struct drm_i915_fence_reg *fence;
	int ret;

	ret = i915_gem_object_wait_fence(obj);
	if (ret)
		return ret;

	if (obj->fence_reg == I915_FENCE_REG_NONE)
		return 0;

	fence = &dev_priv->fence_regs[obj->fence_reg];

	if (WARN_ON(fence->pin_count))
		return -EBUSY;

	i915_gem_object_fence_lost(obj);
	i915_gem_object_update_fence(obj, fence, false);

	return 0;
}

static struct drm_i915_fence_reg *
i915_find_fence_reg(struct drm_device *dev)
{
	struct drm_i915_private *dev_priv = dev->dev_private;
	struct drm_i915_fence_reg *reg, *avail;
	int i;

	/* First try to find a free reg */
	avail = NULL;
	for (i = dev_priv->fence_reg_start; i < dev_priv->num_fence_regs; i++) {
		reg = &dev_priv->fence_regs[i];
		if (!reg->obj)
			return reg;

		if (!reg->pin_count)
			avail = reg;
	}

	if (avail == NULL)
		goto deadlock;

	/* None available, try to steal one or wait for a user to finish */
	list_for_each_entry(reg, &dev_priv->mm.fence_list, lru_list) {
		if (reg->pin_count)
			continue;

		return reg;
	}

deadlock:
	/* Wait for completion of pending flips which consume fences */
	if (intel_has_pending_fb_unpin(dev))
		return ERR_PTR(-EAGAIN);

	return ERR_PTR(-EDEADLK);
}

/**
 * i915_gem_object_get_fence - set up fencing for an object
 * @obj: object to map through a fence reg
 *
 * When mapping objects through the GTT, userspace wants to be able to write
 * to them without having to worry about swizzling if the object is tiled.
 * This function walks the fence regs looking for a free one for @obj,
 * stealing one if it can't find any.
 *
 * It then sets up the reg based on the object's properties: address, pitch
 * and tiling format.
 *
 * For an untiled surface, this removes any existing fence.
 */
int
i915_gem_object_get_fence(struct drm_i915_gem_object *obj)
{
	struct drm_device *dev = obj->base.dev;
	struct drm_i915_private *dev_priv = dev->dev_private;
	bool enable = obj->tiling_mode != I915_TILING_NONE;
	struct drm_i915_fence_reg *reg;
	int ret;

	/* Have we updated the tiling parameters upon the object and so
	 * will need to serialise the write to the associated fence register?
	 */
	if (obj->fence_dirty) {
		ret = i915_gem_object_wait_fence(obj);
		if (ret)
			return ret;
	}

	/* Just update our place in the LRU if our fence is getting reused. */
	if (obj->fence_reg != I915_FENCE_REG_NONE) {
		reg = &dev_priv->fence_regs[obj->fence_reg];
		if (!obj->fence_dirty) {
			list_move_tail(&reg->lru_list,
				       &dev_priv->mm.fence_list);
			return 0;
		}
	} else if (enable) {
		reg = i915_find_fence_reg(dev);
		if (IS_ERR(reg))
			return PTR_ERR(reg);

		if (reg->obj) {
			struct drm_i915_gem_object *old = reg->obj;

			ret = i915_gem_object_wait_fence(old);
			if (ret)
				return ret;

			i915_gem_object_fence_lost(old);
		}
	} else
		return 0;

	i915_gem_object_update_fence(obj, reg, enable);

	return 0;
}

static bool i915_gem_valid_gtt_space(struct drm_device *dev,
				     struct drm_mm_node *gtt_space,
				     unsigned long cache_level)
{
	struct drm_mm_node *other;

	/* On non-LLC machines we have to be careful when putting differing
	 * types of snoopable memory together to avoid the prefetcher
	 * crossing memory domains and dying.
	 */
	if (HAS_LLC(dev))
		return true;

	if (!drm_mm_node_allocated(gtt_space))
		return true;

	if (list_empty(&gtt_space->node_list))
		return true;

	other = list_entry(gtt_space->node_list.prev, struct drm_mm_node, node_list);
	if (other->allocated && !other->hole_follows && other->color != cache_level)
		return false;

	other = list_entry(gtt_space->node_list.next, struct drm_mm_node, node_list);
	if (other->allocated && !gtt_space->hole_follows && other->color != cache_level)
		return false;

	return true;
}

static void i915_gem_verify_gtt(struct drm_device *dev)
{
#if WATCH_GTT
	struct drm_i915_private *dev_priv = dev->dev_private;
	struct drm_i915_gem_object *obj;
	int err = 0;

	list_for_each_entry(obj, &dev_priv->mm.gtt_list, global_list) {
		if (obj->gtt_space == NULL) {
			printk(KERN_ERR "object found on GTT list with no space reserved\n");
			err++;
			continue;
		}

		if (obj->cache_level != obj->gtt_space->color) {
			printk(KERN_ERR "object reserved space [%08lx, %08lx] with wrong color, cache_level=%x, color=%lx\n",
			       i915_gem_obj_ggtt_offset(obj),
			       i915_gem_obj_ggtt_offset(obj) + i915_gem_obj_ggtt_size(obj),
			       obj->cache_level,
			       obj->gtt_space->color);
			err++;
			continue;
		}

		if (!i915_gem_valid_gtt_space(dev,
					      obj->gtt_space,
					      obj->cache_level)) {
			printk(KERN_ERR "invalid GTT space found at [%08lx, %08lx] - color=%x\n",
			       i915_gem_obj_ggtt_offset(obj),
			       i915_gem_obj_ggtt_offset(obj) + i915_gem_obj_ggtt_size(obj),
			       obj->cache_level);
			err++;
			continue;
		}
	}

	WARN_ON(err);
#endif
}

/**
 * Finds free space in the GTT aperture and binds the object there.
 */
static struct i915_vma *
i915_gem_object_bind_to_vm(struct drm_i915_gem_object *obj,
			   struct i915_address_space *vm,
			   unsigned alignment,
			   uint64_t flags)
{
	struct drm_device *dev = obj->base.dev;
	struct drm_i915_private *dev_priv = dev->dev_private;
	u32 size, fence_size, fence_alignment, unfenced_alignment;
	unsigned long start =
		flags & PIN_OFFSET_BIAS ? flags & PIN_OFFSET_MASK : 0;
	unsigned long end =
		flags & PIN_MAPPABLE ? dev_priv->gtt.mappable_end : vm->total;
	struct i915_vma *vma;
	int ret;

	fence_size = i915_gem_get_gtt_size(dev,
					   obj->base.size,
					   obj->tiling_mode);
	fence_alignment = i915_gem_get_gtt_alignment(dev,
						     obj->base.size,
						     obj->tiling_mode, true);
	unfenced_alignment =
		i915_gem_get_gtt_alignment(dev,
					   obj->base.size,
					   obj->tiling_mode, false);

	if (alignment == 0)
		alignment = flags & PIN_MAPPABLE ? fence_alignment :
						unfenced_alignment;
	if (flags & PIN_MAPPABLE && alignment & (fence_alignment - 1)) {
		DRM_DEBUG("Invalid object alignment requested %u\n", alignment);
		return ERR_PTR(-EINVAL);
	}

	size = flags & PIN_MAPPABLE ? fence_size : obj->base.size;

	/* If the object is bigger than the entire aperture, reject it early
	 * before evicting everything in a vain attempt to find space.
	 */
	if (obj->base.size > end) {
		DRM_DEBUG("Attempting to bind an object larger than the aperture: object=%zd > %s aperture=%lu\n",
			  obj->base.size,
			  flags & PIN_MAPPABLE ? "mappable" : "total",
			  end);
		return ERR_PTR(-E2BIG);
	}

	ret = i915_gem_object_get_pages(obj);
	if (ret)
		return ERR_PTR(ret);

	i915_gem_object_pin_pages(obj);

	vma = i915_gem_obj_lookup_or_create_vma(obj, vm);
	if (IS_ERR(vma))
		goto err_unpin;

search_free:
	ret = drm_mm_insert_node_in_range_generic(&vm->mm, &vma->node,
						  size, alignment,
						  obj->cache_level,
						  start, end,
						  DRM_MM_SEARCH_DEFAULT,
						  DRM_MM_CREATE_DEFAULT);
	if (ret) {
		ret = i915_gem_evict_something(dev, vm, size, alignment,
					       obj->cache_level,
					       start, end,
					       flags);
		if (ret == 0)
			goto search_free;

		goto err_free_vma;
	}
	if (WARN_ON(!i915_gem_valid_gtt_space(dev, &vma->node,
					      obj->cache_level))) {
		ret = -EINVAL;
		goto err_remove_node;
	}

	ret = i915_gem_gtt_prepare_object(obj);
	if (ret)
		goto err_remove_node;

	list_move_tail(&obj->global_list, &dev_priv->mm.bound_list);
	list_add_tail(&vma->mm_list, &vm->inactive_list);

	if (i915_is_ggtt(vm)) {
		bool mappable, fenceable;

		fenceable = (vma->node.size == fence_size &&
			     (vma->node.start & (fence_alignment - 1)) == 0);

		mappable = (vma->node.start + obj->base.size <=
			    dev_priv->gtt.mappable_end);

		obj->map_and_fenceable = mappable && fenceable;
	}

	WARN_ON(flags & PIN_MAPPABLE && !obj->map_and_fenceable);

	trace_i915_vma_bind(vma, flags);
	vma->bind_vma(vma, obj->cache_level,
		      flags & (PIN_MAPPABLE | PIN_GLOBAL) ? GLOBAL_BIND : 0);

	i915_gem_verify_gtt(dev);
	return vma;

err_remove_node:
	drm_mm_remove_node(&vma->node);
err_free_vma:
	i915_gem_vma_destroy(vma);
	vma = ERR_PTR(ret);
err_unpin:
	i915_gem_object_unpin_pages(obj);
	return vma;
}

bool
i915_gem_clflush_object(struct drm_i915_gem_object *obj,
			bool force)
{
	/* If we don't have a page list set up, then we're not pinned
	 * to GPU, and we can ignore the cache flush because it'll happen
	 * again at bind time.
	 */
	if (obj->pages == NULL)
		return false;

	/*
	 * Stolen memory is always coherent with the GPU as it is explicitly
	 * marked as wc by the system, or the system is cache-coherent.
	 */
	if (obj->stolen)
		return false;

	/* If the GPU is snooping the contents of the CPU cache,
	 * we do not need to manually clear the CPU cache lines.  However,
	 * the caches are only snooped when the render cache is
	 * flushed/invalidated.  As we always have to emit invalidations
	 * and flushes when moving into and out of the RENDER domain, correct
	 * snooping behaviour occurs naturally as the result of our domain
	 * tracking.
	 */
	if (!force && cpu_cache_is_coherent(obj->base.dev, obj->cache_level))
		return false;

	trace_i915_gem_object_clflush(obj);
	drm_clflush_sg(obj->pages);

	return true;
}

/** Flushes the GTT write domain for the object if it's dirty. */
static void
i915_gem_object_flush_gtt_write_domain(struct drm_i915_gem_object *obj)
{
	uint32_t old_write_domain;

	if (obj->base.write_domain != I915_GEM_DOMAIN_GTT)
		return;

	/* No actual flushing is required for the GTT write domain.  Writes
	 * to it immediately go to main memory as far as we know, so there's
	 * no chipset flush.  It also doesn't land in render cache.
	 *
	 * However, we do have to enforce the order so that all writes through
	 * the GTT land before any writes to the device, such as updates to
	 * the GATT itself.
	 */
	wmb();

	old_write_domain = obj->base.write_domain;
	obj->base.write_domain = 0;

	trace_i915_gem_object_change_domain(obj,
					    obj->base.read_domains,
					    old_write_domain);
}

/** Flushes the CPU write domain for the object if it's dirty. */
static void
i915_gem_object_flush_cpu_write_domain(struct drm_i915_gem_object *obj,
				       bool force)
{
	uint32_t old_write_domain;

	if (obj->base.write_domain != I915_GEM_DOMAIN_CPU)
		return;

	if (i915_gem_clflush_object(obj, force))
		i915_gem_chipset_flush(obj->base.dev);

	old_write_domain = obj->base.write_domain;
	obj->base.write_domain = 0;

	trace_i915_gem_object_change_domain(obj,
					    obj->base.read_domains,
					    old_write_domain);
}

/**
 * Moves a single object to the GTT read, and possibly write domain.
 *
 * This function returns when the move is complete, including waiting on
 * flushes to occur.
 */
int
i915_gem_object_set_to_gtt_domain(struct drm_i915_gem_object *obj, bool write)
{
	struct drm_i915_private *dev_priv = obj->base.dev->dev_private;
	uint32_t old_write_domain, old_read_domains;
	int ret;

	/* Not valid to be called on unbound objects. */
	if (!i915_gem_obj_bound_any(obj))
		return -EINVAL;

	if (obj->base.write_domain == I915_GEM_DOMAIN_GTT)
		return 0;

	ret = i915_gem_object_wait_rendering(obj, !write);
	if (ret)
		return ret;

	i915_gem_object_retire(obj);
	i915_gem_object_flush_cpu_write_domain(obj, false);

	/* Serialise direct access to this object with the barriers for
	 * coherent writes from the GPU, by effectively invalidating the
	 * GTT domain upon first access.
	 */
	if ((obj->base.read_domains & I915_GEM_DOMAIN_GTT) == 0)
		mb();

	old_write_domain = obj->base.write_domain;
	old_read_domains = obj->base.read_domains;

	/* It should now be out of any other write domains, and we can update
	 * the domain values for our changes.
	 */
	BUG_ON((obj->base.write_domain & ~I915_GEM_DOMAIN_GTT) != 0);
	obj->base.read_domains |= I915_GEM_DOMAIN_GTT;
	if (write) {
		obj->base.read_domains = I915_GEM_DOMAIN_GTT;
		obj->base.write_domain = I915_GEM_DOMAIN_GTT;
		obj->dirty = 1;
	}

	trace_i915_gem_object_change_domain(obj,
					    old_read_domains,
					    old_write_domain);

	/* And bump the LRU for this access */
	if (i915_gem_object_is_inactive(obj)) {
		struct i915_vma *vma = i915_gem_obj_to_ggtt(obj);
		if (vma)
			list_move_tail(&vma->mm_list,
				       &dev_priv->gtt.base.inactive_list);

	}

	return 0;
}

int i915_gem_object_set_cache_level(struct drm_i915_gem_object *obj,
				    enum i915_cache_level cache_level)
{
	struct drm_device *dev = obj->base.dev;
	struct i915_vma *vma, *next;
	int ret;

	if (obj->cache_level == cache_level)
		return 0;

	if (i915_gem_obj_is_pinned(obj)) {
		DRM_DEBUG("can not change the cache level of pinned objects\n");
		return -EBUSY;
	}

	list_for_each_entry_safe(vma, next, &obj->vma_list, vma_link) {
		if (!i915_gem_valid_gtt_space(dev, &vma->node, cache_level)) {
			ret = i915_vma_unbind(vma);
			if (ret)
				return ret;
		}
	}

	if (i915_gem_obj_bound_any(obj)) {
		ret = i915_gem_object_finish_gpu(obj);
		if (ret)
			return ret;

		i915_gem_object_finish_gtt(obj);

		/* Before SandyBridge, you could not use tiling or fence
		 * registers with snooped memory, so relinquish any fences
		 * currently pointing to our region in the aperture.
		 */
		if (INTEL_INFO(dev)->gen < 6) {
			ret = i915_gem_object_put_fence(obj);
			if (ret)
				return ret;
		}

		list_for_each_entry(vma, &obj->vma_list, vma_link)
			if (drm_mm_node_allocated(&vma->node))
				vma->bind_vma(vma, cache_level,
					      obj->has_global_gtt_mapping ? GLOBAL_BIND : 0);
	}

	list_for_each_entry(vma, &obj->vma_list, vma_link)
		vma->node.color = cache_level;
	obj->cache_level = cache_level;

	if (cpu_write_needs_clflush(obj)) {
		u32 old_read_domains, old_write_domain;

		/* If we're coming from LLC cached, then we haven't
		 * actually been tracking whether the data is in the
		 * CPU cache or not, since we only allow one bit set
		 * in obj->write_domain and have been skipping the clflushes.
		 * Just set it to the CPU cache for now.
		 */
		i915_gem_object_retire(obj);
		WARN_ON(obj->base.write_domain & ~I915_GEM_DOMAIN_CPU);

		old_read_domains = obj->base.read_domains;
		old_write_domain = obj->base.write_domain;

		obj->base.read_domains = I915_GEM_DOMAIN_CPU;
		obj->base.write_domain = I915_GEM_DOMAIN_CPU;

		trace_i915_gem_object_change_domain(obj,
						    old_read_domains,
						    old_write_domain);
	}

	i915_gem_verify_gtt(dev);
	return 0;
}

int i915_gem_get_caching_ioctl(struct drm_device *dev, void *data,
			       struct drm_file *file)
{
	struct drm_i915_gem_caching *args = data;
	struct drm_i915_gem_object *obj;
	int ret;

	ret = i915_mutex_lock_interruptible(dev);
	if (ret)
		return ret;

	obj = to_intel_bo(drm_gem_object_lookup(dev, file, args->handle));
	if (&obj->base == NULL) {
		ret = -ENOENT;
		goto unlock;
	}

	switch (obj->cache_level) {
	case I915_CACHE_LLC:
	case I915_CACHE_L3_LLC:
		args->caching = I915_CACHING_CACHED;
		break;

	case I915_CACHE_WT:
		args->caching = I915_CACHING_DISPLAY;
		break;

	default:
		args->caching = I915_CACHING_NONE;
		break;
	}

	drm_gem_object_unreference(&obj->base);
unlock:
	mutex_unlock(&dev->struct_mutex);
	return ret;
}

int i915_gem_set_caching_ioctl(struct drm_device *dev, void *data,
			       struct drm_file *file)
{
	struct drm_i915_gem_caching *args = data;
	struct drm_i915_gem_object *obj;
	enum i915_cache_level level;
	int ret;

	switch (args->caching) {
	case I915_CACHING_NONE:
		level = I915_CACHE_NONE;
		break;
	case I915_CACHING_CACHED:
		level = I915_CACHE_LLC;
		break;
	case I915_CACHING_DISPLAY:
		level = HAS_WT(dev) ? I915_CACHE_WT : I915_CACHE_NONE;
		break;
	default:
		return -EINVAL;
	}

	ret = i915_mutex_lock_interruptible(dev);
	if (ret)
		return ret;

	obj = to_intel_bo(drm_gem_object_lookup(dev, file, args->handle));
	if (&obj->base == NULL) {
		ret = -ENOENT;
		goto unlock;
	}

	ret = i915_gem_object_set_cache_level(obj, level);

	drm_gem_object_unreference(&obj->base);
unlock:
	mutex_unlock(&dev->struct_mutex);
	return ret;
}

static bool is_pin_display(struct drm_i915_gem_object *obj)
{
	struct i915_vma *vma;

	if (list_empty(&obj->vma_list))
		return false;

	vma = i915_gem_obj_to_ggtt(obj);
	if (!vma)
		return false;

	/* There are 3 sources that pin objects:
	 *   1. The display engine (scanouts, sprites, cursors);
	 *   2. Reservations for execbuffer;
	 *   3. The user.
	 *
	 * We can ignore reservations as we hold the struct_mutex and
	 * are only called outside of the reservation path.  The user
	 * can only increment pin_count once, and so if after
	 * subtracting the potential reference by the user, any pin_count
	 * remains, it must be due to another use by the display engine.
	 */
	return vma->pin_count - !!obj->user_pin_count;
}

/*
 * Prepare buffer for display plane (scanout, cursors, etc).
 * Can be called from an uninterruptible phase (modesetting) and allows
 * any flushes to be pipelined (for pageflips).
 */
int
i915_gem_object_pin_to_display_plane(struct drm_i915_gem_object *obj,
				     u32 alignment,
				     struct intel_engine_cs *pipelined)
{
	u32 old_read_domains, old_write_domain;
	bool was_pin_display;
	int ret;

	if (pipelined != obj->ring) {
		ret = i915_gem_object_sync(obj, pipelined);
		if (ret)
			return ret;
	}

	/* Mark the pin_display early so that we account for the
	 * display coherency whilst setting up the cache domains.
	 */
	was_pin_display = obj->pin_display;
	obj->pin_display = true;

	/* The display engine is not coherent with the LLC cache on gen6.  As
	 * a result, we make sure that the pinning that is about to occur is
	 * done with uncached PTEs. This is lowest common denominator for all
	 * chipsets.
	 *
	 * However for gen6+, we could do better by using the GFDT bit instead
	 * of uncaching, which would allow us to flush all the LLC-cached data
	 * with that bit in the PTE to main memory with just one PIPE_CONTROL.
	 */
	ret = i915_gem_object_set_cache_level(obj,
					      HAS_WT(obj->base.dev) ? I915_CACHE_WT : I915_CACHE_NONE);
	if (ret)
		goto err_unpin_display;

	/* As the user may map the buffer once pinned in the display plane
	 * (e.g. libkms for the bootup splash), we have to ensure that we
	 * always use map_and_fenceable for all scanout buffers.
	 */
	ret = i915_gem_obj_ggtt_pin(obj, alignment, PIN_MAPPABLE);
	if (ret)
		goto err_unpin_display;

	i915_gem_object_flush_cpu_write_domain(obj, true);

	old_write_domain = obj->base.write_domain;
	old_read_domains = obj->base.read_domains;

	/* It should now be out of any other write domains, and we can update
	 * the domain values for our changes.
	 */
	obj->base.write_domain = 0;
	obj->base.read_domains |= I915_GEM_DOMAIN_GTT;

	trace_i915_gem_object_change_domain(obj,
					    old_read_domains,
					    old_write_domain);

	return 0;

err_unpin_display:
	WARN_ON(was_pin_display != is_pin_display(obj));
	obj->pin_display = was_pin_display;
	return ret;
}

void
i915_gem_object_unpin_from_display_plane(struct drm_i915_gem_object *obj)
{
	i915_gem_object_ggtt_unpin(obj);
	obj->pin_display = is_pin_display(obj);
}

int
i915_gem_object_finish_gpu(struct drm_i915_gem_object *obj)
{
	int ret;

	if ((obj->base.read_domains & I915_GEM_GPU_DOMAINS) == 0)
		return 0;

	ret = i915_gem_object_wait_rendering(obj, false);
	if (ret)
		return ret;

	/* Ensure that we invalidate the GPU's caches and TLBs. */
	obj->base.read_domains &= ~I915_GEM_GPU_DOMAINS;
	return 0;
}

/**
 * Moves a single object to the CPU read, and possibly write domain.
 *
 * This function returns when the move is complete, including waiting on
 * flushes to occur.
 */
int
i915_gem_object_set_to_cpu_domain(struct drm_i915_gem_object *obj, bool write)
{
	uint32_t old_write_domain, old_read_domains;
	int ret;

	if (obj->base.write_domain == I915_GEM_DOMAIN_CPU)
		return 0;

	ret = i915_gem_object_wait_rendering(obj, !write);
	if (ret)
		return ret;

	i915_gem_object_retire(obj);
	i915_gem_object_flush_gtt_write_domain(obj);

	old_write_domain = obj->base.write_domain;
	old_read_domains = obj->base.read_domains;

	/* Flush the CPU cache if it's still invalid. */
	if ((obj->base.read_domains & I915_GEM_DOMAIN_CPU) == 0) {
		i915_gem_clflush_object(obj, false);

		obj->base.read_domains |= I915_GEM_DOMAIN_CPU;
	}

	/* It should now be out of any other write domains, and we can update
	 * the domain values for our changes.
	 */
	BUG_ON((obj->base.write_domain & ~I915_GEM_DOMAIN_CPU) != 0);

	/* If we're writing through the CPU, then the GPU read domains will
	 * need to be invalidated at next use.
	 */
	if (write) {
		obj->base.read_domains = I915_GEM_DOMAIN_CPU;
		obj->base.write_domain = I915_GEM_DOMAIN_CPU;
	}

	trace_i915_gem_object_change_domain(obj,
					    old_read_domains,
					    old_write_domain);

	return 0;
}

/* Throttle our rendering by waiting until the ring has completed our requests
 * emitted over 20 msec ago.
 *
 * Note that if we were to use the current jiffies each time around the loop,
 * we wouldn't escape the function with any frames outstanding if the time to
 * render a frame was over 20ms.
 *
 * This should get us reasonable parallelism between CPU and GPU but also
 * relatively low latency when blocking on a particular request to finish.
 */
static int
i915_gem_ring_throttle(struct drm_device *dev, struct drm_file *file)
{
	struct drm_i915_private *dev_priv = dev->dev_private;
	struct drm_i915_file_private *file_priv = file->driver_priv;
	unsigned long recent_enough = jiffies - msecs_to_jiffies(20);
	struct drm_i915_gem_request *request;
	struct intel_engine_cs *ring = NULL;
	unsigned reset_counter;
	u32 seqno = 0;
	int ret;

	ret = i915_gem_wait_for_error(&dev_priv->gpu_error);
	if (ret)
		return ret;

	ret = i915_gem_check_wedge(&dev_priv->gpu_error, false);
	if (ret)
		return ret;

	spin_lock(&file_priv->mm.lock);
	list_for_each_entry(request, &file_priv->mm.request_list, client_list) {
		if (time_after_eq(request->emitted_jiffies, recent_enough))
			break;

		ring = request->ring;
		seqno = request->seqno;
	}
	reset_counter = atomic_read(&dev_priv->gpu_error.reset_counter);
	spin_unlock(&file_priv->mm.lock);

	if (seqno == 0)
		return 0;

	ret = __wait_seqno(ring, seqno, reset_counter, true, NULL, NULL);
	if (ret == 0)
		queue_delayed_work(dev_priv->wq, &dev_priv->mm.retire_work, 0);

	return ret;
}

static bool
i915_vma_misplaced(struct i915_vma *vma, uint32_t alignment, uint64_t flags)
{
	struct drm_i915_gem_object *obj = vma->obj;

	if (alignment &&
	    vma->node.start & (alignment - 1))
		return true;

	if (flags & PIN_MAPPABLE && !obj->map_and_fenceable)
		return true;

	if (flags & PIN_OFFSET_BIAS &&
	    vma->node.start < (flags & PIN_OFFSET_MASK))
		return true;

	return false;
}

int
i915_gem_object_pin(struct drm_i915_gem_object *obj,
		    struct i915_address_space *vm,
		    uint32_t alignment,
		    uint64_t flags)
{
	struct drm_i915_private *dev_priv = obj->base.dev->dev_private;
	struct i915_vma *vma;
	int ret;

	if (WARN_ON(vm == &dev_priv->mm.aliasing_ppgtt->base))
		return -ENODEV;

	if (WARN_ON(flags & (PIN_GLOBAL | PIN_MAPPABLE) && !i915_is_ggtt(vm)))
		return -EINVAL;

	vma = i915_gem_obj_to_vma(obj, vm);
	if (vma) {
		if (WARN_ON(vma->pin_count == DRM_I915_GEM_OBJECT_MAX_PIN_COUNT))
			return -EBUSY;

		if (i915_vma_misplaced(vma, alignment, flags)) {
			WARN(vma->pin_count,
			     "bo is already pinned with incorrect alignment:"
			     " offset=%lx, req.alignment=%x, req.map_and_fenceable=%d,"
			     " obj->map_and_fenceable=%d\n",
			     i915_gem_obj_offset(obj, vm), alignment,
			     !!(flags & PIN_MAPPABLE),
			     obj->map_and_fenceable);
			ret = i915_vma_unbind(vma);
			if (ret)
				return ret;

			vma = NULL;
		}
	}

	if (vma == NULL || !drm_mm_node_allocated(&vma->node)) {
		vma = i915_gem_object_bind_to_vm(obj, vm, alignment, flags);
		if (IS_ERR(vma))
			return PTR_ERR(vma);
	}

	if (flags & PIN_GLOBAL && !obj->has_global_gtt_mapping)
		vma->bind_vma(vma, obj->cache_level, GLOBAL_BIND);

	vma->pin_count++;
	if (flags & PIN_MAPPABLE)
		obj->pin_mappable |= true;

	return 0;
}

void
i915_gem_object_ggtt_unpin(struct drm_i915_gem_object *obj)
{
	struct i915_vma *vma = i915_gem_obj_to_ggtt(obj);

	BUG_ON(!vma);
	BUG_ON(vma->pin_count == 0);
	BUG_ON(!i915_gem_obj_ggtt_bound(obj));

	if (--vma->pin_count == 0)
		obj->pin_mappable = false;
}

bool
i915_gem_object_pin_fence(struct drm_i915_gem_object *obj)
{
	if (obj->fence_reg != I915_FENCE_REG_NONE) {
		struct drm_i915_private *dev_priv = obj->base.dev->dev_private;
		struct i915_vma *ggtt_vma = i915_gem_obj_to_ggtt(obj);

		WARN_ON(!ggtt_vma ||
			dev_priv->fence_regs[obj->fence_reg].pin_count >
			ggtt_vma->pin_count);
		dev_priv->fence_regs[obj->fence_reg].pin_count++;
		return true;
	} else
		return false;
}

void
i915_gem_object_unpin_fence(struct drm_i915_gem_object *obj)
{
	if (obj->fence_reg != I915_FENCE_REG_NONE) {
		struct drm_i915_private *dev_priv = obj->base.dev->dev_private;
		WARN_ON(dev_priv->fence_regs[obj->fence_reg].pin_count <= 0);
		dev_priv->fence_regs[obj->fence_reg].pin_count--;
	}
}

int
i915_gem_pin_ioctl(struct drm_device *dev, void *data,
		   struct drm_file *file)
{
	struct drm_i915_gem_pin *args = data;
	struct drm_i915_gem_object *obj;
	int ret;

	if (INTEL_INFO(dev)->gen >= 6)
		return -ENODEV;

	ret = i915_mutex_lock_interruptible(dev);
	if (ret)
		return ret;

	obj = to_intel_bo(drm_gem_object_lookup(dev, file, args->handle));
	if (&obj->base == NULL) {
		ret = -ENOENT;
		goto unlock;
	}

	if (obj->madv != I915_MADV_WILLNEED) {
		DRM_DEBUG("Attempting to pin a purgeable buffer\n");
		ret = -EFAULT;
		goto out;
	}

	if (obj->pin_filp != NULL && obj->pin_filp != file) {
		DRM_DEBUG("Already pinned in i915_gem_pin_ioctl(): %d\n",
			  args->handle);
		ret = -EINVAL;
		goto out;
	}

	if (obj->user_pin_count == ULONG_MAX) {
		ret = -EBUSY;
		goto out;
	}

	if (obj->user_pin_count == 0) {
		ret = i915_gem_obj_ggtt_pin(obj, args->alignment, PIN_MAPPABLE);
		if (ret)
			goto out;
	}

	obj->user_pin_count++;
	obj->pin_filp = file;

	args->offset = i915_gem_obj_ggtt_offset(obj);
out:
	drm_gem_object_unreference(&obj->base);
unlock:
	mutex_unlock(&dev->struct_mutex);
	return ret;
}

int
i915_gem_unpin_ioctl(struct drm_device *dev, void *data,
		     struct drm_file *file)
{
	struct drm_i915_gem_pin *args = data;
	struct drm_i915_gem_object *obj;
	int ret;

	ret = i915_mutex_lock_interruptible(dev);
	if (ret)
		return ret;

	obj = to_intel_bo(drm_gem_object_lookup(dev, file, args->handle));
	if (&obj->base == NULL) {
		ret = -ENOENT;
		goto unlock;
	}

	if (obj->pin_filp != file) {
		DRM_DEBUG("Not pinned by caller in i915_gem_pin_ioctl(): %d\n",
			  args->handle);
		ret = -EINVAL;
		goto out;
	}
	obj->user_pin_count--;
	if (obj->user_pin_count == 0) {
		obj->pin_filp = NULL;
		i915_gem_object_ggtt_unpin(obj);
	}

out:
	drm_gem_object_unreference(&obj->base);
unlock:
	mutex_unlock(&dev->struct_mutex);
	return ret;
}

int
i915_gem_busy_ioctl(struct drm_device *dev, void *data,
		    struct drm_file *file)
{
	struct drm_i915_gem_busy *args = data;
	struct drm_i915_gem_object *obj;
	int ret;

	ret = i915_mutex_lock_interruptible(dev);
	if (ret)
		return ret;

	obj = to_intel_bo(drm_gem_object_lookup(dev, file, args->handle));
	if (&obj->base == NULL) {
		ret = -ENOENT;
		goto unlock;
	}

	/* Count all active objects as busy, even if they are currently not used
	 * by the gpu. Users of this interface expect objects to eventually
	 * become non-busy without any further actions, therefore emit any
	 * necessary flushes here.
	 */
	ret = i915_gem_object_flush_active(obj);

	args->busy = obj->active;
	if (obj->ring) {
		BUILD_BUG_ON(I915_NUM_RINGS > 16);
		args->busy |= intel_ring_flag(obj->ring) << 16;
	}

	drm_gem_object_unreference(&obj->base);
unlock:
	mutex_unlock(&dev->struct_mutex);
	return ret;
}

int
i915_gem_throttle_ioctl(struct drm_device *dev, void *data,
			struct drm_file *file_priv)
{
	return i915_gem_ring_throttle(dev, file_priv);
}

int
i915_gem_madvise_ioctl(struct drm_device *dev, void *data,
		       struct drm_file *file_priv)
{
	struct drm_i915_gem_madvise *args = data;
	struct drm_i915_gem_object *obj;
	int ret;

	switch (args->madv) {
	case I915_MADV_DONTNEED:
	case I915_MADV_WILLNEED:
	    break;
	default:
	    return -EINVAL;
	}

	ret = i915_mutex_lock_interruptible(dev);
	if (ret)
		return ret;

	obj = to_intel_bo(drm_gem_object_lookup(dev, file_priv, args->handle));
	if (&obj->base == NULL) {
		ret = -ENOENT;
		goto unlock;
	}

	if (i915_gem_obj_is_pinned(obj)) {
		ret = -EINVAL;
		goto out;
	}

	if (obj->madv != __I915_MADV_PURGED)
		obj->madv = args->madv;

	/* if the object is no longer attached, discard its backing storage */
	if (i915_gem_object_is_purgeable(obj) && obj->pages == NULL)
		i915_gem_object_truncate(obj);

	args->retained = obj->madv != __I915_MADV_PURGED;

out:
	drm_gem_object_unreference(&obj->base);
unlock:
	mutex_unlock(&dev->struct_mutex);
	return ret;
}

void i915_gem_object_init(struct drm_i915_gem_object *obj,
			  const struct drm_i915_gem_object_ops *ops)
{
	INIT_LIST_HEAD(&obj->global_list);
	INIT_LIST_HEAD(&obj->ring_list);
	INIT_LIST_HEAD(&obj->obj_exec_link);
	INIT_LIST_HEAD(&obj->vma_list);

	obj->ops = ops;

	obj->fence_reg = I915_FENCE_REG_NONE;
	obj->madv = I915_MADV_WILLNEED;
	/* Avoid an unnecessary call to unbind on the first bind. */
	obj->map_and_fenceable = true;

	i915_gem_info_add_obj(obj->base.dev->dev_private, obj->base.size);
}

static const struct drm_i915_gem_object_ops i915_gem_object_ops = {
	.get_pages = i915_gem_object_get_pages_gtt,
	.put_pages = i915_gem_object_put_pages_gtt,
};

struct drm_i915_gem_object *i915_gem_alloc_object(struct drm_device *dev,
						  size_t size)
{
	struct drm_i915_gem_object *obj;
	struct address_space *mapping;
	gfp_t mask;

	obj = i915_gem_object_alloc(dev);
	if (obj == NULL)
		return NULL;

	if (drm_gem_object_init(dev, &obj->base, size) != 0) {
		i915_gem_object_free(obj);
		return NULL;
	}

	mask = GFP_HIGHUSER | __GFP_RECLAIMABLE;
	if (IS_CRESTLINE(dev) || IS_BROADWATER(dev)) {
		/* 965gm cannot relocate objects above 4GiB. */
		mask &= ~__GFP_HIGHMEM;
		mask |= __GFP_DMA32;
	}

	mapping = file_inode(obj->base.filp)->i_mapping;
	mapping_set_gfp_mask(mapping, mask);

	i915_gem_object_init(obj, &i915_gem_object_ops);

	obj->base.write_domain = I915_GEM_DOMAIN_CPU;
	obj->base.read_domains = I915_GEM_DOMAIN_CPU;

	if (HAS_LLC(dev)) {
		/* On some devices, we can have the GPU use the LLC (the CPU
		 * cache) for about a 10% performance improvement
		 * compared to uncached.  Graphics requests other than
		 * display scanout are coherent with the CPU in
		 * accessing this cache.  This means in this mode we
		 * don't need to clflush on the CPU side, and on the
		 * GPU side we only need to flush internal caches to
		 * get data visible to the CPU.
		 *
		 * However, we maintain the display planes as UC, and so
		 * need to rebind when first used as such.
		 */
		obj->cache_level = I915_CACHE_LLC;
	} else
		obj->cache_level = I915_CACHE_NONE;

	trace_i915_gem_object_create(obj);

	return obj;
}

static bool discard_backing_storage(struct drm_i915_gem_object *obj)
{
	/* If we are the last user of the backing storage (be it shmemfs
	 * pages or stolen etc), we know that the pages are going to be
	 * immediately released. In this case, we can then skip copying
	 * back the contents from the GPU.
	 */

	if (obj->madv != I915_MADV_WILLNEED)
		return false;

	if (obj->base.filp == NULL)
		return true;

	/* At first glance, this looks racy, but then again so would be
	 * userspace racing mmap against close. However, the first external
	 * reference to the filp can only be obtained through the
	 * i915_gem_mmap_ioctl() which safeguards us against the user
	 * acquiring such a reference whilst we are in the middle of
	 * freeing the object.
	 */
	return atomic_long_read(&obj->base.filp->f_count) == 1;
}

void i915_gem_free_object(struct drm_gem_object *gem_obj)
{
	struct drm_i915_gem_object *obj = to_intel_bo(gem_obj);
	struct drm_device *dev = obj->base.dev;
	struct drm_i915_private *dev_priv = dev->dev_private;
	struct i915_vma *vma, *next;

	intel_runtime_pm_get(dev_priv);

	trace_i915_gem_object_destroy(obj);

	list_for_each_entry_safe(vma, next, &obj->vma_list, vma_link) {
		int ret;

		vma->pin_count = 0;
		ret = i915_vma_unbind(vma);
		if (WARN_ON(ret == -ERESTARTSYS)) {
			bool was_interruptible;

			was_interruptible = dev_priv->mm.interruptible;
			dev_priv->mm.interruptible = false;

			WARN_ON(i915_vma_unbind(vma));

			dev_priv->mm.interruptible = was_interruptible;
		}
	}

	i915_gem_object_detach_phys(obj);

	/* Stolen objects don't hold a ref, but do hold pin count. Fix that up
	 * before progressing. */
	if (obj->stolen)
		i915_gem_object_unpin_pages(obj);

	if (WARN_ON(obj->pages_pin_count))
		obj->pages_pin_count = 0;
	if (discard_backing_storage(obj))
		obj->madv = I915_MADV_DONTNEED;
	i915_gem_object_put_pages(obj);
	i915_gem_object_free_mmap_offset(obj);
	i915_gem_object_release_stolen(obj);

	BUG_ON(obj->pages);

	if (obj->base.import_attach)
		drm_prime_gem_destroy(&obj->base, NULL);

	if (obj->ops->release)
		obj->ops->release(obj);

	drm_gem_object_release(&obj->base);
	i915_gem_info_remove_obj(dev_priv, obj->base.size);

	kfree(obj->bit_17);
	i915_gem_object_free(obj);

	intel_runtime_pm_put(dev_priv);
}

struct i915_vma *i915_gem_obj_to_vma(struct drm_i915_gem_object *obj,
				     struct i915_address_space *vm)
{
	struct i915_vma *vma;
	list_for_each_entry(vma, &obj->vma_list, vma_link)
		if (vma->vm == vm)
			return vma;

	return NULL;
}

void i915_gem_vma_destroy(struct i915_vma *vma)
{
	WARN_ON(vma->node.allocated);

	/* Keep the vma as a placeholder in the execbuffer reservation lists */
	if (!list_empty(&vma->exec_list))
		return;

	list_del(&vma->vma_link);

	kfree(vma);
}

static void
i915_gem_stop_ringbuffers(struct drm_device *dev)
{
	struct drm_i915_private *dev_priv = dev->dev_private;
	struct intel_engine_cs *ring;
	int i;

	for_each_ring(ring, dev_priv, i)
		intel_stop_ring_buffer(ring);
}

int
i915_gem_suspend(struct drm_device *dev)
{
	struct drm_i915_private *dev_priv = dev->dev_private;
	int ret = 0;

	mutex_lock(&dev->struct_mutex);
	if (dev_priv->ums.mm_suspended)
		goto err;

	ret = i915_gpu_idle(dev);
	if (ret)
		goto err;

	i915_gem_retire_requests(dev);

	/* Under UMS, be paranoid and evict. */
	if (!drm_core_check_feature(dev, DRIVER_MODESET))
		i915_gem_evict_everything(dev);

	i915_kernel_lost_context(dev);
	i915_gem_stop_ringbuffers(dev);

	/* Hack!  Don't let anybody do execbuf while we don't control the chip.
	 * We need to replace this with a semaphore, or something.
	 * And not confound ums.mm_suspended!
	 */
	dev_priv->ums.mm_suspended = !drm_core_check_feature(dev,
							     DRIVER_MODESET);
	mutex_unlock(&dev->struct_mutex);

	del_timer_sync(&dev_priv->gpu_error.hangcheck_timer);
	cancel_delayed_work_sync(&dev_priv->mm.retire_work);
	cancel_delayed_work_sync(&dev_priv->mm.idle_work);

	return 0;

err:
	mutex_unlock(&dev->struct_mutex);
	return ret;
}

int i915_gem_l3_remap(struct intel_engine_cs *ring, int slice)
{
	struct drm_device *dev = ring->dev;
	struct drm_i915_private *dev_priv = dev->dev_private;
	u32 reg_base = GEN7_L3LOG_BASE + (slice * 0x200);
	u32 *remap_info = dev_priv->l3_parity.remap_info[slice];
	int i, ret;

	if (!HAS_L3_DPF(dev) || !remap_info)
		return 0;

	ret = intel_ring_begin(ring, GEN7_L3LOG_SIZE / 4 * 3);
	if (ret)
		return ret;

	/*
	 * Note: We do not worry about the concurrent register cacheline hang
	 * here because no other code should access these registers other than
	 * at initialization time.
	 */
	for (i = 0; i < GEN7_L3LOG_SIZE; i += 4) {
		intel_ring_emit(ring, MI_LOAD_REGISTER_IMM(1));
		intel_ring_emit(ring, reg_base + i);
		intel_ring_emit(ring, remap_info[i/4]);
	}

	intel_ring_advance(ring);

	return ret;
}

void i915_gem_init_swizzling(struct drm_device *dev)
{
	struct drm_i915_private *dev_priv = dev->dev_private;

	if (INTEL_INFO(dev)->gen < 5 ||
	    dev_priv->mm.bit_6_swizzle_x == I915_BIT_6_SWIZZLE_NONE)
		return;

	I915_WRITE(DISP_ARB_CTL, I915_READ(DISP_ARB_CTL) |
				 DISP_TILE_SURFACE_SWIZZLING);

	if (IS_GEN5(dev))
		return;

	I915_WRITE(TILECTL, I915_READ(TILECTL) | TILECTL_SWZCTL);
	if (IS_GEN6(dev))
		I915_WRITE(ARB_MODE, _MASKED_BIT_ENABLE(ARB_MODE_SWIZZLE_SNB));
	else if (IS_GEN7(dev))
		I915_WRITE(ARB_MODE, _MASKED_BIT_ENABLE(ARB_MODE_SWIZZLE_IVB));
	else if (IS_GEN8(dev))
		I915_WRITE(GAMTARBMODE, _MASKED_BIT_ENABLE(ARB_MODE_SWIZZLE_BDW));
	else
		BUG();
}

static bool
intel_enable_blt(struct drm_device *dev)
{
	if (!HAS_BLT(dev))
		return false;

	/* The blitter was dysfunctional on early prototypes */
	if (IS_GEN6(dev) && dev->pdev->revision < 8) {
		DRM_INFO("BLT not supported on this pre-production hardware;"
			 " graphics performance will be degraded.\n");
		return false;
	}

	return true;
}

static int i915_gem_init_rings(struct drm_device *dev)
{
	struct drm_i915_private *dev_priv = dev->dev_private;
	int ret;

	ret = intel_init_render_ring_buffer(dev);
	if (ret)
		return ret;

	if (HAS_BSD(dev)) {
		ret = intel_init_bsd_ring_buffer(dev);
		if (ret)
			goto cleanup_render_ring;
	}

	if (intel_enable_blt(dev)) {
		ret = intel_init_blt_ring_buffer(dev);
		if (ret)
			goto cleanup_bsd_ring;
	}

	if (HAS_VEBOX(dev)) {
		ret = intel_init_vebox_ring_buffer(dev);
		if (ret)
			goto cleanup_blt_ring;
	}

	if (HAS_BSD2(dev)) {
		ret = intel_init_bsd2_ring_buffer(dev);
		if (ret)
			goto cleanup_vebox_ring;
	}

	ret = i915_gem_set_seqno(dev, ((u32)~0 - 0x1000));
	if (ret)
		goto cleanup_bsd2_ring;

	return 0;

cleanup_bsd2_ring:
	intel_cleanup_ring_buffer(&dev_priv->ring[VCS2]);
cleanup_vebox_ring:
	intel_cleanup_ring_buffer(&dev_priv->ring[VECS]);
cleanup_blt_ring:
	intel_cleanup_ring_buffer(&dev_priv->ring[BCS]);
cleanup_bsd_ring:
	intel_cleanup_ring_buffer(&dev_priv->ring[VCS]);
cleanup_render_ring:
	intel_cleanup_ring_buffer(&dev_priv->ring[RCS]);

	return ret;
}

int
i915_gem_init_hw(struct drm_device *dev)
{
	struct drm_i915_private *dev_priv = dev->dev_private;
	int ret, i;

	if (INTEL_INFO(dev)->gen < 6 && !intel_enable_gtt())
		return -EIO;

	if (dev_priv->ellc_size)
		I915_WRITE(HSW_IDICR, I915_READ(HSW_IDICR) | IDIHASHMSK(0xf));

	if (IS_HASWELL(dev))
		I915_WRITE(MI_PREDICATE_RESULT_2, IS_HSW_GT3(dev) ?
			   LOWER_SLICE_ENABLED : LOWER_SLICE_DISABLED);

	if (HAS_PCH_NOP(dev)) {
		if (IS_IVYBRIDGE(dev)) {
			u32 temp = I915_READ(GEN7_MSG_CTL);
			temp &= ~(WAIT_FOR_PCH_FLR_ACK | WAIT_FOR_PCH_RESET_ACK);
			I915_WRITE(GEN7_MSG_CTL, temp);
		} else if (INTEL_INFO(dev)->gen >= 7) {
			u32 temp = I915_READ(HSW_NDE_RSTWRN_OPT);
			temp &= ~RESET_PCH_HANDSHAKE_ENABLE;
			I915_WRITE(HSW_NDE_RSTWRN_OPT, temp);
		}
	}

	i915_gem_init_swizzling(dev);

	ret = i915_gem_init_rings(dev);
	if (ret)
		return ret;

	for (i = 0; i < NUM_L3_SLICES(dev); i++)
		i915_gem_l3_remap(&dev_priv->ring[RCS], i);

	/*
	 * XXX: Contexts should only be initialized once. Doing a switch to the
	 * default context switch however is something we'd like to do after
	 * reset or thaw (the latter may not actually be necessary for HW, but
	 * goes with our code better). Context switching requires rings (for
	 * the do_switch), but before enabling PPGTT. So don't move this.
	 */
	ret = i915_gem_context_enable(dev_priv);
	if (ret && ret != -EIO) {
		DRM_ERROR("Context enable failed %d\n", ret);
		i915_gem_cleanup_ringbuffer(dev);
	}

	return ret;
}

int i915_gem_init(struct drm_device *dev)
{
	struct drm_i915_private *dev_priv = dev->dev_private;
	int ret;

	mutex_lock(&dev->struct_mutex);

	if (IS_VALLEYVIEW(dev)) {
		/* VLVA0 (potential hack), BIOS isn't actually waking us */
		I915_WRITE(VLV_GTLC_WAKE_CTRL, VLV_GTLC_ALLOWWAKEREQ);
		if (wait_for((I915_READ(VLV_GTLC_PW_STATUS) &
			      VLV_GTLC_ALLOWWAKEACK), 10))
			DRM_DEBUG_DRIVER("allow wake ack timed out\n");
	}

	i915_gem_init_userptr(dev);
	i915_gem_init_global_gtt(dev);

	ret = i915_gem_context_init(dev);
	if (ret) {
		mutex_unlock(&dev->struct_mutex);
		return ret;
	}

	ret = i915_gem_init_hw(dev);
	if (ret == -EIO) {
		/* Allow ring initialisation to fail by marking the GPU as
		 * wedged. But we only want to do this where the GPU is angry,
		 * for all other failure, such as an allocation failure, bail.
		 */
		DRM_ERROR("Failed to initialize GPU, declaring it wedged\n");
		atomic_set_mask(I915_WEDGED, &dev_priv->gpu_error.reset_counter);
		ret = 0;
	}
	mutex_unlock(&dev->struct_mutex);

	/* Allow hardware batchbuffers unless told otherwise, but not for KMS. */
	if (!drm_core_check_feature(dev, DRIVER_MODESET))
		dev_priv->dri1.allow_batchbuffer = 1;
	return ret;
}

void
i915_gem_cleanup_ringbuffer(struct drm_device *dev)
{
	struct drm_i915_private *dev_priv = dev->dev_private;
	struct intel_engine_cs *ring;
	int i;

	for_each_ring(ring, dev_priv, i)
		intel_cleanup_ring_buffer(ring);
}

int
i915_gem_entervt_ioctl(struct drm_device *dev, void *data,
		       struct drm_file *file_priv)
{
	struct drm_i915_private *dev_priv = dev->dev_private;
	int ret;

	if (drm_core_check_feature(dev, DRIVER_MODESET))
		return 0;

	if (i915_reset_in_progress(&dev_priv->gpu_error)) {
		DRM_ERROR("Reenabling wedged hardware, good luck\n");
		atomic_set(&dev_priv->gpu_error.reset_counter, 0);
	}

	mutex_lock(&dev->struct_mutex);
	dev_priv->ums.mm_suspended = 0;

	ret = i915_gem_init_hw(dev);
	if (ret != 0) {
		mutex_unlock(&dev->struct_mutex);
		return ret;
	}

	BUG_ON(!list_empty(&dev_priv->gtt.base.active_list));

	ret = drm_irq_install(dev, dev->pdev->irq);
	if (ret)
		goto cleanup_ringbuffer;
	mutex_unlock(&dev->struct_mutex);

	return 0;

cleanup_ringbuffer:
	i915_gem_cleanup_ringbuffer(dev);
	dev_priv->ums.mm_suspended = 1;
	mutex_unlock(&dev->struct_mutex);

	return ret;
}

int
i915_gem_leavevt_ioctl(struct drm_device *dev, void *data,
		       struct drm_file *file_priv)
{
	if (drm_core_check_feature(dev, DRIVER_MODESET))
		return 0;

	mutex_lock(&dev->struct_mutex);
	drm_irq_uninstall(dev);
	mutex_unlock(&dev->struct_mutex);

	return i915_gem_suspend(dev);
}

void
i915_gem_lastclose(struct drm_device *dev)
{
	int ret;

	if (drm_core_check_feature(dev, DRIVER_MODESET))
		return;

	ret = i915_gem_suspend(dev);
	if (ret)
		DRM_ERROR("failed to idle hardware: %d\n", ret);
}

static void
init_ring_lists(struct intel_engine_cs *ring)
{
	INIT_LIST_HEAD(&ring->active_list);
	INIT_LIST_HEAD(&ring->request_list);
}

void i915_init_vm(struct drm_i915_private *dev_priv,
		  struct i915_address_space *vm)
{
	if (!i915_is_ggtt(vm))
		drm_mm_init(&vm->mm, vm->start, vm->total);
	vm->dev = dev_priv->dev;
	INIT_LIST_HEAD(&vm->active_list);
	INIT_LIST_HEAD(&vm->inactive_list);
	INIT_LIST_HEAD(&vm->global_link);
	list_add_tail(&vm->global_link, &dev_priv->vm_list);
}

void
i915_gem_load(struct drm_device *dev)
{
	struct drm_i915_private *dev_priv = dev->dev_private;
	int i;

	dev_priv->slab =
		kmem_cache_create("i915_gem_object",
				  sizeof(struct drm_i915_gem_object), 0,
				  SLAB_HWCACHE_ALIGN,
				  NULL);

	INIT_LIST_HEAD(&dev_priv->vm_list);
	i915_init_vm(dev_priv, &dev_priv->gtt.base);

	INIT_LIST_HEAD(&dev_priv->context_list);
	INIT_LIST_HEAD(&dev_priv->mm.unbound_list);
	INIT_LIST_HEAD(&dev_priv->mm.bound_list);
	INIT_LIST_HEAD(&dev_priv->mm.fence_list);
	for (i = 0; i < I915_NUM_RINGS; i++)
		init_ring_lists(&dev_priv->ring[i]);
	for (i = 0; i < I915_MAX_NUM_FENCES; i++)
		INIT_LIST_HEAD(&dev_priv->fence_regs[i].lru_list);
	INIT_DELAYED_WORK(&dev_priv->mm.retire_work,
			  i915_gem_retire_work_handler);
	INIT_DELAYED_WORK(&dev_priv->mm.idle_work,
			  i915_gem_idle_work_handler);
	init_waitqueue_head(&dev_priv->gpu_error.reset_queue);

	/* On GEN3 we really need to make sure the ARB C3 LP bit is set */
	if (!drm_core_check_feature(dev, DRIVER_MODESET) && IS_GEN3(dev)) {
		I915_WRITE(MI_ARB_STATE,
			   _MASKED_BIT_ENABLE(MI_ARB_C3_LP_WRITE_ENABLE));
	}

	dev_priv->relative_constants_mode = I915_EXEC_CONSTANTS_REL_GENERAL;

	/* Old X drivers will take 0-2 for front, back, depth buffers */
	if (!drm_core_check_feature(dev, DRIVER_MODESET))
		dev_priv->fence_reg_start = 3;

	if (INTEL_INFO(dev)->gen >= 7 && !IS_VALLEYVIEW(dev))
		dev_priv->num_fence_regs = 32;
	else if (INTEL_INFO(dev)->gen >= 4 || IS_I945G(dev) || IS_I945GM(dev) || IS_G33(dev))
		dev_priv->num_fence_regs = 16;
	else
		dev_priv->num_fence_regs = 8;

	/* Initialize fence registers to zero */
	INIT_LIST_HEAD(&dev_priv->mm.fence_list);
	i915_gem_restore_fences(dev);

	i915_gem_detect_bit_6_swizzle(dev);
	init_waitqueue_head(&dev_priv->pending_flip_queue);

	dev_priv->mm.interruptible = true;

	dev_priv->mm.shrinker.scan_objects = i915_gem_shrinker_scan;
	dev_priv->mm.shrinker.count_objects = i915_gem_shrinker_count;
	dev_priv->mm.shrinker.seeks = DEFAULT_SEEKS;
	register_shrinker(&dev_priv->mm.shrinker);

	dev_priv->mm.oom_notifier.notifier_call = i915_gem_shrinker_oom;
	register_oom_notifier(&dev_priv->mm.oom_notifier);
}

void i915_gem_release(struct drm_device *dev, struct drm_file *file)
{
	struct drm_i915_file_private *file_priv = file->driver_priv;

	cancel_delayed_work_sync(&file_priv->mm.idle_work);

	/* Clean up our request list when the client is going away, so that
	 * later retire_requests won't dereference our soon-to-be-gone
	 * file_priv.
	 */
	spin_lock(&file_priv->mm.lock);
	while (!list_empty(&file_priv->mm.request_list)) {
		struct drm_i915_gem_request *request;

		request = list_first_entry(&file_priv->mm.request_list,
					   struct drm_i915_gem_request,
					   client_list);
		list_del(&request->client_list);
		request->file_priv = NULL;
	}
	spin_unlock(&file_priv->mm.lock);
}

static void
i915_gem_file_idle_work_handler(struct work_struct *work)
{
	struct drm_i915_file_private *file_priv =
		container_of(work, typeof(*file_priv), mm.idle_work.work);

	atomic_set(&file_priv->rps_wait_boost, false);
}

int i915_gem_open(struct drm_device *dev, struct drm_file *file)
{
	struct drm_i915_file_private *file_priv;
	int ret;

	DRM_DEBUG_DRIVER("\n");

	file_priv = kzalloc(sizeof(*file_priv), GFP_KERNEL);
	if (!file_priv)
		return -ENOMEM;

	file->driver_priv = file_priv;
	file_priv->dev_priv = dev->dev_private;
	file_priv->file = file;

	spin_lock_init(&file_priv->mm.lock);
	INIT_LIST_HEAD(&file_priv->mm.request_list);
	INIT_DELAYED_WORK(&file_priv->mm.idle_work,
			  i915_gem_file_idle_work_handler);

	ret = i915_gem_context_open(dev, file);
	if (ret)
		kfree(file_priv);

	return ret;
}

static bool mutex_is_locked_by(struct mutex *mutex, struct task_struct *task)
{
	if (!mutex_is_locked(mutex))
		return false;

#if defined(CONFIG_SMP) || defined(CONFIG_DEBUG_MUTEXES)
	return mutex->owner == task;
#else
	/* Since UP may be pre-empted, we cannot assume that we own the lock */
	return false;
#endif
}

static bool i915_gem_shrinker_lock(struct drm_device *dev, bool *unlock)
{
	if (!mutex_trylock(&dev->struct_mutex)) {
		if (!mutex_is_locked_by(&dev->struct_mutex, current))
			return false;

		if (to_i915(dev)->mm.shrinker_no_lock_stealing)
			return false;

		*unlock = false;
	} else
		*unlock = true;

	return true;
}

static int num_vma_bound(struct drm_i915_gem_object *obj)
{
	struct i915_vma *vma;
	int count = 0;

	list_for_each_entry(vma, &obj->vma_list, vma_link)
		if (drm_mm_node_allocated(&vma->node))
			count++;

	return count;
}

static unsigned long
i915_gem_shrinker_count(struct shrinker *shrinker, struct shrink_control *sc)
{
	struct drm_i915_private *dev_priv =
		container_of(shrinker, struct drm_i915_private, mm.shrinker);
	struct drm_device *dev = dev_priv->dev;
	struct drm_i915_gem_object *obj;
	unsigned long count;
	bool unlock;

	if (!i915_gem_shrinker_lock(dev, &unlock))
		return 0;

	count = 0;
	list_for_each_entry(obj, &dev_priv->mm.unbound_list, global_list)
		if (obj->pages_pin_count == 0)
			count += obj->base.size >> PAGE_SHIFT;

	list_for_each_entry(obj, &dev_priv->mm.bound_list, global_list) {
		if (!i915_gem_obj_is_pinned(obj) &&
		    obj->pages_pin_count == num_vma_bound(obj))
			count += obj->base.size >> PAGE_SHIFT;
	}

	if (unlock)
		mutex_unlock(&dev->struct_mutex);

	return count;
}

/* All the new VM stuff */
unsigned long i915_gem_obj_offset(struct drm_i915_gem_object *o,
				  struct i915_address_space *vm)
{
	struct drm_i915_private *dev_priv = o->base.dev->dev_private;
	struct i915_vma *vma;

	if (!dev_priv->mm.aliasing_ppgtt ||
	    vm == &dev_priv->mm.aliasing_ppgtt->base)
		vm = &dev_priv->gtt.base;

	BUG_ON(list_empty(&o->vma_list));
	list_for_each_entry(vma, &o->vma_list, vma_link) {
		if (vma->vm == vm)
			return vma->node.start;

	}
	return -1;
}

bool i915_gem_obj_bound(struct drm_i915_gem_object *o,
			struct i915_address_space *vm)
{
	struct i915_vma *vma;

	list_for_each_entry(vma, &o->vma_list, vma_link)
		if (vma->vm == vm && drm_mm_node_allocated(&vma->node))
			return true;

	return false;
}

bool i915_gem_obj_bound_any(struct drm_i915_gem_object *o)
{
	struct i915_vma *vma;

	list_for_each_entry(vma, &o->vma_list, vma_link)
		if (drm_mm_node_allocated(&vma->node))
			return true;

	return false;
}

unsigned long i915_gem_obj_size(struct drm_i915_gem_object *o,
				struct i915_address_space *vm)
{
	struct drm_i915_private *dev_priv = o->base.dev->dev_private;
	struct i915_vma *vma;

	if (!dev_priv->mm.aliasing_ppgtt ||
	    vm == &dev_priv->mm.aliasing_ppgtt->base)
		vm = &dev_priv->gtt.base;

	BUG_ON(list_empty(&o->vma_list));

	list_for_each_entry(vma, &o->vma_list, vma_link)
		if (vma->vm == vm)
			return vma->node.size;

	return 0;
}

static unsigned long
i915_gem_shrinker_scan(struct shrinker *shrinker, struct shrink_control *sc)
{
	struct drm_i915_private *dev_priv =
		container_of(shrinker, struct drm_i915_private, mm.shrinker);
	struct drm_device *dev = dev_priv->dev;
	unsigned long freed;
	bool unlock;

<<<<<<< HEAD
	if (!i915_gem_shrinker_lock(dev, &unlock))
		return SHRINK_STOP;

	freed = i915_gem_purge(dev_priv, sc->nr_to_scan);
	if (freed < sc->nr_to_scan)
		freed += __i915_gem_shrink(dev_priv,
					   sc->nr_to_scan - freed,
					   false);
	if (unlock)
		mutex_unlock(&dev->struct_mutex);

	return freed;
=======
#if defined(CONFIG_SMP) && !defined(CONFIG_DEBUG_MUTEXES)
	return mutex->owner == task;
#else
	/* Since UP may be pre-empted, we cannot assume that we own the lock */
	return false;
#endif
>>>>>>> 4227cffc
}

static int
i915_gem_shrinker_oom(struct notifier_block *nb, unsigned long event, void *ptr)
{
	struct drm_i915_private *dev_priv =
		container_of(nb, struct drm_i915_private, mm.oom_notifier);
	struct drm_device *dev = dev_priv->dev;
	struct drm_i915_gem_object *obj;
	unsigned long timeout = msecs_to_jiffies(5000) + 1;
	unsigned long pinned, bound, unbound, freed;
	bool was_interruptible;
	bool unlock;

	while (!i915_gem_shrinker_lock(dev, &unlock) && --timeout)
		schedule_timeout_killable(1);
	if (timeout == 0) {
		pr_err("Unable to purge GPU memory due lock contention.\n");
		return NOTIFY_DONE;
	}

	was_interruptible = dev_priv->mm.interruptible;
	dev_priv->mm.interruptible = false;

	freed = i915_gem_shrink_all(dev_priv);

	dev_priv->mm.interruptible = was_interruptible;

	/* Because we may be allocating inside our own driver, we cannot
	 * assert that there are no objects with pinned pages that are not
	 * being pointed to by hardware.
	 */
	unbound = bound = pinned = 0;
	list_for_each_entry(obj, &dev_priv->mm.unbound_list, global_list) {
		if (!obj->base.filp) /* not backed by a freeable object */
			continue;

		if (obj->pages_pin_count)
			pinned += obj->base.size;
		else
			unbound += obj->base.size;
	}
	list_for_each_entry(obj, &dev_priv->mm.bound_list, global_list) {
		if (!obj->base.filp)
			continue;

		if (obj->pages_pin_count)
			pinned += obj->base.size;
		else
			bound += obj->base.size;
	}

	if (unlock)
		mutex_unlock(&dev->struct_mutex);

	pr_info("Purging GPU memory, %lu bytes freed, %lu bytes still pinned.\n",
		freed, pinned);
	if (unbound || bound)
		pr_err("%lu and %lu bytes still available in the "
		       "bound and unbound GPU page lists.\n",
		       bound, unbound);

	*(unsigned long *)ptr += freed;
	return NOTIFY_DONE;
}

struct i915_vma *i915_gem_obj_to_ggtt(struct drm_i915_gem_object *obj)
{
	struct i915_vma *vma;

	/* This WARN has probably outlived its usefulness (callers already
	 * WARN if they don't find the GGTT vma they expect). When removing,
	 * remember to remove the pre-check in is_pin_display() as well */
	if (WARN_ON(list_empty(&obj->vma_list)))
		return NULL;

	vma = list_first_entry(&obj->vma_list, typeof(*vma), vma_link);
	if (vma->vm != obj_to_ggtt(obj))
		return NULL;

	return vma;
}<|MERGE_RESOLUTION|>--- conflicted
+++ resolved
@@ -5131,27 +5131,12 @@
 	unsigned long freed;
 	bool unlock;
 
-<<<<<<< HEAD
-	if (!i915_gem_shrinker_lock(dev, &unlock))
-		return SHRINK_STOP;
-
-	freed = i915_gem_purge(dev_priv, sc->nr_to_scan);
-	if (freed < sc->nr_to_scan)
-		freed += __i915_gem_shrink(dev_priv,
-					   sc->nr_to_scan - freed,
-					   false);
-	if (unlock)
-		mutex_unlock(&dev->struct_mutex);
-
-	return freed;
-=======
 #if defined(CONFIG_SMP) && !defined(CONFIG_DEBUG_MUTEXES)
 	return mutex->owner == task;
 #else
 	/* Since UP may be pre-empted, we cannot assume that we own the lock */
 	return false;
 #endif
->>>>>>> 4227cffc
 }
 
 static int
