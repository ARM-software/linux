/* Copyright 2015 Advanced Micro Devices, Inc. */
#include "dm_services.h"
#include "dc.h"
#include "dc_link_dp.h"
#include "dm_helpers.h"
#include "opp.h"
#ifdef CONFIG_DRM_AMD_DC_DSC_SUPPORT
#include "dsc.h"
#endif
#if defined(CONFIG_DRM_AMD_DC_DCN2_0)
#include "resource.h"
#endif

#include "inc/core_types.h"
#include "link_hwss.h"
#include "dc_link_ddc.h"
#include "core_status.h"
#include "dpcd_defs.h"

#include "resource.h"
#define DC_LOGGER \
	link->ctx->logger

/* maximum pre emphasis level allowed for each voltage swing level*/
static const enum dc_pre_emphasis voltage_swing_to_pre_emphasis[] = {
		PRE_EMPHASIS_LEVEL3,
		PRE_EMPHASIS_LEVEL2,
		PRE_EMPHASIS_LEVEL1,
		PRE_EMPHASIS_DISABLED };

enum {
	POST_LT_ADJ_REQ_LIMIT = 6,
	POST_LT_ADJ_REQ_TIMEOUT = 200
};

enum {
	LINK_TRAINING_MAX_RETRY_COUNT = 5,
	/* to avoid infinite loop where-in the receiver
	 * switches between different VS
	 */
	LINK_TRAINING_MAX_CR_RETRY = 100
};

static bool decide_fallback_link_setting(
		struct dc_link_settings initial_link_settings,
		struct dc_link_settings *current_link_setting,
		enum link_training_result training_result);
static struct dc_link_settings get_common_supported_link_settings(
		struct dc_link_settings link_setting_a,
		struct dc_link_settings link_setting_b);

static void wait_for_training_aux_rd_interval(
	struct dc_link *link,
	uint32_t default_wait_in_micro_secs)
{
	union training_aux_rd_interval training_rd_interval;

	memset(&training_rd_interval, 0, sizeof(training_rd_interval));

	/* overwrite the delay if rev > 1.1*/
	if (link->dpcd_caps.dpcd_rev.raw >= DPCD_REV_12) {
		/* DP 1.2 or later - retrieve delay through
		 * "DPCD_ADDR_TRAINING_AUX_RD_INTERVAL" register */
		core_link_read_dpcd(
			link,
			DP_TRAINING_AUX_RD_INTERVAL,
			(uint8_t *)&training_rd_interval,
			sizeof(training_rd_interval));

		if (training_rd_interval.bits.TRAINIG_AUX_RD_INTERVAL)
			default_wait_in_micro_secs =
				training_rd_interval.bits.TRAINIG_AUX_RD_INTERVAL * 4000;
	}

	udelay(default_wait_in_micro_secs);

	DC_LOG_HW_LINK_TRAINING("%s:\n wait = %d\n",
		__func__,
		default_wait_in_micro_secs);
}

static void dpcd_set_training_pattern(
	struct dc_link *link,
	union dpcd_training_pattern dpcd_pattern)
{
	core_link_write_dpcd(
		link,
		DP_TRAINING_PATTERN_SET,
		&dpcd_pattern.raw,
		1);

	DC_LOG_HW_LINK_TRAINING("%s\n %x pattern = %x\n",
		__func__,
		DP_TRAINING_PATTERN_SET,
		dpcd_pattern.v1_4.TRAINING_PATTERN_SET);
}

static enum hw_dp_training_pattern get_supported_tp(struct dc_link *link)
{
	enum hw_dp_training_pattern highest_tp = HW_DP_TRAINING_PATTERN_2;
	struct encoder_feature_support *features = &link->link_enc->features;
	struct dpcd_caps *dpcd_caps = &link->dpcd_caps;

	if (features->flags.bits.IS_TPS3_CAPABLE)
		highest_tp = HW_DP_TRAINING_PATTERN_3;

	if (features->flags.bits.IS_TPS4_CAPABLE)
		highest_tp = HW_DP_TRAINING_PATTERN_4;

	if (dpcd_caps->max_down_spread.bits.TPS4_SUPPORTED &&
		highest_tp >= HW_DP_TRAINING_PATTERN_4)
		return HW_DP_TRAINING_PATTERN_4;

	if (dpcd_caps->max_ln_count.bits.TPS3_SUPPORTED &&
		highest_tp >= HW_DP_TRAINING_PATTERN_3)
		return HW_DP_TRAINING_PATTERN_3;

	return HW_DP_TRAINING_PATTERN_2;
}

static void dpcd_set_link_settings(
	struct dc_link *link,
	const struct link_training_settings *lt_settings)
{
	uint8_t rate;

	union down_spread_ctrl downspread = { {0} };
	union lane_count_set lane_count_set = { {0} };
	enum hw_dp_training_pattern hw_tr_pattern;

	downspread.raw = (uint8_t)
	(lt_settings->link_settings.link_spread);

	lane_count_set.bits.LANE_COUNT_SET =
	lt_settings->link_settings.lane_count;

	lane_count_set.bits.ENHANCED_FRAMING = 1;

	lane_count_set.bits.POST_LT_ADJ_REQ_GRANTED = 0;

	hw_tr_pattern = get_supported_tp(link);
	if (hw_tr_pattern != HW_DP_TRAINING_PATTERN_4) {
		lane_count_set.bits.POST_LT_ADJ_REQ_GRANTED =
				link->dpcd_caps.max_ln_count.bits.POST_LT_ADJ_REQ_SUPPORTED;
	}

	core_link_write_dpcd(link, DP_DOWNSPREAD_CTRL,
	&downspread.raw, sizeof(downspread));

	core_link_write_dpcd(link, DP_LANE_COUNT_SET,
	&lane_count_set.raw, 1);

	if (link->dpcd_caps.dpcd_rev.raw >= DPCD_REV_14 &&
			lt_settings->link_settings.use_link_rate_set == true) {
		rate = 0;
		core_link_write_dpcd(link, DP_LINK_BW_SET, &rate, 1);
		core_link_write_dpcd(link, DP_LINK_RATE_SET,
				&lt_settings->link_settings.link_rate_set, 1);
	} else {
		rate = (uint8_t) (lt_settings->link_settings.link_rate);
		core_link_write_dpcd(link, DP_LINK_BW_SET, &rate, 1);
	}

	if (rate) {
		DC_LOG_HW_LINK_TRAINING("%s\n %x rate = %x\n %x lane = %x\n %x spread = %x\n",
			__func__,
			DP_LINK_BW_SET,
			lt_settings->link_settings.link_rate,
			DP_LANE_COUNT_SET,
			lt_settings->link_settings.lane_count,
			DP_DOWNSPREAD_CTRL,
			lt_settings->link_settings.link_spread);
	} else {
		DC_LOG_HW_LINK_TRAINING("%s\n %x rate set = %x\n %x lane = %x\n %x spread = %x\n",
			__func__,
			DP_LINK_RATE_SET,
			lt_settings->link_settings.link_rate_set,
			DP_LANE_COUNT_SET,
			lt_settings->link_settings.lane_count,
			DP_DOWNSPREAD_CTRL,
			lt_settings->link_settings.link_spread);
	}

}

static enum dpcd_training_patterns
	hw_training_pattern_to_dpcd_training_pattern(
	struct dc_link *link,
	enum hw_dp_training_pattern pattern)
{
	enum dpcd_training_patterns dpcd_tr_pattern =
	DPCD_TRAINING_PATTERN_VIDEOIDLE;

	switch (pattern) {
	case HW_DP_TRAINING_PATTERN_1:
		dpcd_tr_pattern = DPCD_TRAINING_PATTERN_1;
		break;
	case HW_DP_TRAINING_PATTERN_2:
		dpcd_tr_pattern = DPCD_TRAINING_PATTERN_2;
		break;
	case HW_DP_TRAINING_PATTERN_3:
		dpcd_tr_pattern = DPCD_TRAINING_PATTERN_3;
		break;
	case HW_DP_TRAINING_PATTERN_4:
		dpcd_tr_pattern = DPCD_TRAINING_PATTERN_4;
		break;
	default:
		ASSERT(0);
		DC_LOG_HW_LINK_TRAINING("%s: Invalid HW Training pattern: %d\n",
			__func__, pattern);
		break;
	}

	return dpcd_tr_pattern;

}

static void dpcd_set_lt_pattern_and_lane_settings(
	struct dc_link *link,
	const struct link_training_settings *lt_settings,
	enum hw_dp_training_pattern pattern)
{
	union dpcd_training_lane dpcd_lane[LANE_COUNT_DP_MAX] = { { {0} } };
	const uint32_t dpcd_base_lt_offset =
	DP_TRAINING_PATTERN_SET;
	uint8_t dpcd_lt_buffer[5] = {0};
	union dpcd_training_pattern dpcd_pattern = { {0} };
	uint32_t lane;
	uint32_t size_in_bytes;
	bool edp_workaround = false; /* TODO link_prop.INTERNAL */

	/*****************************************************************
	* DpcdAddress_TrainingPatternSet
	*****************************************************************/
	dpcd_pattern.v1_4.TRAINING_PATTERN_SET =
		hw_training_pattern_to_dpcd_training_pattern(link, pattern);

	dpcd_lt_buffer[DP_TRAINING_PATTERN_SET - dpcd_base_lt_offset]
		= dpcd_pattern.raw;

	DC_LOG_HW_LINK_TRAINING("%s\n %x pattern = %x\n",
		__func__,
		DP_TRAINING_PATTERN_SET,
		dpcd_pattern.v1_4.TRAINING_PATTERN_SET);

	/*****************************************************************
	* DpcdAddress_Lane0Set -> DpcdAddress_Lane3Set
	*****************************************************************/
	for (lane = 0; lane <
		(uint32_t)(lt_settings->link_settings.lane_count); lane++) {

		dpcd_lane[lane].bits.VOLTAGE_SWING_SET =
		(uint8_t)(lt_settings->lane_settings[lane].VOLTAGE_SWING);
		dpcd_lane[lane].bits.PRE_EMPHASIS_SET =
		(uint8_t)(lt_settings->lane_settings[lane].PRE_EMPHASIS);

		dpcd_lane[lane].bits.MAX_SWING_REACHED =
		(lt_settings->lane_settings[lane].VOLTAGE_SWING ==
		VOLTAGE_SWING_MAX_LEVEL ? 1 : 0);
		dpcd_lane[lane].bits.MAX_PRE_EMPHASIS_REACHED =
		(lt_settings->lane_settings[lane].PRE_EMPHASIS ==
		PRE_EMPHASIS_MAX_LEVEL ? 1 : 0);
	}

	/* concatinate everything into one buffer*/

	size_in_bytes = lt_settings->link_settings.lane_count * sizeof(dpcd_lane[0]);

	 // 0x00103 - 0x00102
	memmove(
		&dpcd_lt_buffer[DP_TRAINING_LANE0_SET - dpcd_base_lt_offset],
		dpcd_lane,
		size_in_bytes);

	DC_LOG_HW_LINK_TRAINING("%s:\n %x VS set = %x  PE set = %x max VS Reached = %x  max PE Reached = %x\n",
		__func__,
		DP_TRAINING_LANE0_SET,
		dpcd_lane[0].bits.VOLTAGE_SWING_SET,
		dpcd_lane[0].bits.PRE_EMPHASIS_SET,
		dpcd_lane[0].bits.MAX_SWING_REACHED,
		dpcd_lane[0].bits.MAX_PRE_EMPHASIS_REACHED);

	if (edp_workaround) {
		/* for eDP write in 2 parts because the 5-byte burst is
		* causing issues on some eDP panels (EPR#366724)
		*/
		core_link_write_dpcd(
			link,
			DP_TRAINING_PATTERN_SET,
			&dpcd_pattern.raw,
			sizeof(dpcd_pattern.raw));

		core_link_write_dpcd(
			link,
			DP_TRAINING_LANE0_SET,
			(uint8_t *)(dpcd_lane),
			size_in_bytes);

		} else
		/* write it all in (1 + number-of-lanes)-byte burst*/
			core_link_write_dpcd(
				link,
				dpcd_base_lt_offset,
				dpcd_lt_buffer,
				size_in_bytes + sizeof(dpcd_pattern.raw));

	link->cur_lane_setting = lt_settings->lane_settings[0];
}

static bool is_cr_done(enum dc_lane_count ln_count,
	union lane_status *dpcd_lane_status)
{
	bool done = true;
	uint32_t lane;
	/*LANEx_CR_DONE bits All 1's?*/
	for (lane = 0; lane < (uint32_t)(ln_count); lane++) {
		if (!dpcd_lane_status[lane].bits.CR_DONE_0)
			done = false;
	}
	return done;

}

static bool is_ch_eq_done(enum dc_lane_count ln_count,
	union lane_status *dpcd_lane_status,
	union lane_align_status_updated *lane_status_updated)
{
	bool done = true;
	uint32_t lane;
	if (!lane_status_updated->bits.INTERLANE_ALIGN_DONE)
		done = false;
	else {
		for (lane = 0; lane < (uint32_t)(ln_count); lane++) {
			if (!dpcd_lane_status[lane].bits.SYMBOL_LOCKED_0 ||
				!dpcd_lane_status[lane].bits.CHANNEL_EQ_DONE_0)
				done = false;
		}
	}
	return done;

}

static void update_drive_settings(
		struct link_training_settings *dest,
		struct link_training_settings src)
{
	uint32_t lane;
	for (lane = 0; lane < src.link_settings.lane_count; lane++) {
		dest->lane_settings[lane].VOLTAGE_SWING =
			src.lane_settings[lane].VOLTAGE_SWING;
		dest->lane_settings[lane].PRE_EMPHASIS =
			src.lane_settings[lane].PRE_EMPHASIS;
		dest->lane_settings[lane].POST_CURSOR2 =
			src.lane_settings[lane].POST_CURSOR2;
	}
}

static uint8_t get_nibble_at_index(const uint8_t *buf,
	uint32_t index)
{
	uint8_t nibble;
	nibble = buf[index / 2];

	if (index % 2)
		nibble >>= 4;
	else
		nibble &= 0x0F;

	return nibble;
}

static enum dc_pre_emphasis get_max_pre_emphasis_for_voltage_swing(
	enum dc_voltage_swing voltage)
{
	enum dc_pre_emphasis pre_emphasis;
	pre_emphasis = PRE_EMPHASIS_MAX_LEVEL;

	if (voltage <= VOLTAGE_SWING_MAX_LEVEL)
		pre_emphasis = voltage_swing_to_pre_emphasis[voltage];

	return pre_emphasis;

}

static void find_max_drive_settings(
	const struct link_training_settings *link_training_setting,
	struct link_training_settings *max_lt_setting)
{
	uint32_t lane;
	struct dc_lane_settings max_requested;

	max_requested.VOLTAGE_SWING =
		link_training_setting->
		lane_settings[0].VOLTAGE_SWING;
	max_requested.PRE_EMPHASIS =
		link_training_setting->
		lane_settings[0].PRE_EMPHASIS;
	/*max_requested.postCursor2 =
	 * link_training_setting->laneSettings[0].postCursor2;*/

	/* Determine what the maximum of the requested settings are*/
	for (lane = 1; lane < link_training_setting->link_settings.lane_count;
			lane++) {
		if (link_training_setting->lane_settings[lane].VOLTAGE_SWING >
			max_requested.VOLTAGE_SWING)

			max_requested.VOLTAGE_SWING =
			link_training_setting->
			lane_settings[lane].VOLTAGE_SWING;

		if (link_training_setting->lane_settings[lane].PRE_EMPHASIS >
				max_requested.PRE_EMPHASIS)
			max_requested.PRE_EMPHASIS =
			link_training_setting->
			lane_settings[lane].PRE_EMPHASIS;

		/*
		if (link_training_setting->laneSettings[lane].postCursor2 >
		 max_requested.postCursor2)
		{
		max_requested.postCursor2 =
		link_training_setting->laneSettings[lane].postCursor2;
		}
		*/
	}

	/* make sure the requested settings are
	 * not higher than maximum settings*/
	if (max_requested.VOLTAGE_SWING > VOLTAGE_SWING_MAX_LEVEL)
		max_requested.VOLTAGE_SWING = VOLTAGE_SWING_MAX_LEVEL;

	if (max_requested.PRE_EMPHASIS > PRE_EMPHASIS_MAX_LEVEL)
		max_requested.PRE_EMPHASIS = PRE_EMPHASIS_MAX_LEVEL;
	/*
	if (max_requested.postCursor2 > PostCursor2_MaxLevel)
	max_requested.postCursor2 = PostCursor2_MaxLevel;
	*/

	/* make sure the pre-emphasis matches the voltage swing*/
	if (max_requested.PRE_EMPHASIS >
		get_max_pre_emphasis_for_voltage_swing(
			max_requested.VOLTAGE_SWING))
		max_requested.PRE_EMPHASIS =
		get_max_pre_emphasis_for_voltage_swing(
			max_requested.VOLTAGE_SWING);

	/*
	 * Post Cursor2 levels are completely independent from
	 * pre-emphasis (Post Cursor1) levels. But Post Cursor2 levels
	 * can only be applied to each allowable combination of voltage
	 * swing and pre-emphasis levels */
	 /* if ( max_requested.postCursor2 >
	  *  getMaxPostCursor2ForVoltageSwing(max_requested.voltageSwing))
	  *  max_requested.postCursor2 =
	  *  getMaxPostCursor2ForVoltageSwing(max_requested.voltageSwing);
	  */

	max_lt_setting->link_settings.link_rate =
		link_training_setting->link_settings.link_rate;
	max_lt_setting->link_settings.lane_count =
	link_training_setting->link_settings.lane_count;
	max_lt_setting->link_settings.link_spread =
		link_training_setting->link_settings.link_spread;

	for (lane = 0; lane <
		link_training_setting->link_settings.lane_count;
		lane++) {
		max_lt_setting->lane_settings[lane].VOLTAGE_SWING =
			max_requested.VOLTAGE_SWING;
		max_lt_setting->lane_settings[lane].PRE_EMPHASIS =
			max_requested.PRE_EMPHASIS;
		/*max_lt_setting->laneSettings[lane].postCursor2 =
		 * max_requested.postCursor2;
		 */
	}

}

static void get_lane_status_and_drive_settings(
	struct dc_link *link,
	const struct link_training_settings *link_training_setting,
	union lane_status *ln_status,
	union lane_align_status_updated *ln_status_updated,
	struct link_training_settings *req_settings)
{
	uint8_t dpcd_buf[6] = {0};
	union lane_adjust dpcd_lane_adjust[LANE_COUNT_DP_MAX] = { { {0} } };
	struct link_training_settings request_settings = { {0} };
	uint32_t lane;

	memset(req_settings, '\0', sizeof(struct link_training_settings));

	core_link_read_dpcd(
		link,
		DP_LANE0_1_STATUS,
		(uint8_t *)(dpcd_buf),
		sizeof(dpcd_buf));

	for (lane = 0; lane <
		(uint32_t)(link_training_setting->link_settings.lane_count);
		lane++) {

		ln_status[lane].raw =
			get_nibble_at_index(&dpcd_buf[0], lane);
		dpcd_lane_adjust[lane].raw =
			get_nibble_at_index(&dpcd_buf[4], lane);
	}

	ln_status_updated->raw = dpcd_buf[2];

	DC_LOG_HW_LINK_TRAINING("%s:\n%x Lane01Status = %x\n %x Lane23Status = %x\n ",
		__func__,
		DP_LANE0_1_STATUS, dpcd_buf[0],
		DP_LANE2_3_STATUS, dpcd_buf[1]);

	DC_LOG_HW_LINK_TRAINING("%s:\n %x Lane01AdjustRequest = %x\n %x Lane23AdjustRequest = %x\n",
		__func__,
		DP_ADJUST_REQUEST_LANE0_1,
		dpcd_buf[4],
		DP_ADJUST_REQUEST_LANE2_3,
		dpcd_buf[5]);

	/*copy to req_settings*/
	request_settings.link_settings.lane_count =
		link_training_setting->link_settings.lane_count;
	request_settings.link_settings.link_rate =
		link_training_setting->link_settings.link_rate;
	request_settings.link_settings.link_spread =
		link_training_setting->link_settings.link_spread;

	for (lane = 0; lane <
		(uint32_t)(link_training_setting->link_settings.lane_count);
		lane++) {

		request_settings.lane_settings[lane].VOLTAGE_SWING =
			(enum dc_voltage_swing)(dpcd_lane_adjust[lane].bits.
				VOLTAGE_SWING_LANE);
		request_settings.lane_settings[lane].PRE_EMPHASIS =
			(enum dc_pre_emphasis)(dpcd_lane_adjust[lane].bits.
				PRE_EMPHASIS_LANE);
	}

	/*Note: for postcursor2, read adjusted
	 * postcursor2 settings from*/
	/*DpcdAddress_AdjustRequestPostCursor2 =
	 *0x020C (not implemented yet)*/

	/* we find the maximum of the requested settings across all lanes*/
	/* and set this maximum for all lanes*/
	find_max_drive_settings(&request_settings, req_settings);

	/* if post cursor 2 is needed in the future,
	 * read DpcdAddress_AdjustRequestPostCursor2 = 0x020C
	 */

}

static void dpcd_set_lane_settings(
	struct dc_link *link,
	const struct link_training_settings *link_training_setting)
{
	union dpcd_training_lane dpcd_lane[LANE_COUNT_DP_MAX] = {{{0}}};
	uint32_t lane;

	for (lane = 0; lane <
		(uint32_t)(link_training_setting->
		link_settings.lane_count);
		lane++) {
		dpcd_lane[lane].bits.VOLTAGE_SWING_SET =
			(uint8_t)(link_training_setting->
			lane_settings[lane].VOLTAGE_SWING);
		dpcd_lane[lane].bits.PRE_EMPHASIS_SET =
			(uint8_t)(link_training_setting->
			lane_settings[lane].PRE_EMPHASIS);
		dpcd_lane[lane].bits.MAX_SWING_REACHED =
			(link_training_setting->
			lane_settings[lane].VOLTAGE_SWING ==
			VOLTAGE_SWING_MAX_LEVEL ? 1 : 0);
		dpcd_lane[lane].bits.MAX_PRE_EMPHASIS_REACHED =
			(link_training_setting->
			lane_settings[lane].PRE_EMPHASIS ==
			PRE_EMPHASIS_MAX_LEVEL ? 1 : 0);
	}

	core_link_write_dpcd(link,
		DP_TRAINING_LANE0_SET,
		(uint8_t *)(dpcd_lane),
		link_training_setting->link_settings.lane_count);

	/*
	if (LTSettings.link.rate == LinkRate_High2)
	{
		DpcdTrainingLaneSet2 dpcd_lane2[lane_count_DPMax] = {0};
		for ( uint32_t lane = 0;
		lane < lane_count_DPMax; lane++)
		{
			dpcd_lane2[lane].bits.post_cursor2_set =
			static_cast<unsigned char>(
			LTSettings.laneSettings[lane].postCursor2);
			dpcd_lane2[lane].bits.max_post_cursor2_reached = 0;
		}
		m_pDpcdAccessSrv->WriteDpcdData(
		DpcdAddress_Lane0Set2,
		reinterpret_cast<unsigned char*>(dpcd_lane2),
		LTSettings.link.lanes);
	}
	*/

	DC_LOG_HW_LINK_TRAINING("%s\n %x VS set = %x  PE set = %x max VS Reached = %x  max PE Reached = %x\n",
		__func__,
		DP_TRAINING_LANE0_SET,
		dpcd_lane[0].bits.VOLTAGE_SWING_SET,
		dpcd_lane[0].bits.PRE_EMPHASIS_SET,
		dpcd_lane[0].bits.MAX_SWING_REACHED,
		dpcd_lane[0].bits.MAX_PRE_EMPHASIS_REACHED);

	link->cur_lane_setting = link_training_setting->lane_settings[0];

}

static bool is_max_vs_reached(
	const struct link_training_settings *lt_settings)
{
	uint32_t lane;
	for (lane = 0; lane <
		(uint32_t)(lt_settings->link_settings.lane_count);
		lane++) {
		if (lt_settings->lane_settings[lane].VOLTAGE_SWING
			== VOLTAGE_SWING_MAX_LEVEL)
			return true;
	}
	return false;

}

void dc_link_dp_set_drive_settings(
	struct dc_link *link,
	struct link_training_settings *lt_settings)
{
	/* program ASIC PHY settings*/
	dp_set_hw_lane_settings(link, lt_settings);

	/* Notify DP sink the PHY settings from source */
	dpcd_set_lane_settings(link, lt_settings);
}

static bool perform_post_lt_adj_req_sequence(
	struct dc_link *link,
	struct link_training_settings *lt_settings)
{
	enum dc_lane_count lane_count =
	lt_settings->link_settings.lane_count;

	uint32_t adj_req_count;
	uint32_t adj_req_timer;
	bool req_drv_setting_changed;
	uint32_t lane;

	req_drv_setting_changed = false;
	for (adj_req_count = 0; adj_req_count < POST_LT_ADJ_REQ_LIMIT;
	adj_req_count++) {

		req_drv_setting_changed = false;

		for (adj_req_timer = 0;
			adj_req_timer < POST_LT_ADJ_REQ_TIMEOUT;
			adj_req_timer++) {

			struct link_training_settings req_settings;
			union lane_status dpcd_lane_status[LANE_COUNT_DP_MAX];
			union lane_align_status_updated
				dpcd_lane_status_updated;

			get_lane_status_and_drive_settings(
			link,
			lt_settings,
			dpcd_lane_status,
			&dpcd_lane_status_updated,
			&req_settings);

			if (dpcd_lane_status_updated.bits.
					POST_LT_ADJ_REQ_IN_PROGRESS == 0)
				return true;

			if (!is_cr_done(lane_count, dpcd_lane_status))
				return false;

			if (!is_ch_eq_done(
				lane_count,
				dpcd_lane_status,
				&dpcd_lane_status_updated))
				return false;

			for (lane = 0; lane < (uint32_t)(lane_count); lane++) {

				if (lt_settings->
				lane_settings[lane].VOLTAGE_SWING !=
				req_settings.lane_settings[lane].
				VOLTAGE_SWING ||
				lt_settings->lane_settings[lane].PRE_EMPHASIS !=
				req_settings.lane_settings[lane].PRE_EMPHASIS) {

					req_drv_setting_changed = true;
					break;
				}
			}

			if (req_drv_setting_changed) {
				update_drive_settings(
					lt_settings, req_settings);

				dc_link_dp_set_drive_settings(link,
						lt_settings);
				break;
			}

			msleep(1);
		}

		if (!req_drv_setting_changed) {
			DC_LOG_WARNING("%s: Post Link Training Adjust Request Timed out\n",
				__func__);

			ASSERT(0);
			return true;
		}
	}
	DC_LOG_WARNING("%s: Post Link Training Adjust Request limit reached\n",
		__func__);

	ASSERT(0);
	return true;

}

static enum link_training_result get_cr_failure(enum dc_lane_count ln_count,
					union lane_status *dpcd_lane_status)
{
	enum link_training_result result = LINK_TRAINING_SUCCESS;

	if (ln_count >= LANE_COUNT_ONE && !dpcd_lane_status[0].bits.CR_DONE_0)
		result = LINK_TRAINING_CR_FAIL_LANE0;
	else if (ln_count >= LANE_COUNT_TWO && !dpcd_lane_status[1].bits.CR_DONE_0)
		result = LINK_TRAINING_CR_FAIL_LANE1;
	else if (ln_count >= LANE_COUNT_FOUR && !dpcd_lane_status[2].bits.CR_DONE_0)
		result = LINK_TRAINING_CR_FAIL_LANE23;
	else if (ln_count >= LANE_COUNT_FOUR && !dpcd_lane_status[3].bits.CR_DONE_0)
		result = LINK_TRAINING_CR_FAIL_LANE23;
	return result;
}

static enum link_training_result perform_channel_equalization_sequence(
	struct dc_link *link,
	struct link_training_settings *lt_settings)
{
	struct link_training_settings req_settings;
	enum hw_dp_training_pattern hw_tr_pattern;
	uint32_t retries_ch_eq;
	enum dc_lane_count lane_count = lt_settings->link_settings.lane_count;
	union lane_align_status_updated dpcd_lane_status_updated = { {0} };
	union lane_status dpcd_lane_status[LANE_COUNT_DP_MAX] = { { {0} } };

	hw_tr_pattern = get_supported_tp(link);

	dp_set_hw_training_pattern(link, hw_tr_pattern);

	for (retries_ch_eq = 0; retries_ch_eq <= LINK_TRAINING_MAX_RETRY_COUNT;
		retries_ch_eq++) {

		dp_set_hw_lane_settings(link, lt_settings);

		/* 2. update DPCD*/
		if (!retries_ch_eq)
			/* EPR #361076 - write as a 5-byte burst,
			 * but only for the 1-st iteration*/
			dpcd_set_lt_pattern_and_lane_settings(
				link,
				lt_settings,
				hw_tr_pattern);
		else
			dpcd_set_lane_settings(link, lt_settings);

		/* 3. wait for receiver to lock-on*/
		wait_for_training_aux_rd_interval(link, 400);

		/* 4. Read lane status and requested
		 * drive settings as set by the sink*/

		get_lane_status_and_drive_settings(
			link,
			lt_settings,
			dpcd_lane_status,
			&dpcd_lane_status_updated,
			&req_settings);

		/* 5. check CR done*/
		if (!is_cr_done(lane_count, dpcd_lane_status))
			return LINK_TRAINING_EQ_FAIL_CR;

		/* 6. check CHEQ done*/
		if (is_ch_eq_done(lane_count,
			dpcd_lane_status,
			&dpcd_lane_status_updated))
			return LINK_TRAINING_SUCCESS;

		/* 7. update VS/PE/PC2 in lt_settings*/
		update_drive_settings(lt_settings, req_settings);
	}

	return LINK_TRAINING_EQ_FAIL_EQ;

}

static enum link_training_result perform_clock_recovery_sequence(
	struct dc_link *link,
	struct link_training_settings *lt_settings)
{
	uint32_t retries_cr;
	uint32_t retry_count;
	uint32_t lane;
	struct link_training_settings req_settings;
	enum dc_lane_count lane_count =
	lt_settings->link_settings.lane_count;
	enum hw_dp_training_pattern hw_tr_pattern = HW_DP_TRAINING_PATTERN_1;
	union lane_status dpcd_lane_status[LANE_COUNT_DP_MAX];
	union lane_align_status_updated dpcd_lane_status_updated;

	retries_cr = 0;
	retry_count = 0;
	/* initial drive setting (VS/PE/PC2)*/
	for (lane = 0; lane < LANE_COUNT_DP_MAX; lane++) {
		lt_settings->lane_settings[lane].VOLTAGE_SWING =
		VOLTAGE_SWING_LEVEL0;
		lt_settings->lane_settings[lane].PRE_EMPHASIS =
		PRE_EMPHASIS_DISABLED;
		lt_settings->lane_settings[lane].POST_CURSOR2 =
		POST_CURSOR2_DISABLED;
	}

	dp_set_hw_training_pattern(link, hw_tr_pattern);

	/* najeeb - The synaptics MST hub can put the LT in
	* infinite loop by switching the VS
	*/
	/* between level 0 and level 1 continuously, here
	* we try for CR lock for LinkTrainingMaxCRRetry count*/
	while ((retries_cr < LINK_TRAINING_MAX_RETRY_COUNT) &&
	(retry_count < LINK_TRAINING_MAX_CR_RETRY)) {

		memset(&dpcd_lane_status, '\0', sizeof(dpcd_lane_status));
		memset(&dpcd_lane_status_updated, '\0',
		sizeof(dpcd_lane_status_updated));

		/* 1. call HWSS to set lane settings*/
		dp_set_hw_lane_settings(
				link,
				lt_settings);

		/* 2. update DPCD of the receiver*/
		if (!retries_cr)
			/* EPR #361076 - write as a 5-byte burst,
			 * but only for the 1-st iteration.*/
			dpcd_set_lt_pattern_and_lane_settings(
					link,
					lt_settings,
					hw_tr_pattern);
		else
			dpcd_set_lane_settings(
					link,
					lt_settings);

		/* 3. wait receiver to lock-on*/
		wait_for_training_aux_rd_interval(
				link,
				100);

		/* 4. Read lane status and requested drive
		* settings as set by the sink
		*/
		get_lane_status_and_drive_settings(
				link,
				lt_settings,
				dpcd_lane_status,
				&dpcd_lane_status_updated,
				&req_settings);

		/* 5. check CR done*/
		if (is_cr_done(lane_count, dpcd_lane_status))
			return LINK_TRAINING_SUCCESS;

		/* 6. max VS reached*/
		if (is_max_vs_reached(lt_settings))
			break;

		/* 7. same voltage*/
		/* Note: VS same for all lanes,
		* so comparing first lane is sufficient*/
		if (lt_settings->lane_settings[0].VOLTAGE_SWING ==
			req_settings.lane_settings[0].VOLTAGE_SWING)
			retries_cr++;
		else
			retries_cr = 0;

		/* 8. update VS/PE/PC2 in lt_settings*/
		update_drive_settings(lt_settings, req_settings);

		retry_count++;
	}

	if (retry_count >= LINK_TRAINING_MAX_CR_RETRY) {
		ASSERT(0);
		DC_LOG_ERROR("%s: Link Training Error, could not get CR after %d tries. Possibly voltage swing issue",
			__func__,
			LINK_TRAINING_MAX_CR_RETRY);

	}

	return get_cr_failure(lane_count, dpcd_lane_status);
}

static inline enum link_training_result perform_link_training_int(
	struct dc_link *link,
	struct link_training_settings *lt_settings,
	enum link_training_result status)
{
	union lane_count_set lane_count_set = { {0} };
	union dpcd_training_pattern dpcd_pattern = { {0} };

	/* 3. set training not in progress*/
	dpcd_pattern.v1_4.TRAINING_PATTERN_SET = DPCD_TRAINING_PATTERN_VIDEOIDLE;
	dpcd_set_training_pattern(link, dpcd_pattern);

	/* 4. mainlink output idle pattern*/
	dp_set_hw_test_pattern(link, DP_TEST_PATTERN_VIDEO_MODE, NULL, 0);

	/*
	 * 5. post training adjust if required
	 * If the upstream DPTX and downstream DPRX both support TPS4,
	 * TPS4 must be used instead of POST_LT_ADJ_REQ.
	 */
	if (link->dpcd_caps.max_ln_count.bits.POST_LT_ADJ_REQ_SUPPORTED != 1 ||
			get_supported_tp(link) == HW_DP_TRAINING_PATTERN_4)
		return status;

	if (status == LINK_TRAINING_SUCCESS &&
		perform_post_lt_adj_req_sequence(link, lt_settings) == false)
		status = LINK_TRAINING_LQA_FAIL;

	lane_count_set.bits.LANE_COUNT_SET = lt_settings->link_settings.lane_count;
	lane_count_set.bits.ENHANCED_FRAMING = 1;
	lane_count_set.bits.POST_LT_ADJ_REQ_GRANTED = 0;

	core_link_write_dpcd(
		link,
		DP_LANE_COUNT_SET,
		&lane_count_set.raw,
		sizeof(lane_count_set));

	return status;
}

enum link_training_result dc_link_dp_perform_link_training(
	struct dc_link *link,
	const struct dc_link_settings *link_setting,
	bool skip_video_pattern)
{
	enum link_training_result status = LINK_TRAINING_SUCCESS;

	char *link_rate = "Unknown";
	char *lt_result = "Unknown";

	struct link_training_settings lt_settings;

	memset(&lt_settings, '\0', sizeof(lt_settings));

	lt_settings.link_settings.link_rate = link_setting->link_rate;
	lt_settings.link_settings.lane_count = link_setting->lane_count;
	lt_settings.link_settings.use_link_rate_set = link_setting->use_link_rate_set;
	lt_settings.link_settings.link_rate_set = link_setting->link_rate_set;

	/*@todo[vdevulap] move SS to LS, should not be handled by displaypath*/

	/* TODO hard coded to SS for now
	 * lt_settings.link_settings.link_spread =
	 * dal_display_path_is_ss_supported(
	 * path_mode->display_path) ?
	 * LINK_SPREAD_05_DOWNSPREAD_30KHZ :
	 * LINK_SPREAD_DISABLED;
	 */
	if (link->dp_ss_off)
		lt_settings.link_settings.link_spread = LINK_SPREAD_DISABLED;
	else
		lt_settings.link_settings.link_spread = LINK_SPREAD_05_DOWNSPREAD_30KHZ;

	/* 1. set link rate, lane count and spread*/
	dpcd_set_link_settings(link, &lt_settings);

	/* 2. perform link training (set link training done
	 *  to false is done as well)*/
	status = perform_clock_recovery_sequence(link, &lt_settings);
	if (status == LINK_TRAINING_SUCCESS) {
		status = perform_channel_equalization_sequence(link,
				&lt_settings);
	}

	if ((status == LINK_TRAINING_SUCCESS) || !skip_video_pattern) {
		status = perform_link_training_int(link,
				&lt_settings,
				status);
	}

	/* 6. print status message*/
	switch (lt_settings.link_settings.link_rate) {

	case LINK_RATE_LOW:
		link_rate = "RBR";
		break;
	case LINK_RATE_HIGH:
		link_rate = "HBR";
		break;
	case LINK_RATE_HIGH2:
		link_rate = "HBR2";
		break;
	case LINK_RATE_RBR2:
		link_rate = "RBR2";
		break;
	case LINK_RATE_HIGH3:
		link_rate = "HBR3";
		break;
	default:
		break;
	}

	switch (status) {
	case LINK_TRAINING_SUCCESS:
		lt_result = "pass";
		break;
	case LINK_TRAINING_CR_FAIL_LANE0:
		lt_result = "CR failed lane0";
		break;
	case LINK_TRAINING_CR_FAIL_LANE1:
		lt_result = "CR failed lane1";
		break;
	case LINK_TRAINING_CR_FAIL_LANE23:
		lt_result = "CR failed lane23";
		break;
	case LINK_TRAINING_EQ_FAIL_CR:
		lt_result = "CR failed in EQ";
		break;
	case LINK_TRAINING_EQ_FAIL_EQ:
		lt_result = "EQ failed";
		break;
	case LINK_TRAINING_LQA_FAIL:
		lt_result = "LQA failed";
		break;
	default:
		break;
	}

	/* Connectivity log: link training */
	CONN_MSG_LT(link, "%sx%d %s VS=%d, PE=%d",
			link_rate,
			lt_settings.link_settings.lane_count,
			lt_result,
			lt_settings.lane_settings[0].VOLTAGE_SWING,
			lt_settings.lane_settings[0].PRE_EMPHASIS);

	if (status != LINK_TRAINING_SUCCESS)
		link->ctx->dc->debug_data.ltFailCount++;

	return status;
}


bool perform_link_training_with_retries(
	struct dc_link *link,
	const struct dc_link_settings *link_setting,
	bool skip_video_pattern,
	int attempts)
{
	uint8_t j;
	uint8_t delay_between_attempts = LINK_TRAINING_RETRY_DELAY;

	for (j = 0; j < attempts; ++j) {

		if (dc_link_dp_perform_link_training(
				link,
				link_setting,
				skip_video_pattern) == LINK_TRAINING_SUCCESS)
			return true;

		msleep(delay_between_attempts);
		delay_between_attempts += LINK_TRAINING_RETRY_DELAY;
	}

	return false;
}

static struct dc_link_settings get_max_link_cap(struct dc_link *link)
{
	/* Set Default link settings */
	struct dc_link_settings max_link_cap = {LANE_COUNT_FOUR, LINK_RATE_HIGH,
			LINK_SPREAD_05_DOWNSPREAD_30KHZ, false, 0};

	/* Higher link settings based on feature supported */
	if (link->link_enc->features.flags.bits.IS_HBR2_CAPABLE)
		max_link_cap.link_rate = LINK_RATE_HIGH2;

	if (link->link_enc->features.flags.bits.IS_HBR3_CAPABLE)
		max_link_cap.link_rate = LINK_RATE_HIGH3;

	/* Lower link settings based on sink's link cap */
	if (link->reported_link_cap.lane_count < max_link_cap.lane_count)
		max_link_cap.lane_count =
				link->reported_link_cap.lane_count;
	if (link->reported_link_cap.link_rate < max_link_cap.link_rate)
		max_link_cap.link_rate =
				link->reported_link_cap.link_rate;
	if (link->reported_link_cap.link_spread <
			max_link_cap.link_spread)
		max_link_cap.link_spread =
				link->reported_link_cap.link_spread;
	return max_link_cap;
}

static enum dc_status read_hpd_rx_irq_data(
	struct dc_link *link,
	union hpd_irq_data *irq_data)
{
	static enum dc_status retval;

	/* The HW reads 16 bytes from 200h on HPD,
	 * but if we get an AUX_DEFER, the HW cannot retry
	 * and this causes the CTS tests 4.3.2.1 - 3.2.4 to
	 * fail, so we now explicitly read 6 bytes which is
	 * the req from the above mentioned test cases.
	 *
	 * For DP 1.4 we need to read those from 2002h range.
	 */
	if (link->dpcd_caps.dpcd_rev.raw < DPCD_REV_14)
		retval = core_link_read_dpcd(
			link,
			DP_SINK_COUNT,
			irq_data->raw,
			sizeof(union hpd_irq_data));
	else {
		/* Read 14 bytes in a single read and then copy only the required fields.
		 * This is more efficient than doing it in two separate AUX reads. */

		uint8_t tmp[DP_SINK_STATUS_ESI - DP_SINK_COUNT_ESI + 1];

		retval = core_link_read_dpcd(
			link,
			DP_SINK_COUNT_ESI,
			tmp,
			sizeof(tmp));

		if (retval != DC_OK)
			return retval;

		irq_data->bytes.sink_cnt.raw = tmp[DP_SINK_COUNT_ESI - DP_SINK_COUNT_ESI];
		irq_data->bytes.device_service_irq.raw = tmp[DP_DEVICE_SERVICE_IRQ_VECTOR_ESI0 - DP_SINK_COUNT_ESI];
		irq_data->bytes.lane01_status.raw = tmp[DP_LANE0_1_STATUS_ESI - DP_SINK_COUNT_ESI];
		irq_data->bytes.lane23_status.raw = tmp[DP_LANE2_3_STATUS_ESI - DP_SINK_COUNT_ESI];
		irq_data->bytes.lane_status_updated.raw = tmp[DP_LANE_ALIGN_STATUS_UPDATED_ESI - DP_SINK_COUNT_ESI];
		irq_data->bytes.sink_status.raw = tmp[DP_SINK_STATUS_ESI - DP_SINK_COUNT_ESI];
	}

	return retval;
}

static bool hpd_rx_irq_check_link_loss_status(
	struct dc_link *link,
	union hpd_irq_data *hpd_irq_dpcd_data)
{
	uint8_t irq_reg_rx_power_state = 0;
	enum dc_status dpcd_result = DC_ERROR_UNEXPECTED;
	union lane_status lane_status;
	uint32_t lane;
	bool sink_status_changed;
	bool return_code;

	sink_status_changed = false;
	return_code = false;

	if (link->cur_link_settings.lane_count == 0)
		return return_code;

	/*1. Check that Link Status changed, before re-training.*/

	/*parse lane status*/
	for (lane = 0; lane < link->cur_link_settings.lane_count; lane++) {
		/* check status of lanes 0,1
		 * changed DpcdAddress_Lane01Status (0x202)
		 */
		lane_status.raw = get_nibble_at_index(
			&hpd_irq_dpcd_data->bytes.lane01_status.raw,
			lane);

		if (!lane_status.bits.CHANNEL_EQ_DONE_0 ||
			!lane_status.bits.CR_DONE_0 ||
			!lane_status.bits.SYMBOL_LOCKED_0) {
			/* if one of the channel equalization, clock
			 * recovery or symbol lock is dropped
			 * consider it as (link has been
			 * dropped) dp sink status has changed
			 */
			sink_status_changed = true;
			break;
		}
	}

	/* Check interlane align.*/
	if (sink_status_changed ||
		!hpd_irq_dpcd_data->bytes.lane_status_updated.bits.INTERLANE_ALIGN_DONE) {

		DC_LOG_HW_HPD_IRQ("%s: Link Status changed.\n", __func__);

		return_code = true;

		/*2. Check that we can handle interrupt: Not in FS DOS,
		 *  Not in "Display Timeout" state, Link is trained.
		 */
		dpcd_result = core_link_read_dpcd(link,
			DP_SET_POWER,
			&irq_reg_rx_power_state,
			sizeof(irq_reg_rx_power_state));

		if (dpcd_result != DC_OK) {
			DC_LOG_HW_HPD_IRQ("%s: DPCD read failed to obtain power state.\n",
				__func__);
		} else {
			if (irq_reg_rx_power_state != DP_SET_POWER_D0)
				return_code = false;
		}
	}

	return return_code;
}

bool dp_verify_link_cap(
	struct dc_link *link,
	struct dc_link_settings *known_limit_link_setting,
	int *fail_count)
{
	struct dc_link_settings max_link_cap = {0};
	struct dc_link_settings cur_link_setting = {0};
	struct dc_link_settings *cur = &cur_link_setting;
	struct dc_link_settings initial_link_settings = {0};
	bool success;
	bool skip_link_training;
	bool skip_video_pattern;
	struct clock_source *dp_cs;
	enum clock_source_id dp_cs_id = CLOCK_SOURCE_ID_EXTERNAL;
	enum link_training_result status;
	union hpd_irq_data irq_data;

	if (link->dc->debug.skip_detection_link_training) {
		link->verified_link_cap = *known_limit_link_setting;
		return true;
	}

	memset(&irq_data, 0, sizeof(irq_data));
	success = false;
	skip_link_training = false;

	max_link_cap = get_max_link_cap(link);

	/* TODO implement override and monitor patch later */

	/* try to train the link from high to low to
	 * find the physical link capability
	 */
	/* disable PHY done possible by BIOS, will be done by driver itself */
	dp_disable_link_phy(link, link->connector_signal);

	dp_cs = link->dc->res_pool->dp_clock_source;

	if (dp_cs)
		dp_cs_id = dp_cs->id;
	else {
		/*
		 * dp clock source is not initialized for some reason.
		 * Should not happen, CLOCK_SOURCE_ID_EXTERNAL will be used
		 */
		ASSERT(dp_cs);
	}

	/* link training starts with the maximum common settings
	 * supported by both sink and ASIC.
	 */
	initial_link_settings = get_common_supported_link_settings(
			*known_limit_link_setting,
			max_link_cap);
	cur_link_setting = initial_link_settings;
	do {
		skip_video_pattern = true;

		if (cur->link_rate == LINK_RATE_LOW)
			skip_video_pattern = false;

		dp_enable_link_phy(
				link,
				link->connector_signal,
				dp_cs_id,
				cur);


		if (skip_link_training)
			success = true;
		else {
			status = dc_link_dp_perform_link_training(
							link,
							cur,
							skip_video_pattern);
			if (status == LINK_TRAINING_SUCCESS)
				success = true;
			else
				(*fail_count)++;
		}

		if (success) {
			link->verified_link_cap = *cur;
			udelay(1000);
			if (read_hpd_rx_irq_data(link, &irq_data) == DC_OK)
				if (hpd_rx_irq_check_link_loss_status(
						link,
						&irq_data))
					(*fail_count)++;
		}
		/* always disable the link before trying another
		 * setting or before returning we'll enable it later
		 * based on the actual mode we're driving
		 */
		dp_disable_link_phy(link, link->connector_signal);
	} while (!success && decide_fallback_link_setting(
			initial_link_settings, cur, status));

	/* Link Training failed for all Link Settings
	 *  (Lane Count is still unknown)
	 */
	if (!success) {
		/* If all LT fails for all settings,
		 * set verified = failed safe (1 lane low)
		 */
		link->verified_link_cap.lane_count = LANE_COUNT_ONE;
		link->verified_link_cap.link_rate = LINK_RATE_LOW;

		link->verified_link_cap.link_spread =
		LINK_SPREAD_DISABLED;
	}


	return success;
}

static struct dc_link_settings get_common_supported_link_settings(
		struct dc_link_settings link_setting_a,
		struct dc_link_settings link_setting_b)
{
	struct dc_link_settings link_settings = {0};

	link_settings.lane_count =
		(link_setting_a.lane_count <=
			link_setting_b.lane_count) ?
			link_setting_a.lane_count :
			link_setting_b.lane_count;
	link_settings.link_rate =
		(link_setting_a.link_rate <=
			link_setting_b.link_rate) ?
			link_setting_a.link_rate :
			link_setting_b.link_rate;
	link_settings.link_spread = LINK_SPREAD_DISABLED;

	/* in DP compliance test, DPR-120 may have
	 * a random value in its MAX_LINK_BW dpcd field.
	 * We map it to the maximum supported link rate that
	 * is smaller than MAX_LINK_BW in this case.
	 */
	if (link_settings.link_rate > LINK_RATE_HIGH3) {
		link_settings.link_rate = LINK_RATE_HIGH3;
	} else if (link_settings.link_rate < LINK_RATE_HIGH3
			&& link_settings.link_rate > LINK_RATE_HIGH2) {
		link_settings.link_rate = LINK_RATE_HIGH2;
	} else if (link_settings.link_rate < LINK_RATE_HIGH2
			&& link_settings.link_rate > LINK_RATE_HIGH) {
		link_settings.link_rate = LINK_RATE_HIGH;
	} else if (link_settings.link_rate < LINK_RATE_HIGH
			&& link_settings.link_rate > LINK_RATE_LOW) {
		link_settings.link_rate = LINK_RATE_LOW;
	} else if (link_settings.link_rate < LINK_RATE_LOW) {
		link_settings.link_rate = LINK_RATE_UNKNOWN;
	}

	return link_settings;
}

static inline bool reached_minimum_lane_count(enum dc_lane_count lane_count)
{
	return lane_count <= LANE_COUNT_ONE;
}

static inline bool reached_minimum_link_rate(enum dc_link_rate link_rate)
{
	return link_rate <= LINK_RATE_LOW;
}

static enum dc_lane_count reduce_lane_count(enum dc_lane_count lane_count)
{
	switch (lane_count) {
	case LANE_COUNT_FOUR:
		return LANE_COUNT_TWO;
	case LANE_COUNT_TWO:
		return LANE_COUNT_ONE;
	case LANE_COUNT_ONE:
		return LANE_COUNT_UNKNOWN;
	default:
		return LANE_COUNT_UNKNOWN;
	}
}

static enum dc_link_rate reduce_link_rate(enum dc_link_rate link_rate)
{
	switch (link_rate) {
	case LINK_RATE_HIGH3:
		return LINK_RATE_HIGH2;
	case LINK_RATE_HIGH2:
		return LINK_RATE_HIGH;
	case LINK_RATE_HIGH:
		return LINK_RATE_LOW;
	case LINK_RATE_LOW:
		return LINK_RATE_UNKNOWN;
	default:
		return LINK_RATE_UNKNOWN;
	}
}

static enum dc_lane_count increase_lane_count(enum dc_lane_count lane_count)
{
	switch (lane_count) {
	case LANE_COUNT_ONE:
		return LANE_COUNT_TWO;
	case LANE_COUNT_TWO:
		return LANE_COUNT_FOUR;
	default:
		return LANE_COUNT_UNKNOWN;
	}
}

static enum dc_link_rate increase_link_rate(enum dc_link_rate link_rate)
{
	switch (link_rate) {
	case LINK_RATE_LOW:
		return LINK_RATE_HIGH;
	case LINK_RATE_HIGH:
		return LINK_RATE_HIGH2;
	case LINK_RATE_HIGH2:
		return LINK_RATE_HIGH3;
	default:
		return LINK_RATE_UNKNOWN;
	}
}

/*
 * function: set link rate and lane count fallback based
 * on current link setting and last link training result
 * return value:
 *			true - link setting could be set
 *			false - has reached minimum setting
 *					and no further fallback could be done
 */
static bool decide_fallback_link_setting(
		struct dc_link_settings initial_link_settings,
		struct dc_link_settings *current_link_setting,
		enum link_training_result training_result)
{
	if (!current_link_setting)
		return false;

	switch (training_result) {
	case LINK_TRAINING_CR_FAIL_LANE0:
	case LINK_TRAINING_CR_FAIL_LANE1:
	case LINK_TRAINING_CR_FAIL_LANE23:
	case LINK_TRAINING_LQA_FAIL:
	{
		if (!reached_minimum_link_rate
				(current_link_setting->link_rate)) {
			current_link_setting->link_rate =
				reduce_link_rate(
					current_link_setting->link_rate);
		} else if (!reached_minimum_lane_count
				(current_link_setting->lane_count)) {
			current_link_setting->link_rate =
				initial_link_settings.link_rate;
			if (training_result == LINK_TRAINING_CR_FAIL_LANE0)
				return false;
			else if (training_result == LINK_TRAINING_CR_FAIL_LANE1)
				current_link_setting->lane_count =
						LANE_COUNT_ONE;
			else if (training_result ==
					LINK_TRAINING_CR_FAIL_LANE23)
				current_link_setting->lane_count =
						LANE_COUNT_TWO;
			else
				current_link_setting->lane_count =
					reduce_lane_count(
					current_link_setting->lane_count);
		} else {
			return false;
		}
		break;
	}
	case LINK_TRAINING_EQ_FAIL_EQ:
	{
		if (!reached_minimum_lane_count
				(current_link_setting->lane_count)) {
			current_link_setting->lane_count =
				reduce_lane_count(
					current_link_setting->lane_count);
		} else if (!reached_minimum_link_rate
				(current_link_setting->link_rate)) {
			current_link_setting->link_rate =
				reduce_link_rate(
					current_link_setting->link_rate);
		} else {
			return false;
		}
		break;
	}
	case LINK_TRAINING_EQ_FAIL_CR:
	{
		if (!reached_minimum_link_rate
				(current_link_setting->link_rate)) {
			current_link_setting->link_rate =
				reduce_link_rate(
					current_link_setting->link_rate);
		} else {
			return false;
		}
		break;
	}
	default:
		return false;
	}
	return true;
}

bool dp_validate_mode_timing(
	struct dc_link *link,
	const struct dc_crtc_timing *timing)
{
	uint32_t req_bw;
	uint32_t max_bw;

	const struct dc_link_settings *link_setting;

	/*always DP fail safe mode*/
	if ((timing->pix_clk_100hz / 10) == (uint32_t) 25175 &&
		timing->h_addressable == (uint32_t) 640 &&
		timing->v_addressable == (uint32_t) 480)
		return true;

	link_setting = dc_link_get_link_cap(link);

	/* TODO: DYNAMIC_VALIDATION needs to be implemented */
	/*if (flags.DYNAMIC_VALIDATION == 1 &&
		link->verified_link_cap.lane_count != LANE_COUNT_UNKNOWN)
		link_setting = &link->verified_link_cap;
	*/

	req_bw = dc_bandwidth_in_kbps_from_timing(timing);
	max_bw = dc_link_bandwidth_kbps(link, link_setting);

	if (req_bw <= max_bw) {
		/* remember the biggest mode here, during
		 * initial link training (to get
		 * verified_link_cap), LS sends event about
		 * cannot train at reported cap to upper
		 * layer and upper layer will re-enumerate modes.
		 * this is not necessary if the lower
		 * verified_link_cap is enough to drive
		 * all the modes */

		/* TODO: DYNAMIC_VALIDATION needs to be implemented */
		/* if (flags.DYNAMIC_VALIDATION == 1)
			dpsst->max_req_bw_for_verified_linkcap = dal_max(
				dpsst->max_req_bw_for_verified_linkcap, req_bw); */
		return true;
	} else
		return false;
}

static bool decide_dp_link_settings(struct dc_link *link, struct dc_link_settings *link_setting, uint32_t req_bw)
{
	struct dc_link_settings initial_link_setting = {
		LANE_COUNT_ONE, LINK_RATE_LOW, LINK_SPREAD_DISABLED, false, 0};
	struct dc_link_settings current_link_setting =
			initial_link_setting;
	uint32_t link_bw;

	/* search for the minimum link setting that:
	 * 1. is supported according to the link training result
	 * 2. could support the b/w requested by the timing
	 */
	while (current_link_setting.link_rate <=
			link->verified_link_cap.link_rate) {
		link_bw = dc_link_bandwidth_kbps(
				link,
				&current_link_setting);
		if (req_bw <= link_bw) {
			*link_setting = current_link_setting;
			return true;
		}

		if (current_link_setting.lane_count <
				link->verified_link_cap.lane_count) {
			current_link_setting.lane_count =
					increase_lane_count(
							current_link_setting.lane_count);
		} else {
			current_link_setting.link_rate =
					increase_link_rate(
							current_link_setting.link_rate);
			current_link_setting.lane_count =
					initial_link_setting.lane_count;
		}
	}

	return false;
}

static bool decide_edp_link_settings(struct dc_link *link, struct dc_link_settings *link_setting, uint32_t req_bw)
{
	struct dc_link_settings initial_link_setting;
	struct dc_link_settings current_link_setting;
	uint32_t link_bw;

	if (link->dpcd_caps.dpcd_rev.raw < DPCD_REV_14 ||
			link->dpcd_caps.edp_supported_link_rates_count == 0) {
		*link_setting = link->verified_link_cap;
		return true;
	}

	memset(&initial_link_setting, 0, sizeof(initial_link_setting));
	initial_link_setting.lane_count = LANE_COUNT_ONE;
	initial_link_setting.link_rate = link->dpcd_caps.edp_supported_link_rates[0];
	initial_link_setting.link_spread = LINK_SPREAD_DISABLED;
	initial_link_setting.use_link_rate_set = true;
	initial_link_setting.link_rate_set = 0;
	current_link_setting = initial_link_setting;

	/* search for the minimum link setting that:
	 * 1. is supported according to the link training result
	 * 2. could support the b/w requested by the timing
	 */
	while (current_link_setting.link_rate <=
			link->verified_link_cap.link_rate) {
		link_bw = dc_link_bandwidth_kbps(
				link,
				&current_link_setting);
		if (req_bw <= link_bw) {
			*link_setting = current_link_setting;
			return true;
		}

		if (current_link_setting.lane_count <
				link->verified_link_cap.lane_count) {
			current_link_setting.lane_count =
					increase_lane_count(
							current_link_setting.lane_count);
		} else {
			if (current_link_setting.link_rate_set < link->dpcd_caps.edp_supported_link_rates_count) {
				current_link_setting.link_rate_set++;
				current_link_setting.link_rate =
					link->dpcd_caps.edp_supported_link_rates[current_link_setting.link_rate_set];
				current_link_setting.lane_count =
									initial_link_setting.lane_count;
			} else
				break;
		}
	}
	return false;
}

void decide_link_settings(struct dc_stream_state *stream,
	struct dc_link_settings *link_setting)
{
	struct dc_link *link;
	uint32_t req_bw;

	req_bw = dc_bandwidth_in_kbps_from_timing(&stream->timing);

	link = stream->link;

	/* if preferred is specified through AMDDP, use it, if it's enough
	 * to drive the mode
	 */
	if (link->preferred_link_setting.lane_count !=
			LANE_COUNT_UNKNOWN &&
			link->preferred_link_setting.link_rate !=
					LINK_RATE_UNKNOWN) {
		*link_setting =  link->preferred_link_setting;
		return;
	}

	/* MST doesn't perform link training for now
	 * TODO: add MST specific link training routine
	 */
	if (stream->signal == SIGNAL_TYPE_DISPLAY_PORT_MST) {
		*link_setting = link->verified_link_cap;
		return;
	}

	if (link->connector_signal == SIGNAL_TYPE_EDP) {
		if (decide_edp_link_settings(link, link_setting, req_bw))
			return;
	} else if (decide_dp_link_settings(link, link_setting, req_bw))
		return;

	BREAK_TO_DEBUGGER();
	ASSERT(link->verified_link_cap.lane_count != LANE_COUNT_UNKNOWN);

	*link_setting = link->verified_link_cap;
}

/*************************Short Pulse IRQ***************************/
static bool allow_hpd_rx_irq(const struct dc_link *link)
{
	/*
	 * Don't handle RX IRQ unless one of following is met:
	 * 1) The link is established (cur_link_settings != unknown)
	 * 2) We kicked off MST detection
	 * 3) We know we're dealing with an active dongle
	 */

	if ((link->cur_link_settings.lane_count != LANE_COUNT_UNKNOWN) ||
		(link->type == dc_connection_mst_branch) ||
		is_dp_active_dongle(link))
		return true;

	return false;
}

static bool handle_hpd_irq_psr_sink(const struct dc_link *link)
{
	union dpcd_psr_configuration psr_configuration;

	if (!link->psr_enabled)
		return false;

	dm_helpers_dp_read_dpcd(
		link->ctx,
		link,
		368,/*DpcdAddress_PSR_Enable_Cfg*/
		&psr_configuration.raw,
		sizeof(psr_configuration.raw));


	if (psr_configuration.bits.ENABLE) {
		unsigned char dpcdbuf[3] = {0};
		union psr_error_status psr_error_status;
		union psr_sink_psr_status psr_sink_psr_status;

		dm_helpers_dp_read_dpcd(
			link->ctx,
			link,
			0x2006, /*DpcdAddress_PSR_Error_Status*/
			(unsigned char *) dpcdbuf,
			sizeof(dpcdbuf));

		/*DPCD 2006h   ERROR STATUS*/
		psr_error_status.raw = dpcdbuf[0];
		/*DPCD 2008h   SINK PANEL SELF REFRESH STATUS*/
		psr_sink_psr_status.raw = dpcdbuf[2];

		if (psr_error_status.bits.LINK_CRC_ERROR ||
				psr_error_status.bits.RFB_STORAGE_ERROR) {
			/* Acknowledge and clear error bits */
			dm_helpers_dp_write_dpcd(
				link->ctx,
				link,
				8198,/*DpcdAddress_PSR_Error_Status*/
				&psr_error_status.raw,
				sizeof(psr_error_status.raw));

			/* PSR error, disable and re-enable PSR */
			dc_link_set_psr_enable(link, false, true);
			dc_link_set_psr_enable(link, true, true);

			return true;
		} else if (psr_sink_psr_status.bits.SINK_SELF_REFRESH_STATUS ==
				PSR_SINK_STATE_ACTIVE_DISPLAY_FROM_SINK_RFB){
			/* No error is detect, PSR is active.
			 * We should return with IRQ_HPD handled without
			 * checking for loss of sync since PSR would have
			 * powered down main link.
			 */
			return true;
		}
	}
	return false;
}

static void dp_test_send_link_training(struct dc_link *link)
{
	struct dc_link_settings link_settings = {0};

	core_link_read_dpcd(
			link,
			DP_TEST_LANE_COUNT,
			(unsigned char *)(&link_settings.lane_count),
			1);
	core_link_read_dpcd(
			link,
			DP_TEST_LINK_RATE,
			(unsigned char *)(&link_settings.link_rate),
			1);

	/* Set preferred link settings */
	link->verified_link_cap.lane_count = link_settings.lane_count;
	link->verified_link_cap.link_rate = link_settings.link_rate;

	dp_retrain_link_dp_test(link, &link_settings, false);
}

/* TODO Raven hbr2 compliance eye output is unstable
 * (toggling on and off) with debugger break
 * This caueses intermittent PHY automation failure
 * Need to look into the root cause */
static void dp_test_send_phy_test_pattern(struct dc_link *link)
{
	union phy_test_pattern dpcd_test_pattern;
	union lane_adjust dpcd_lane_adjustment[2];
	unsigned char dpcd_post_cursor_2_adjustment = 0;
	unsigned char test_80_bit_pattern[
			(DP_TEST_80BIT_CUSTOM_PATTERN_79_72 -
			DP_TEST_80BIT_CUSTOM_PATTERN_7_0)+1] = {0};
	enum dp_test_pattern test_pattern;
	struct dc_link_training_settings link_settings;
	union lane_adjust dpcd_lane_adjust;
	unsigned int lane;
	struct link_training_settings link_training_settings;
	int i = 0;

	dpcd_test_pattern.raw = 0;
	memset(dpcd_lane_adjustment, 0, sizeof(dpcd_lane_adjustment));
	memset(&link_settings, 0, sizeof(link_settings));

	/* get phy test pattern and pattern parameters from DP receiver */
	core_link_read_dpcd(
			link,
			DP_TEST_PHY_PATTERN,
			&dpcd_test_pattern.raw,
			sizeof(dpcd_test_pattern));
	core_link_read_dpcd(
			link,
			DP_ADJUST_REQUEST_LANE0_1,
			&dpcd_lane_adjustment[0].raw,
			sizeof(dpcd_lane_adjustment));

	/*get post cursor 2 parameters
	 * For DP 1.1a or eariler, this DPCD register's value is 0
	 * For DP 1.2 or later:
	 * Bits 1:0 = POST_CURSOR2_LANE0; Bits 3:2 = POST_CURSOR2_LANE1
	 * Bits 5:4 = POST_CURSOR2_LANE2; Bits 7:6 = POST_CURSOR2_LANE3
	 */
	core_link_read_dpcd(
			link,
			DP_ADJUST_REQUEST_POST_CURSOR2,
			&dpcd_post_cursor_2_adjustment,
			sizeof(dpcd_post_cursor_2_adjustment));

	/* translate request */
	switch (dpcd_test_pattern.bits.PATTERN) {
	case PHY_TEST_PATTERN_D10_2:
		test_pattern = DP_TEST_PATTERN_D102;
		break;
	case PHY_TEST_PATTERN_SYMBOL_ERROR:
		test_pattern = DP_TEST_PATTERN_SYMBOL_ERROR;
		break;
	case PHY_TEST_PATTERN_PRBS7:
		test_pattern = DP_TEST_PATTERN_PRBS7;
		break;
	case PHY_TEST_PATTERN_80BIT_CUSTOM:
		test_pattern = DP_TEST_PATTERN_80BIT_CUSTOM;
		break;
	case PHY_TEST_PATTERN_CP2520_1:
		/* CP2520 pattern is unstable, temporarily use TPS4 instead */
		test_pattern = (link->dc->caps.force_dp_tps4_for_cp2520 == 1) ?
				DP_TEST_PATTERN_TRAINING_PATTERN4 :
				DP_TEST_PATTERN_HBR2_COMPLIANCE_EYE;
		break;
	case PHY_TEST_PATTERN_CP2520_2:
		/* CP2520 pattern is unstable, temporarily use TPS4 instead */
		test_pattern = (link->dc->caps.force_dp_tps4_for_cp2520 == 1) ?
				DP_TEST_PATTERN_TRAINING_PATTERN4 :
				DP_TEST_PATTERN_HBR2_COMPLIANCE_EYE;
		break;
	case PHY_TEST_PATTERN_CP2520_3:
		test_pattern = DP_TEST_PATTERN_TRAINING_PATTERN4;
		break;
	default:
		test_pattern = DP_TEST_PATTERN_VIDEO_MODE;
	break;
	}

	if (test_pattern == DP_TEST_PATTERN_80BIT_CUSTOM)
		core_link_read_dpcd(
				link,
				DP_TEST_80BIT_CUSTOM_PATTERN_7_0,
				test_80_bit_pattern,
				sizeof(test_80_bit_pattern));

	/* prepare link training settings */
	link_settings.link = link->cur_link_settings;

	for (lane = 0; lane <
		(unsigned int)(link->cur_link_settings.lane_count);
		lane++) {
		dpcd_lane_adjust.raw =
			get_nibble_at_index(&dpcd_lane_adjustment[0].raw, lane);
		link_settings.lane_settings[lane].VOLTAGE_SWING =
			(enum dc_voltage_swing)
			(dpcd_lane_adjust.bits.VOLTAGE_SWING_LANE);
		link_settings.lane_settings[lane].PRE_EMPHASIS =
			(enum dc_pre_emphasis)
			(dpcd_lane_adjust.bits.PRE_EMPHASIS_LANE);
		link_settings.lane_settings[lane].POST_CURSOR2 =
			(enum dc_post_cursor2)
			((dpcd_post_cursor_2_adjustment >> (lane * 2)) & 0x03);
	}

	for (i = 0; i < 4; i++)
		link_training_settings.lane_settings[i] =
				link_settings.lane_settings[i];
	link_training_settings.link_settings = link_settings.link;
	link_training_settings.allow_invalid_msa_timing_param = false;
	/*Usage: Measure DP physical lane signal
	 * by DP SI test equipment automatically.
	 * PHY test pattern request is generated by equipment via HPD interrupt.
	 * HPD needs to be active all the time. HPD should be active
	 * all the time. Do not touch it.
	 * forward request to DS
	 */
	dc_link_dp_set_test_pattern(
		link,
		test_pattern,
		&link_training_settings,
		test_80_bit_pattern,
		(DP_TEST_80BIT_CUSTOM_PATTERN_79_72 -
		DP_TEST_80BIT_CUSTOM_PATTERN_7_0)+1);
}

static void dp_test_send_link_test_pattern(struct dc_link *link)
{
	union link_test_pattern dpcd_test_pattern;
	union test_misc dpcd_test_params;
	enum dp_test_pattern test_pattern;

	memset(&dpcd_test_pattern, 0, sizeof(dpcd_test_pattern));
	memset(&dpcd_test_params, 0, sizeof(dpcd_test_params));

	/* get link test pattern and pattern parameters */
	core_link_read_dpcd(
			link,
			DP_TEST_PATTERN,
			&dpcd_test_pattern.raw,
			sizeof(dpcd_test_pattern));
	core_link_read_dpcd(
			link,
			DP_TEST_MISC0,
			&dpcd_test_params.raw,
			sizeof(dpcd_test_params));

	switch (dpcd_test_pattern.bits.PATTERN) {
	case LINK_TEST_PATTERN_COLOR_RAMP:
		test_pattern = DP_TEST_PATTERN_COLOR_RAMP;
	break;
	case LINK_TEST_PATTERN_VERTICAL_BARS:
		test_pattern = DP_TEST_PATTERN_VERTICAL_BARS;
	break; /* black and white */
	case LINK_TEST_PATTERN_COLOR_SQUARES:
		test_pattern = (dpcd_test_params.bits.DYN_RANGE ==
				TEST_DYN_RANGE_VESA ?
				DP_TEST_PATTERN_COLOR_SQUARES :
				DP_TEST_PATTERN_COLOR_SQUARES_CEA);
	break;
	default:
		test_pattern = DP_TEST_PATTERN_VIDEO_MODE;
	break;
	}

	dc_link_dp_set_test_pattern(
			link,
			test_pattern,
			NULL,
			NULL,
			0);
}

static void handle_automated_test(struct dc_link *link)
{
	union test_request test_request;
	union test_response test_response;

	memset(&test_request, 0, sizeof(test_request));
	memset(&test_response, 0, sizeof(test_response));

	core_link_read_dpcd(
		link,
		DP_TEST_REQUEST,
		&test_request.raw,
		sizeof(union test_request));
	if (test_request.bits.LINK_TRAINING) {
		/* ACK first to let DP RX test box monitor LT sequence */
		test_response.bits.ACK = 1;
		core_link_write_dpcd(
			link,
			DP_TEST_RESPONSE,
			&test_response.raw,
			sizeof(test_response));
		dp_test_send_link_training(link);
		/* no acknowledge request is needed again */
		test_response.bits.ACK = 0;
	}
	if (test_request.bits.LINK_TEST_PATTRN) {
		dp_test_send_link_test_pattern(link);
		test_response.bits.ACK = 1;
	}
	if (test_request.bits.PHY_TEST_PATTERN) {
		dp_test_send_phy_test_pattern(link);
		test_response.bits.ACK = 1;
	}

	/* send request acknowledgment */
	if (test_response.bits.ACK)
		core_link_write_dpcd(
			link,
			DP_TEST_RESPONSE,
			&test_response.raw,
			sizeof(test_response));
}

bool dc_link_handle_hpd_rx_irq(struct dc_link *link, union hpd_irq_data *out_hpd_irq_dpcd_data, bool *out_link_loss)
{
	union hpd_irq_data hpd_irq_dpcd_data = { { { {0} } } };
	union device_service_irq device_service_clear = { { 0 } };
	enum dc_status result;

	bool status = false;

	if (out_link_loss)
		*out_link_loss = false;
	/* For use cases related to down stream connection status change,
	 * PSR and device auto test, refer to function handle_sst_hpd_irq
	 * in DAL2.1*/

	DC_LOG_HW_HPD_IRQ("%s: Got short pulse HPD on link %d\n",
		__func__, link->link_index);


	 /* All the "handle_hpd_irq_xxx()" methods
		 * should be called only after
		 * dal_dpsst_ls_read_hpd_irq_data
		 * Order of calls is important too
		 */
	result = read_hpd_rx_irq_data(link, &hpd_irq_dpcd_data);
	if (out_hpd_irq_dpcd_data)
		*out_hpd_irq_dpcd_data = hpd_irq_dpcd_data;

	if (result != DC_OK) {
		DC_LOG_HW_HPD_IRQ("%s: DPCD read failed to obtain irq data\n",
			__func__);
		return false;
	}

	if (hpd_irq_dpcd_data.bytes.device_service_irq.bits.AUTOMATED_TEST) {
		device_service_clear.bits.AUTOMATED_TEST = 1;
		core_link_write_dpcd(
			link,
			DP_DEVICE_SERVICE_IRQ_VECTOR,
			&device_service_clear.raw,
			sizeof(device_service_clear.raw));
		device_service_clear.raw = 0;
		handle_automated_test(link);
		return false;
	}

	if (!allow_hpd_rx_irq(link)) {
		DC_LOG_HW_HPD_IRQ("%s: skipping HPD handling on %d\n",
			__func__, link->link_index);
		return false;
	}

	if (handle_hpd_irq_psr_sink(link))
		/* PSR-related error was detected and handled */
		return true;

	/* If PSR-related error handled, Main link may be off,
	 * so do not handle as a normal sink status change interrupt.
	 */

	if (hpd_irq_dpcd_data.bytes.device_service_irq.bits.UP_REQ_MSG_RDY)
		return true;

	/* check if we have MST msg and return since we poll for it */
	if (hpd_irq_dpcd_data.bytes.device_service_irq.bits.DOWN_REP_MSG_RDY)
		return false;

	/* For now we only handle 'Downstream port status' case.
	 * If we got sink count changed it means
	 * Downstream port status changed,
	 * then DM should call DC to do the detection. */
	if (hpd_rx_irq_check_link_loss_status(
		link,
		&hpd_irq_dpcd_data)) {
		/* Connectivity log: link loss */
		CONN_DATA_LINK_LOSS(link,
					hpd_irq_dpcd_data.raw,
					sizeof(hpd_irq_dpcd_data),
					"Status: ");

		perform_link_training_with_retries(link,
			&link->cur_link_settings,
			true, LINK_TRAINING_ATTEMPTS);

		status = false;
		if (out_link_loss)
			*out_link_loss = true;
	}

	if (link->type == dc_connection_active_dongle &&
		hpd_irq_dpcd_data.bytes.sink_cnt.bits.SINK_COUNT
			!= link->dpcd_sink_count)
		status = true;

	/* reasons for HPD RX:
	 * 1. Link Loss - ie Re-train the Link
	 * 2. MST sideband message
	 * 3. Automated Test - ie. Internal Commit
	 * 4. CP (copy protection) - (not interesting for DM???)
	 * 5. DRR
	 * 6. Downstream Port status changed
	 * -ie. Detect - this the only one
	 * which is interesting for DM because
	 * it must call dc_link_detect.
	 */
	return status;
}

/*query dpcd for version and mst cap addresses*/
bool is_mst_supported(struct dc_link *link)
{
	bool mst          = false;
	enum dc_status st = DC_OK;
	union dpcd_rev rev;
	union mstm_cap cap;

	rev.raw  = 0;
	cap.raw  = 0;

	st = core_link_read_dpcd(link, DP_DPCD_REV, &rev.raw,
			sizeof(rev));

	if (st == DC_OK && rev.raw >= DPCD_REV_12) {

		st = core_link_read_dpcd(link, DP_MSTM_CAP,
				&cap.raw, sizeof(cap));
		if (st == DC_OK && cap.bits.MST_CAP == 1)
			mst = true;
	}
	return mst;

}

bool is_dp_active_dongle(const struct dc_link *link)
{
	return link->dpcd_caps.is_branch_dev;
}

static int translate_dpcd_max_bpc(enum dpcd_downstream_port_max_bpc bpc)
{
	switch (bpc) {
	case DOWN_STREAM_MAX_8BPC:
		return 8;
	case DOWN_STREAM_MAX_10BPC:
		return 10;
	case DOWN_STREAM_MAX_12BPC:
		return 12;
	case DOWN_STREAM_MAX_16BPC:
		return 16;
	default:
		break;
	}

	return -1;
}

static void read_dp_device_vendor_id(struct dc_link *link)
{
	struct dp_device_vendor_id dp_id;

	/* read IEEE branch device id */
	core_link_read_dpcd(
		link,
		DP_BRANCH_OUI,
		(uint8_t *)&dp_id,
		sizeof(dp_id));

	link->dpcd_caps.branch_dev_id =
		(dp_id.ieee_oui[0] << 16) +
		(dp_id.ieee_oui[1] << 8) +
		dp_id.ieee_oui[2];

	memmove(
		link->dpcd_caps.branch_dev_name,
		dp_id.ieee_device_id,
		sizeof(dp_id.ieee_device_id));
}



static void get_active_converter_info(
	uint8_t data, struct dc_link *link)
{
	union dp_downstream_port_present ds_port = { .byte = data };

	/* decode converter info*/
	if (!ds_port.fields.PORT_PRESENT) {
		link->dpcd_caps.dongle_type = DISPLAY_DONGLE_NONE;
		ddc_service_set_dongle_type(link->ddc,
				link->dpcd_caps.dongle_type);
		return;
	}

	/* DPCD 0x5 bit 0 = 1, it indicate it's branch device */
	link->dpcd_caps.is_branch_dev = ds_port.fields.PORT_PRESENT;

	switch (ds_port.fields.PORT_TYPE) {
	case DOWNSTREAM_VGA:
		link->dpcd_caps.dongle_type = DISPLAY_DONGLE_DP_VGA_CONVERTER;
		break;
	case DOWNSTREAM_DVI_HDMI:
		/* At this point we don't know is it DVI or HDMI,
		 * assume DVI.*/
		link->dpcd_caps.dongle_type = DISPLAY_DONGLE_DP_DVI_CONVERTER;
		break;
	default:
		link->dpcd_caps.dongle_type = DISPLAY_DONGLE_NONE;
		break;
	}

	if (link->dpcd_caps.dpcd_rev.raw >= DPCD_REV_11) {
		uint8_t det_caps[16]; /* CTS 4.2.2.7 expects source to read Detailed Capabilities Info : 00080h-0008F.*/
		union dwnstream_port_caps_byte0 *port_caps =
			(union dwnstream_port_caps_byte0 *)det_caps;
		core_link_read_dpcd(link, DP_DOWNSTREAM_PORT_0,
				det_caps, sizeof(det_caps));

		switch (port_caps->bits.DWN_STRM_PORTX_TYPE) {
		case DOWN_STREAM_DETAILED_VGA:
			link->dpcd_caps.dongle_type =
				DISPLAY_DONGLE_DP_VGA_CONVERTER;
			break;
		case DOWN_STREAM_DETAILED_DVI:
			link->dpcd_caps.dongle_type =
				DISPLAY_DONGLE_DP_DVI_CONVERTER;
			break;
		case DOWN_STREAM_DETAILED_HDMI:
			link->dpcd_caps.dongle_type =
				DISPLAY_DONGLE_DP_HDMI_CONVERTER;

			link->dpcd_caps.dongle_caps.dongle_type = link->dpcd_caps.dongle_type;
			if (ds_port.fields.DETAILED_CAPS) {

				union dwnstream_port_caps_byte3_hdmi
					hdmi_caps = {.raw = det_caps[3] };
				union dwnstream_port_caps_byte2
					hdmi_color_caps = {.raw = det_caps[2] };
				link->dpcd_caps.dongle_caps.dp_hdmi_max_pixel_clk_in_khz =
					det_caps[1] * 2500;

				link->dpcd_caps.dongle_caps.is_dp_hdmi_s3d_converter =
					hdmi_caps.bits.FRAME_SEQ_TO_FRAME_PACK;
				link->dpcd_caps.dongle_caps.is_dp_hdmi_ycbcr422_pass_through =
					hdmi_caps.bits.YCrCr422_PASS_THROUGH;
				link->dpcd_caps.dongle_caps.is_dp_hdmi_ycbcr420_pass_through =
					hdmi_caps.bits.YCrCr420_PASS_THROUGH;
				link->dpcd_caps.dongle_caps.is_dp_hdmi_ycbcr422_converter =
					hdmi_caps.bits.YCrCr422_CONVERSION;
				link->dpcd_caps.dongle_caps.is_dp_hdmi_ycbcr420_converter =
					hdmi_caps.bits.YCrCr420_CONVERSION;

				link->dpcd_caps.dongle_caps.dp_hdmi_max_bpc =
					translate_dpcd_max_bpc(
						hdmi_color_caps.bits.MAX_BITS_PER_COLOR_COMPONENT);

<<<<<<< HEAD
				if (link->dpcd_caps.dongle_caps.dp_hdmi_max_pixel_clk != 0)
=======
				if (link->dpcd_caps.dongle_caps.dp_hdmi_max_pixel_clk_in_khz != 0)
>>>>>>> cc8f1299
					link->dpcd_caps.dongle_caps.extendedCapValid = true;
			}

			break;
		}
	}

	ddc_service_set_dongle_type(link->ddc, link->dpcd_caps.dongle_type);

	{
		struct dp_sink_hw_fw_revision dp_hw_fw_revision;

		core_link_read_dpcd(
			link,
			DP_BRANCH_REVISION_START,
			(uint8_t *)&dp_hw_fw_revision,
			sizeof(dp_hw_fw_revision));

		link->dpcd_caps.branch_hw_revision =
			dp_hw_fw_revision.ieee_hw_rev;

		memmove(
			link->dpcd_caps.branch_fw_revision,
			dp_hw_fw_revision.ieee_fw_rev,
			sizeof(dp_hw_fw_revision.ieee_fw_rev));
	}
}

static void dp_wa_power_up_0010FA(struct dc_link *link, uint8_t *dpcd_data,
		int length)
{
	int retry = 0;
	union dp_downstream_port_present ds_port = { 0 };

	if (!link->dpcd_caps.dpcd_rev.raw) {
		do {
			dp_receiver_power_ctrl(link, true);
			core_link_read_dpcd(link, DP_DPCD_REV,
							dpcd_data, length);
			link->dpcd_caps.dpcd_rev.raw = dpcd_data[
				DP_DPCD_REV -
				DP_DPCD_REV];
		} while (retry++ < 4 && !link->dpcd_caps.dpcd_rev.raw);
	}

	ds_port.byte = dpcd_data[DP_DOWNSTREAMPORT_PRESENT -
				 DP_DPCD_REV];

	if (link->dpcd_caps.dongle_type == DISPLAY_DONGLE_DP_VGA_CONVERTER) {
		switch (link->dpcd_caps.branch_dev_id) {
		/* Some active dongles (DP-VGA, DP-DLDVI converters) power down
		 * all internal circuits including AUX communication preventing
		 * reading DPCD table and EDID (spec violation).
		 * Encoder will skip DP RX power down on disable_output to
		 * keep receiver powered all the time.*/
		case DP_BRANCH_DEVICE_ID_1:
		case DP_BRANCH_DEVICE_ID_4:
			link->wa_flags.dp_keep_receiver_powered = true;
			break;

		/* TODO: May need work around for other dongles. */
		default:
			link->wa_flags.dp_keep_receiver_powered = false;
			break;
		}
	} else
		link->wa_flags.dp_keep_receiver_powered = false;
}

static bool retrieve_link_cap(struct dc_link *link)
{
	uint8_t dpcd_data[DP_ADAPTER_CAP - DP_DPCD_REV + 1];

	/*Only need to read 1 byte starting from DP_DPRX_FEATURE_ENUMERATION_LIST.
	 */
	uint8_t dpcd_dprx_data = '\0';
	uint8_t dpcd_power_state = '\0';

	struct dp_device_vendor_id sink_id;
	union down_stream_port_count down_strm_port_count;
	union edp_configuration_cap edp_config_cap;
	union dp_downstream_port_present ds_port = { 0 };
	enum dc_status status = DC_ERROR_UNEXPECTED;
	uint32_t read_dpcd_retry_cnt = 3;
	int i;
	struct dp_sink_hw_fw_revision dp_hw_fw_revision;

	memset(dpcd_data, '\0', sizeof(dpcd_data));
	memset(&down_strm_port_count,
		'\0', sizeof(union down_stream_port_count));
	memset(&edp_config_cap, '\0',
		sizeof(union edp_configuration_cap));

	status = core_link_read_dpcd(link, DP_SET_POWER,
				&dpcd_power_state, sizeof(dpcd_power_state));

	/* Delay 1 ms if AUX CH is in power down state. Based on spec
	 * section 2.3.1.2, if AUX CH may be powered down due to
	 * write to DPCD 600h = 2. Sink AUX CH is monitoring differential
	 * signal and may need up to 1 ms before being able to reply.
	 */
	if (status != DC_OK || dpcd_power_state == DP_SET_POWER_D3)
		udelay(1000);

	for (i = 0; i < read_dpcd_retry_cnt; i++) {
		status = core_link_read_dpcd(
				link,
				DP_DPCD_REV,
				dpcd_data,
				sizeof(dpcd_data));
		if (status == DC_OK)
			break;
	}

	if (status != DC_OK) {
		dm_error("%s: Read dpcd data failed.\n", __func__);
		return false;
	}

	{
		union training_aux_rd_interval aux_rd_interval;

		aux_rd_interval.raw =
			dpcd_data[DP_TRAINING_AUX_RD_INTERVAL];

		link->dpcd_caps.ext_receiver_cap_field_present =
				aux_rd_interval.bits.EXT_RECEIVER_CAP_FIELD_PRESENT == 1 ? true:false;

		if (aux_rd_interval.bits.EXT_RECEIVER_CAP_FIELD_PRESENT == 1) {
			uint8_t ext_cap_data[16];

			memset(ext_cap_data, '\0', sizeof(ext_cap_data));
			for (i = 0; i < read_dpcd_retry_cnt; i++) {
				status = core_link_read_dpcd(
				link,
				DP_DP13_DPCD_REV,
				ext_cap_data,
				sizeof(ext_cap_data));
				if (status == DC_OK) {
					memcpy(dpcd_data, ext_cap_data, sizeof(dpcd_data));
					break;
				}
			}
			if (status != DC_OK)
				dm_error("%s: Read extend caps data failed, use cap from dpcd 0.\n", __func__);
		}
	}

	link->dpcd_caps.dpcd_rev.raw =
			dpcd_data[DP_DPCD_REV - DP_DPCD_REV];

	if (link->dpcd_caps.dpcd_rev.raw >= 0x14) {
		for (i = 0; i < read_dpcd_retry_cnt; i++) {
			status = core_link_read_dpcd(
					link,
					DP_DPRX_FEATURE_ENUMERATION_LIST,
					&dpcd_dprx_data,
					sizeof(dpcd_dprx_data));
			if (status == DC_OK)
				break;
		}

		link->dpcd_caps.dprx_feature.raw = dpcd_dprx_data;

		if (status != DC_OK)
			dm_error("%s: Read DPRX caps data failed.\n", __func__);
	}

	else {
		link->dpcd_caps.dprx_feature.raw = 0;
	}


	/* Error condition checking...
	 * It is impossible for Sink to report Max Lane Count = 0.
	 * It is possible for Sink to report Max Link Rate = 0, if it is
	 * an eDP device that is reporting specialized link rates in the
	 * SUPPORTED_LINK_RATE table.
	 */
	if (dpcd_data[DP_MAX_LANE_COUNT - DP_DPCD_REV] == 0)
		return false;

	ds_port.byte = dpcd_data[DP_DOWNSTREAMPORT_PRESENT -
				 DP_DPCD_REV];

	read_dp_device_vendor_id(link);

	get_active_converter_info(ds_port.byte, link);

	dp_wa_power_up_0010FA(link, dpcd_data, sizeof(dpcd_data));

	down_strm_port_count.raw = dpcd_data[DP_DOWN_STREAM_PORT_COUNT -
				 DP_DPCD_REV];

	link->dpcd_caps.allow_invalid_MSA_timing_param =
		down_strm_port_count.bits.IGNORE_MSA_TIMING_PARAM;

	link->dpcd_caps.max_ln_count.raw = dpcd_data[
		DP_MAX_LANE_COUNT - DP_DPCD_REV];

	link->dpcd_caps.max_down_spread.raw = dpcd_data[
		DP_MAX_DOWNSPREAD - DP_DPCD_REV];

	link->reported_link_cap.lane_count =
		link->dpcd_caps.max_ln_count.bits.MAX_LANE_COUNT;
	link->reported_link_cap.link_rate = dpcd_data[
		DP_MAX_LINK_RATE - DP_DPCD_REV];
	link->reported_link_cap.link_spread =
		link->dpcd_caps.max_down_spread.bits.MAX_DOWN_SPREAD ?
		LINK_SPREAD_05_DOWNSPREAD_30KHZ : LINK_SPREAD_DISABLED;

	edp_config_cap.raw = dpcd_data[
		DP_EDP_CONFIGURATION_CAP - DP_DPCD_REV];
	link->dpcd_caps.panel_mode_edp =
		edp_config_cap.bits.ALT_SCRAMBLER_RESET;
	link->dpcd_caps.dpcd_display_control_capable =
		edp_config_cap.bits.DPCD_DISPLAY_CONTROL_CAPABLE;

	link->test_pattern_enabled = false;
	link->compliance_test_state.raw = 0;

	/* read sink count */
	core_link_read_dpcd(link,
			DP_SINK_COUNT,
			&link->dpcd_caps.sink_count.raw,
			sizeof(link->dpcd_caps.sink_count.raw));

	/* read sink ieee oui */
	core_link_read_dpcd(link,
			DP_SINK_OUI,
			(uint8_t *)(&sink_id),
			sizeof(sink_id));

	link->dpcd_caps.sink_dev_id =
			(sink_id.ieee_oui[0] << 16) +
			(sink_id.ieee_oui[1] << 8) +
			(sink_id.ieee_oui[2]);

	memmove(
		link->dpcd_caps.sink_dev_id_str,
		sink_id.ieee_device_id,
		sizeof(sink_id.ieee_device_id));

	core_link_read_dpcd(
		link,
		DP_SINK_HW_REVISION_START,
		(uint8_t *)&dp_hw_fw_revision,
		sizeof(dp_hw_fw_revision));

	link->dpcd_caps.sink_hw_revision =
		dp_hw_fw_revision.ieee_hw_rev;

	memmove(
		link->dpcd_caps.sink_fw_revision,
		dp_hw_fw_revision.ieee_fw_rev,
		sizeof(dp_hw_fw_revision.ieee_fw_rev));

#ifdef CONFIG_DRM_AMD_DC_DSC_SUPPORT
	memset(&link->dpcd_caps.dsc_caps, '\0',
			sizeof(link->dpcd_caps.dsc_caps));
	memset(&link->dpcd_caps.fec_cap, '\0', sizeof(link->dpcd_caps.fec_cap));
	/* Read DSC and FEC sink capabilities if DP revision is 1.4 and up */
	if (link->dpcd_caps.dpcd_rev.raw >= DPCD_REV_14) {
		status = core_link_read_dpcd(
				link,
				DP_FEC_CAPABILITY,
				&link->dpcd_caps.fec_cap.raw,
				sizeof(link->dpcd_caps.fec_cap.raw));
		status = core_link_read_dpcd(
				link,
				DP_DSC_SUPPORT,
				link->dpcd_caps.dsc_caps.dsc_basic_caps.raw,
				sizeof(link->dpcd_caps.dsc_caps.dsc_basic_caps.raw));
		status = core_link_read_dpcd(
				link,
				DP_DSC_BRANCH_OVERALL_THROUGHPUT_0,
				link->dpcd_caps.dsc_caps.dsc_ext_caps.raw,
				sizeof(link->dpcd_caps.dsc_caps.dsc_ext_caps.raw));
	}
#endif

	/* Connectivity log: detection */
	CONN_DATA_DETECT(link, dpcd_data, sizeof(dpcd_data), "Rx Caps: ");

	return true;
}

bool detect_dp_sink_caps(struct dc_link *link)
{
	return retrieve_link_cap(link);

	/* dc init_hw has power encoder using default
	 * signal for connector. For native DP, no
	 * need to power up encoder again. If not native
	 * DP, hw_init may need check signal or power up
	 * encoder here.
	 */
	/* TODO save sink caps in link->sink */
}

enum dc_link_rate linkRateInKHzToLinkRateMultiplier(uint32_t link_rate_in_khz)
{
	enum dc_link_rate link_rate;
	// LinkRate is normally stored as a multiplier of 0.27 Gbps per lane. Do the translation.
	switch (link_rate_in_khz) {
	case 1620000:
		link_rate = LINK_RATE_LOW;		// Rate_1 (RBR)		- 1.62 Gbps/Lane
		break;
	case 2160000:
		link_rate = LINK_RATE_RATE_2;	// Rate_2			- 2.16 Gbps/Lane
		break;
	case 2430000:
		link_rate = LINK_RATE_RATE_3;	// Rate_3			- 2.43 Gbps/Lane
		break;
	case 2700000:
		link_rate = LINK_RATE_HIGH;		// Rate_4 (HBR)		- 2.70 Gbps/Lane
		break;
	case 3240000:
		link_rate = LINK_RATE_RBR2;		// Rate_5 (RBR2)	- 3.24 Gbps/Lane
		break;
	case 4320000:
		link_rate = LINK_RATE_RATE_6;	// Rate_6			- 4.32 Gbps/Lane
		break;
	case 5400000:
		link_rate = LINK_RATE_HIGH2;	// Rate_7 (HBR2)	- 5.40 Gbps/Lane
		break;
	case 8100000:
		link_rate = LINK_RATE_HIGH3;	// Rate_8 (HBR3)	- 8.10 Gbps/Lane
		break;
	default:
		link_rate = LINK_RATE_UNKNOWN;
		break;
	}
	return link_rate;
}

void detect_edp_sink_caps(struct dc_link *link)
{
	uint8_t supported_link_rates[16];
	uint32_t entry;
	uint32_t link_rate_in_khz;
	enum dc_link_rate link_rate = LINK_RATE_UNKNOWN;

	retrieve_link_cap(link);
	link->dpcd_caps.edp_supported_link_rates_count = 0;
	memset(supported_link_rates, 0, sizeof(supported_link_rates));

	if (link->dpcd_caps.dpcd_rev.raw >= DPCD_REV_14 &&
			(link->dc->config.optimize_edp_link_rate ||
			link->reported_link_cap.link_rate == LINK_RATE_UNKNOWN)) {
		// Read DPCD 00010h - 0001Fh 16 bytes at one shot
		core_link_read_dpcd(link, DP_SUPPORTED_LINK_RATES,
							supported_link_rates, sizeof(supported_link_rates));

		for (entry = 0; entry < 16; entry += 2) {
			// DPCD register reports per-lane link rate = 16-bit link rate capability
			// value X 200 kHz. Need multiplier to find link rate in kHz.
			link_rate_in_khz = (supported_link_rates[entry+1] * 0x100 +
										supported_link_rates[entry]) * 200;

			if (link_rate_in_khz != 0) {
				link_rate = linkRateInKHzToLinkRateMultiplier(link_rate_in_khz);
				link->dpcd_caps.edp_supported_link_rates[link->dpcd_caps.edp_supported_link_rates_count] = link_rate;
				link->dpcd_caps.edp_supported_link_rates_count++;

				if (link->reported_link_cap.link_rate < link_rate)
					link->reported_link_cap.link_rate = link_rate;
			}
		}
	}
	link->verified_link_cap = link->reported_link_cap;
}

void dc_link_dp_enable_hpd(const struct dc_link *link)
{
	struct link_encoder *encoder = link->link_enc;

	if (encoder != NULL && encoder->funcs->enable_hpd != NULL)
		encoder->funcs->enable_hpd(encoder);
}

void dc_link_dp_disable_hpd(const struct dc_link *link)
{
	struct link_encoder *encoder = link->link_enc;

	if (encoder != NULL && encoder->funcs->enable_hpd != NULL)
		encoder->funcs->disable_hpd(encoder);
}

static bool is_dp_phy_pattern(enum dp_test_pattern test_pattern)
{
	if ((DP_TEST_PATTERN_PHY_PATTERN_BEGIN <= test_pattern &&
			test_pattern <= DP_TEST_PATTERN_PHY_PATTERN_END) ||
			test_pattern == DP_TEST_PATTERN_VIDEO_MODE)
		return true;
	else
		return false;
}

static void set_crtc_test_pattern(struct dc_link *link,
				struct pipe_ctx *pipe_ctx,
				enum dp_test_pattern test_pattern)
{
	enum controller_dp_test_pattern controller_test_pattern;
	enum dc_color_depth color_depth = pipe_ctx->
		stream->timing.display_color_depth;
	struct bit_depth_reduction_params params;
	struct output_pixel_processor *opp = pipe_ctx->stream_res.opp;
#if defined(CONFIG_DRM_AMD_DC_DCN2_0)
	int width = pipe_ctx->stream->timing.h_addressable +
		pipe_ctx->stream->timing.h_border_left +
		pipe_ctx->stream->timing.h_border_right;
	int height = pipe_ctx->stream->timing.v_addressable +
		pipe_ctx->stream->timing.v_border_bottom +
		pipe_ctx->stream->timing.v_border_top;
#endif

	memset(&params, 0, sizeof(params));

	switch (test_pattern) {
	case DP_TEST_PATTERN_COLOR_SQUARES:
		controller_test_pattern =
				CONTROLLER_DP_TEST_PATTERN_COLORSQUARES;
	break;
	case DP_TEST_PATTERN_COLOR_SQUARES_CEA:
		controller_test_pattern =
				CONTROLLER_DP_TEST_PATTERN_COLORSQUARES_CEA;
	break;
	case DP_TEST_PATTERN_VERTICAL_BARS:
		controller_test_pattern =
				CONTROLLER_DP_TEST_PATTERN_VERTICALBARS;
	break;
	case DP_TEST_PATTERN_HORIZONTAL_BARS:
		controller_test_pattern =
				CONTROLLER_DP_TEST_PATTERN_HORIZONTALBARS;
	break;
	case DP_TEST_PATTERN_COLOR_RAMP:
		controller_test_pattern =
				CONTROLLER_DP_TEST_PATTERN_COLORRAMP;
	break;
	default:
		controller_test_pattern =
				CONTROLLER_DP_TEST_PATTERN_VIDEOMODE;
	break;
	}

	switch (test_pattern) {
	case DP_TEST_PATTERN_COLOR_SQUARES:
	case DP_TEST_PATTERN_COLOR_SQUARES_CEA:
	case DP_TEST_PATTERN_VERTICAL_BARS:
	case DP_TEST_PATTERN_HORIZONTAL_BARS:
	case DP_TEST_PATTERN_COLOR_RAMP:
	{
		/* disable bit depth reduction */
		pipe_ctx->stream->bit_depth_params = params;
		opp->funcs->opp_program_bit_depth_reduction(opp, &params);
		if (pipe_ctx->stream_res.tg->funcs->set_test_pattern)
			pipe_ctx->stream_res.tg->funcs->set_test_pattern(pipe_ctx->stream_res.tg,
				controller_test_pattern, color_depth);
#if defined(CONFIG_DRM_AMD_DC_DCN2_0)
		else if (opp->funcs->opp_set_disp_pattern_generator) {
			struct pipe_ctx *bot_odm_pipe = dc_res_get_odm_bottom_pipe(pipe_ctx);

			if (bot_odm_pipe) {
				struct output_pixel_processor *bot_opp = bot_odm_pipe->stream_res.opp;

				bot_opp->funcs->opp_program_bit_depth_reduction(bot_opp, &params);
				width /= 2;
				bot_opp->funcs->opp_set_disp_pattern_generator(bot_opp,
					controller_test_pattern,
					color_depth,
					NULL,
					width,
					height);
			}
			opp->funcs->opp_set_disp_pattern_generator(opp,
				controller_test_pattern,
				color_depth,
				NULL,
				width,
				height);
		}
#endif
	}
	break;
	case DP_TEST_PATTERN_VIDEO_MODE:
	{
		/* restore bitdepth reduction */
		resource_build_bit_depth_reduction_params(pipe_ctx->stream, &params);
		pipe_ctx->stream->bit_depth_params = params;
		opp->funcs->opp_program_bit_depth_reduction(opp, &params);
		if (pipe_ctx->stream_res.tg->funcs->set_test_pattern)
			pipe_ctx->stream_res.tg->funcs->set_test_pattern(pipe_ctx->stream_res.tg,
				CONTROLLER_DP_TEST_PATTERN_VIDEOMODE,
				color_depth);
#if defined(CONFIG_DRM_AMD_DC_DCN2_0)
		else if (opp->funcs->opp_set_disp_pattern_generator) {
			struct pipe_ctx *bot_odm_pipe = dc_res_get_odm_bottom_pipe(pipe_ctx);

			if (bot_odm_pipe) {
				struct output_pixel_processor *bot_opp = bot_odm_pipe->stream_res.opp;

				bot_opp->funcs->opp_program_bit_depth_reduction(bot_opp, &params);
				width /= 2;
				bot_opp->funcs->opp_set_disp_pattern_generator(bot_opp,
					CONTROLLER_DP_TEST_PATTERN_VIDEOMODE,
					color_depth,
					NULL,
					width,
					height);
			}
			opp->funcs->opp_set_disp_pattern_generator(opp,
				CONTROLLER_DP_TEST_PATTERN_VIDEOMODE,
				color_depth,
				NULL,
				width,
				height);
		}
#endif
	}
	break;

	default:
	break;
	}
}

bool dc_link_dp_set_test_pattern(
	struct dc_link *link,
	enum dp_test_pattern test_pattern,
	const struct link_training_settings *p_link_settings,
	const unsigned char *p_custom_pattern,
	unsigned int cust_pattern_size)
{
	struct pipe_ctx *pipes = link->dc->current_state->res_ctx.pipe_ctx;
	struct pipe_ctx *pipe_ctx = &pipes[0];
	unsigned int lane;
	unsigned int i;
	unsigned char link_qual_pattern[LANE_COUNT_DP_MAX] = {0};
	union dpcd_training_pattern training_pattern;
	enum dpcd_phy_test_patterns pattern;

	memset(&training_pattern, 0, sizeof(training_pattern));

	for (i = 0; i < MAX_PIPES; i++) {
		if (pipes[i].stream->link == link) {
			pipe_ctx = &pipes[i];
			break;
		}
	}

	/* Reset CRTC Test Pattern if it is currently running and request
	 * is VideoMode Reset DP Phy Test Pattern if it is currently running
	 * and request is VideoMode
	 */
	if (link->test_pattern_enabled && test_pattern ==
			DP_TEST_PATTERN_VIDEO_MODE) {
		/* Set CRTC Test Pattern */
		set_crtc_test_pattern(link, pipe_ctx, test_pattern);
		dp_set_hw_test_pattern(link, test_pattern,
				(uint8_t *)p_custom_pattern,
				(uint32_t)cust_pattern_size);

		/* Unblank Stream */
		link->dc->hwss.unblank_stream(
			pipe_ctx,
			&link->verified_link_cap);
		/* TODO:m_pHwss->MuteAudioEndpoint
		 * (pPathMode->pDisplayPath, false);
		 */

		/* Reset Test Pattern state */
		link->test_pattern_enabled = false;

		return true;
	}

	/* Check for PHY Test Patterns */
	if (is_dp_phy_pattern(test_pattern)) {
		/* Set DPCD Lane Settings before running test pattern */
		if (p_link_settings != NULL) {
			dp_set_hw_lane_settings(link, p_link_settings);
			dpcd_set_lane_settings(link, p_link_settings);
		}

		/* Blank stream if running test pattern */
		if (test_pattern != DP_TEST_PATTERN_VIDEO_MODE) {
			/*TODO:
			 * m_pHwss->
			 * MuteAudioEndpoint(pPathMode->pDisplayPath, true);
			 */
			/* Blank stream */
			pipes->stream_res.stream_enc->funcs->dp_blank(pipe_ctx->stream_res.stream_enc);
		}

		dp_set_hw_test_pattern(link, test_pattern,
				(uint8_t *)p_custom_pattern,
				(uint32_t)cust_pattern_size);

		if (test_pattern != DP_TEST_PATTERN_VIDEO_MODE) {
			/* Set Test Pattern state */
			link->test_pattern_enabled = true;
			if (p_link_settings != NULL)
				dpcd_set_link_settings(link,
						p_link_settings);
		}

		switch (test_pattern) {
		case DP_TEST_PATTERN_VIDEO_MODE:
			pattern = PHY_TEST_PATTERN_NONE;
			break;
		case DP_TEST_PATTERN_D102:
			pattern = PHY_TEST_PATTERN_D10_2;
			break;
		case DP_TEST_PATTERN_SYMBOL_ERROR:
			pattern = PHY_TEST_PATTERN_SYMBOL_ERROR;
			break;
		case DP_TEST_PATTERN_PRBS7:
			pattern = PHY_TEST_PATTERN_PRBS7;
			break;
		case DP_TEST_PATTERN_80BIT_CUSTOM:
			pattern = PHY_TEST_PATTERN_80BIT_CUSTOM;
			break;
		case DP_TEST_PATTERN_CP2520_1:
			pattern = PHY_TEST_PATTERN_CP2520_1;
			break;
		case DP_TEST_PATTERN_CP2520_2:
			pattern = PHY_TEST_PATTERN_CP2520_2;
			break;
		case DP_TEST_PATTERN_CP2520_3:
			pattern = PHY_TEST_PATTERN_CP2520_3;
			break;
		default:
			return false;
		}

		if (test_pattern == DP_TEST_PATTERN_VIDEO_MODE
		/*TODO:&& !pPathMode->pDisplayPath->IsTargetPoweredOn()*/)
			return false;

		if (link->dpcd_caps.dpcd_rev.raw >= DPCD_REV_12) {
			/* tell receiver that we are sending qualification
			 * pattern DP 1.2 or later - DP receiver's link quality
			 * pattern is set using DPCD LINK_QUAL_LANEx_SET
			 * register (0x10B~0x10E)\
			 */
			for (lane = 0; lane < LANE_COUNT_DP_MAX; lane++)
				link_qual_pattern[lane] =
						(unsigned char)(pattern);

			core_link_write_dpcd(link,
					DP_LINK_QUAL_LANE0_SET,
					link_qual_pattern,
					sizeof(link_qual_pattern));
		} else if (link->dpcd_caps.dpcd_rev.raw >= DPCD_REV_10 ||
			   link->dpcd_caps.dpcd_rev.raw == 0) {
			/* tell receiver that we are sending qualification
			 * pattern DP 1.1a or earlier - DP receiver's link
			 * quality pattern is set using
			 * DPCD TRAINING_PATTERN_SET -> LINK_QUAL_PATTERN_SET
			 * register (0x102). We will use v_1.3 when we are
			 * setting test pattern for DP 1.1.
			 */
			core_link_read_dpcd(link, DP_TRAINING_PATTERN_SET,
					    &training_pattern.raw,
					    sizeof(training_pattern));
			training_pattern.v1_3.LINK_QUAL_PATTERN_SET = pattern;
			core_link_write_dpcd(link, DP_TRAINING_PATTERN_SET,
					     &training_pattern.raw,
					     sizeof(training_pattern));
		}
	} else {
	/* CRTC Patterns */
		set_crtc_test_pattern(link, pipe_ctx, test_pattern);
		/* Set Test Pattern state */
		link->test_pattern_enabled = true;
	}

	return true;
}

void dp_enable_mst_on_sink(struct dc_link *link, bool enable)
{
	unsigned char mstmCntl;

	core_link_read_dpcd(link, DP_MSTM_CTRL, &mstmCntl, 1);
	if (enable)
		mstmCntl |= DP_MST_EN;
	else
		mstmCntl &= (~DP_MST_EN);

	core_link_write_dpcd(link, DP_MSTM_CTRL, &mstmCntl, 1);
}

#ifdef CONFIG_DRM_AMD_DC_DSC_SUPPORT
void dp_set_fec_ready(struct dc_link *link, bool ready)
{
	/* FEC has to be "set ready" before the link training.
	 * The policy is to always train with FEC
	 * if the sink supports it and leave it enabled on link.
	 * If FEC is not supported, disable it.
	 */
	struct link_encoder *link_enc = link->link_enc;
	uint8_t fec_config = 0;

	if (link->dc->debug.disable_fec ||
			IS_FPGA_MAXIMUS_DC(link->ctx->dce_environment))
		return;

	if (link_enc->funcs->fec_set_ready &&
			link->dpcd_caps.fec_cap.bits.FEC_CAPABLE) {
		if (link->fec_state == dc_link_fec_not_ready && ready) {
			fec_config = 1;
			if (core_link_write_dpcd(link,
					DP_FEC_CONFIGURATION,
					&fec_config,
					sizeof(fec_config)) == DC_OK) {
				link_enc->funcs->fec_set_ready(link_enc, true);
				link->fec_state = dc_link_fec_ready;
			} else {
				dm_error("dpcd write failed to set fec_ready");
			}
		} else if (link->fec_state == dc_link_fec_ready && !ready) {
			fec_config = 0;
			core_link_write_dpcd(link,
					DP_FEC_CONFIGURATION,
					&fec_config,
					sizeof(fec_config));
			link->link_enc->funcs->fec_set_ready(
					link->link_enc, false);
			link->fec_state = dc_link_fec_not_ready;
		}
	}
}

void dp_set_fec_enable(struct dc_link *link, bool enable)
{
	struct link_encoder *link_enc = link->link_enc;

	if (link->dc->debug.disable_fec ||
			IS_FPGA_MAXIMUS_DC(link->ctx->dce_environment))
		return;

	if (link_enc->funcs->fec_set_enable &&
			link->dpcd_caps.fec_cap.bits.FEC_CAPABLE) {
		if (link->fec_state == dc_link_fec_ready && enable) {
			msleep(1);
			link_enc->funcs->fec_set_enable(link_enc, true);
			link->fec_state = dc_link_fec_enabled;
		} else if (link->fec_state == dc_link_fec_enabled && !enable) {
			link_enc->funcs->fec_set_enable(link_enc, false);
			link->fec_state = dc_link_fec_ready;
		}
	}
}
#endif
<|MERGE_RESOLUTION|>--- conflicted
+++ resolved
@@ -2295,11 +2295,7 @@
 					translate_dpcd_max_bpc(
 						hdmi_color_caps.bits.MAX_BITS_PER_COLOR_COMPONENT);
 
-<<<<<<< HEAD
-				if (link->dpcd_caps.dongle_caps.dp_hdmi_max_pixel_clk != 0)
-=======
 				if (link->dpcd_caps.dongle_caps.dp_hdmi_max_pixel_clk_in_khz != 0)
->>>>>>> cc8f1299
 					link->dpcd_caps.dongle_caps.extendedCapValid = true;
 			}
 
