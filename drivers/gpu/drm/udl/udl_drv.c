--- conflicted
+++ resolved
@@ -59,11 +59,7 @@
 }
 
 static struct drm_driver driver = {
-<<<<<<< HEAD
-	.driver_features = DRIVER_MODESET | DRIVER_GEM | DRIVER_PRIME,
-=======
 	.driver_features = DRIVER_MODESET | DRIVER_GEM,
->>>>>>> cc8f1299
 	.release = udl_driver_release,
 
 	/* gem hooks */
