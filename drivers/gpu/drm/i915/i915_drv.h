--- conflicted
+++ resolved
@@ -2008,24 +2008,10 @@
 #define REVID_FOREVER		0xff
 #define INTEL_REVID(dev_priv)	((dev_priv)->drm.pdev->revision)
 
-<<<<<<< HEAD
-/**
- * for_each_sgt_dma - iterate over the DMA addresses of the given sg_table
- * @__dmap:	DMA address (output)
- * @__iter:	'struct sgt_iter' (iterator state, internal)
- * @__sgt:	sg_table to iterate over (input)
- */
-#define for_each_sgt_dma(__dmap, __iter, __sgt)				\
-	for ((__iter) = __sgt_iter((__sgt)->sgl, true);			\
-	     ((__dmap) = (__iter).dma + (__iter).curr);			\
-	     (((__iter).curr += I915_GTT_PAGE_SIZE) >= (__iter).max) ?	\
-	     (__iter) = __sgt_iter(__sg_next((__iter).sgp), true), 0 : 0)
-=======
 #define INTEL_GEN_MASK(s, e) ( \
 	BUILD_BUG_ON_ZERO(!__builtin_constant_p(s)) + \
 	BUILD_BUG_ON_ZERO(!__builtin_constant_p(e)) + \
 	GENMASK((e) - 1, (s) - 1))
->>>>>>> cc8f1299
 
 /* Returns true if Gen is in inclusive range [Start, End] */
 #define IS_GEN_RANGE(dev_priv, s, e) \
