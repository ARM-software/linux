--- conflicted
+++ resolved
@@ -67,22 +67,11 @@
 _hostcxx_flags = $(KBUILD_HOSTCXXFLAGS) $(HOST_EXTRACXXFLAGS) \
                  $(HOSTCXXFLAGS_$(basetarget).o)
 
-<<<<<<< HEAD
-__hostc_flags	= $(_hostc_flags)
-__hostcxx_flags	= $(_hostcxx_flags)
-
-ifeq ($(KBUILD_EXTMOD),)
-ifneq ($(KBUILD_SRC),)
-__hostc_flags	= -I$(obj) $(call flags,_hostc_flags)
-__hostcxx_flags	= -I$(obj) $(call flags,_hostcxx_flags)
-=======
 # $(objtree)/$(obj) for including generated headers from checkin source files
 ifeq ($(KBUILD_EXTMOD),)
 ifneq ($(srctree),.)
 _hostc_flags   += -I $(objtree)/$(obj)
 _hostcxx_flags += -I $(objtree)/$(obj)
-endif
->>>>>>> 0ecfebd2
 endif
 endif
 
