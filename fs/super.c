--- conflicted
+++ resolved
@@ -444,7 +444,7 @@
 		sync_filesystem(sb);
 		sb->s_flags &= ~SB_ACTIVE;
 
-		fsnotify_sb_delete(sb);
+		fsnotify_unmount_inodes(sb);
 		cgroup_writeback_umount();
 
 		evict_inodes(sb);
@@ -476,118 +476,29 @@
 
 EXPORT_SYMBOL(generic_shutdown_super);
 
-bool mount_capable(struct fs_context *fc)
-{
-	struct user_namespace *user_ns = fc->global ? &init_user_ns
-						    : fc->user_ns;
-
-	if (!(fc->fs_type->fs_flags & FS_USERNS_MOUNT))
-		return capable(CAP_SYS_ADMIN);
-	else
-		return ns_capable(user_ns, CAP_SYS_ADMIN);
-}
-
-/**
- * sget_fc - Find or create a superblock
- * @fc:	Filesystem context.
- * @test: Comparison callback
- * @set: Setup callback
- *
- * Find or create a superblock using the parameters stored in the filesystem
- * context and the two callback functions.
- *
- * If an extant superblock is matched, then that will be returned with an
- * elevated reference count that the caller must transfer or discard.
- *
- * If no match is made, a new superblock will be allocated and basic
- * initialisation will be performed (s_type, s_fs_info and s_id will be set and
- * the set() callback will be invoked), the superblock will be published and it
- * will be returned in a partially constructed state with SB_BORN and SB_ACTIVE
- * as yet unset.
- */
-struct super_block *sget_fc(struct fs_context *fc,
-			    int (*test)(struct super_block *, struct fs_context *),
-			    int (*set)(struct super_block *, struct fs_context *))
-{
-	struct super_block *s = NULL;
-	struct super_block *old;
-	struct user_namespace *user_ns = fc->global ? &init_user_ns : fc->user_ns;
-	int err;
-
-retry:
-	spin_lock(&sb_lock);
-	if (test) {
-		hlist_for_each_entry(old, &fc->fs_type->fs_supers, s_instances) {
-			if (test(old, fc))
-				goto share_extant_sb;
-		}
-	}
-	if (!s) {
-		spin_unlock(&sb_lock);
-		s = alloc_super(fc->fs_type, fc->sb_flags, user_ns);
-		if (!s)
-			return ERR_PTR(-ENOMEM);
-		goto retry;
-	}
-
-	s->s_fs_info = fc->s_fs_info;
-	err = set(s, fc);
-	if (err) {
-		s->s_fs_info = NULL;
-		spin_unlock(&sb_lock);
-		destroy_unused_super(s);
-		return ERR_PTR(err);
-	}
-	fc->s_fs_info = NULL;
-	s->s_type = fc->fs_type;
-	s->s_iflags |= fc->s_iflags;
-	strlcpy(s->s_id, s->s_type->name, sizeof(s->s_id));
-	list_add_tail(&s->s_list, &super_blocks);
-	hlist_add_head(&s->s_instances, &s->s_type->fs_supers);
-	spin_unlock(&sb_lock);
-	get_filesystem(s->s_type);
-	register_shrinker_prepared(&s->s_shrink);
-	return s;
-
-share_extant_sb:
-	if (user_ns != old->s_user_ns) {
-		spin_unlock(&sb_lock);
-		destroy_unused_super(s);
-		return ERR_PTR(-EBUSY);
-	}
-	if (!grab_super(old))
-		goto retry;
-	destroy_unused_super(s);
-	return old;
-}
-EXPORT_SYMBOL(sget_fc);
-
-/**
- *	sget	-	find or create a superblock
- *	@type:	  filesystem type superblock should belong to
- *	@test:	  comparison callback
- *	@set:	  setup callback
- *	@flags:	  mount flags
- *	@data:	  argument to each of them
- */
-struct super_block *sget(struct file_system_type *type,
+/**
+ *	sget_userns -	find or create a superblock
+ *	@type:	filesystem type superblock should belong to
+ *	@test:	comparison callback
+ *	@set:	setup callback
+ *	@flags:	mount flags
+ *	@user_ns: User namespace for the super_block
+ *	@data:	argument to each of them
+ */
+struct super_block *sget_userns(struct file_system_type *type,
 			int (*test)(struct super_block *,void *),
 			int (*set)(struct super_block *,void *),
-			int flags,
+			int flags, struct user_namespace *user_ns,
 			void *data)
 {
-	struct user_namespace *user_ns = current_user_ns();
 	struct super_block *s = NULL;
 	struct super_block *old;
 	int err;
 
-	/* We don't yet pass the user namespace of the parent
-	 * mount through to here so always use &init_user_ns
-	 * until that changes.
-	 */
-	if (flags & SB_SUBMOUNT)
-		user_ns = &init_user_ns;
-
+	if (!(flags & (SB_KERNMOUNT|SB_SUBMOUNT)) &&
+	    !(type->fs_flags & FS_USERNS_MOUNT) &&
+	    !capable(CAP_SYS_ADMIN))
+		return ERR_PTR(-EPERM);
 retry:
 	spin_lock(&sb_lock);
 	if (test) {
@@ -628,6 +539,114 @@
 	register_shrinker_prepared(&s->s_shrink);
 	return s;
 }
+
+EXPORT_SYMBOL(sget_userns);
+
+/**
+ * sget_fc - Find or create a superblock
+ * @fc:	Filesystem context.
+ * @test: Comparison callback
+ * @set: Setup callback
+ *
+ * Find or create a superblock using the parameters stored in the filesystem
+ * context and the two callback functions.
+ *
+ * If an extant superblock is matched, then that will be returned with an
+ * elevated reference count that the caller must transfer or discard.
+ *
+ * If no match is made, a new superblock will be allocated and basic
+ * initialisation will be performed (s_type, s_fs_info and s_id will be set and
+ * the set() callback will be invoked), the superblock will be published and it
+ * will be returned in a partially constructed state with SB_BORN and SB_ACTIVE
+ * as yet unset.
+ */
+struct super_block *sget_fc(struct fs_context *fc,
+			    int (*test)(struct super_block *, struct fs_context *),
+			    int (*set)(struct super_block *, struct fs_context *))
+{
+	struct super_block *s = NULL;
+	struct super_block *old;
+	struct user_namespace *user_ns = fc->global ? &init_user_ns : fc->user_ns;
+	int err;
+
+retry:
+	spin_lock(&sb_lock);
+	if (test) {
+		hlist_for_each_entry(old, &fc->fs_type->fs_supers, s_instances) {
+			if (test(old, fc))
+				goto share_extant_sb;
+		}
+	}
+	if (!s) {
+		spin_unlock(&sb_lock);
+		s = alloc_super(fc->fs_type, fc->sb_flags, user_ns);
+		if (!s)
+			return ERR_PTR(-ENOMEM);
+		goto retry;
+	}
+
+	s->s_fs_info = fc->s_fs_info;
+	err = set(s, fc);
+	if (err) {
+		s->s_fs_info = NULL;
+		spin_unlock(&sb_lock);
+		destroy_unused_super(s);
+		return ERR_PTR(err);
+	}
+	fc->s_fs_info = NULL;
+	s->s_type = fc->fs_type;
+	s->s_iflags |= fc->s_iflags;
+	strlcpy(s->s_id, s->s_type->name, sizeof(s->s_id));
+	list_add_tail(&s->s_list, &super_blocks);
+	hlist_add_head(&s->s_instances, &s->s_type->fs_supers);
+	spin_unlock(&sb_lock);
+	get_filesystem(s->s_type);
+	register_shrinker_prepared(&s->s_shrink);
+	return s;
+
+share_extant_sb:
+	if (user_ns != old->s_user_ns) {
+		spin_unlock(&sb_lock);
+		destroy_unused_super(s);
+		return ERR_PTR(-EBUSY);
+	}
+	if (!grab_super(old))
+		goto retry;
+	destroy_unused_super(s);
+	return old;
+}
+EXPORT_SYMBOL(sget_fc);
+
+/**
+ *	sget	-	find or create a superblock
+ *	@type:	  filesystem type superblock should belong to
+ *	@test:	  comparison callback
+ *	@set:	  setup callback
+ *	@flags:	  mount flags
+ *	@data:	  argument to each of them
+ */
+struct super_block *sget(struct file_system_type *type,
+			int (*test)(struct super_block *,void *),
+			int (*set)(struct super_block *,void *),
+			int flags,
+			void *data)
+{
+	struct user_namespace *user_ns = current_user_ns();
+
+	/* We don't yet pass the user namespace of the parent
+	 * mount through to here so always use &init_user_ns
+	 * until that changes.
+	 */
+	if (flags & SB_SUBMOUNT)
+		user_ns = &init_user_ns;
+
+	/* Ensure the requestor has permissions over the target filesystem */
+	if (!(flags & (SB_KERNMOUNT|SB_SUBMOUNT)) && !ns_capable(user_ns, CAP_SYS_ADMIN))
+		return ERR_PTR(-EPERM);
+
+	return sget_userns(type, test, set, flags, user_ns, data);
+}
+
 EXPORT_SYMBOL(sget);
 
 void drop_super(struct super_block *sb)
@@ -892,48 +911,29 @@
 }
 
 /**
-<<<<<<< HEAD
  *	do_remount_sb2 - asks filesystem to change mount options.
  *	@mnt:   mount we are looking at
  *	@sb:	superblock in question
  *	@sb_flags: revised superblock flags
  *	@data:	the rest of options
  *      @force: whether or not to force the change
-=======
- * reconfigure_super - asks filesystem to change superblock parameters
- * @fc: The superblock and configuration
->>>>>>> cc8f1299
- *
- * Alters the configuration parameters of a live superblock.
- */
-<<<<<<< HEAD
+ *
+ *	Alters the mount options of a mounted file system.
+ */
 int do_remount_sb2(struct vfsmount *mnt, struct super_block *sb, int sb_flags, void *data, int force)
-=======
-int reconfigure_super(struct fs_context *fc)
->>>>>>> cc8f1299
-{
-	struct super_block *sb = fc->root->d_sb;
+{
 	int retval;
-	bool remount_ro = false;
-	bool force = fc->sb_flags & SB_FORCE;
-
-	if (fc->sb_flags_mask & ~MS_RMT_MASK)
-		return -EINVAL;
+	int remount_ro;
+
 	if (sb->s_writers.frozen != SB_UNFROZEN)
 		return -EBUSY;
 
-	retval = security_sb_remount(sb, fc->security);
-	if (retval)
-		return retval;
-
-	if (fc->sb_flags_mask & SB_RDONLY) {
 #ifdef CONFIG_BLOCK
-		if (!(fc->sb_flags & SB_RDONLY) && bdev_read_only(sb->s_bdev))
-			return -EACCES;
+	if (!(sb_flags & SB_RDONLY) && bdev_read_only(sb->s_bdev))
+		return -EACCES;
 #endif
 
-		remount_ro = (fc->sb_flags & SB_RDONLY) && !sb_rdonly(sb);
-	}
+	remount_ro = (sb_flags & SB_RDONLY) && !sb_rdonly(sb);
 
 	if (remount_ro) {
 		if (!hlist_empty(&sb->s_pins)) {
@@ -944,14 +944,13 @@
 				return 0;
 			if (sb->s_writers.frozen != SB_UNFROZEN)
 				return -EBUSY;
-			remount_ro = !sb_rdonly(sb);
+			remount_ro = (sb_flags & SB_RDONLY) && !sb_rdonly(sb);
 		}
 	}
 	shrink_dcache_sb(sb);
 
-	/* If we are reconfiguring to RDONLY and current sb is read/write,
-	 * make sure there are no files open for writing.
-	 */
+	/* If we are remounting RDONLY and current sb is read/write,
+	   make sure there are no rw files opened */
 	if (remount_ro) {
 		if (force) {
 			sb->s_readonly_remount = 1;
@@ -963,7 +962,6 @@
 		}
 	}
 
-<<<<<<< HEAD
 	if (mnt && sb->s_op->remount_fs2) {
 		retval = sb->s_op->remount_fs2(mnt, sb, &sb_flags, data);
 		if (retval) {
@@ -975,10 +973,6 @@
 		}
 	} else if (sb->s_op->remount_fs) {
 		retval = sb->s_op->remount_fs(sb, &sb_flags, data);
-=======
-	if (fc->ops->reconfigure) {
-		retval = fc->ops->reconfigure(fc);
->>>>>>> cc8f1299
 		if (retval) {
 			if (!force)
 				goto cancel_readonly;
@@ -987,9 +981,7 @@
 			     sb->s_type->name, retval);
 		}
 	}
-
-	WRITE_ONCE(sb->s_flags, ((sb->s_flags & ~fc->sb_flags_mask) |
-				 (fc->sb_flags & fc->sb_flags_mask)));
+	sb->s_flags = (sb->s_flags & ~MS_RMT_MASK) | (sb_flags & MS_RMT_MASK);
 	/* Needs to be ordered wrt mnt_is_readonly() */
 	smp_wmb();
 	sb->s_readonly_remount = 0;
@@ -1021,15 +1013,10 @@
 	down_write(&sb->s_umount);
 	if (sb->s_root && sb->s_bdev && (sb->s_flags & SB_BORN) &&
 	    !sb_rdonly(sb)) {
-		struct fs_context *fc;
-
-		fc = fs_context_for_reconfigure(sb->s_root,
-					SB_RDONLY | SB_FORCE, SB_RDONLY);
-		if (!IS_ERR(fc)) {
-			if (parse_monolithic_mount_data(fc, NULL) == 0)
-				(void)reconfigure_super(fc);
-			put_fs_context(fc);
-		}
+		/*
+		 * What lock protects sb->s_flags??
+		 */
+		do_remount_sb(sb, SB_RDONLY, NULL, 1);
 	}
 	up_write(&sb->s_umount);
 }
@@ -1146,6 +1133,50 @@
 	kill_anon_super(sb);
 }
 EXPORT_SYMBOL(kill_litter_super);
+
+static int ns_test_super(struct super_block *sb, void *data)
+{
+	return sb->s_fs_info == data;
+}
+
+static int ns_set_super(struct super_block *sb, void *data)
+{
+	sb->s_fs_info = data;
+	return set_anon_super(sb, NULL);
+}
+
+struct dentry *mount_ns(struct file_system_type *fs_type,
+	int flags, void *data, void *ns, struct user_namespace *user_ns,
+	int (*fill_super)(struct super_block *, void *, int))
+{
+	struct super_block *sb;
+
+	/* Don't allow mounting unless the caller has CAP_SYS_ADMIN
+	 * over the namespace.
+	 */
+	if (!(flags & SB_KERNMOUNT) && !ns_capable(user_ns, CAP_SYS_ADMIN))
+		return ERR_PTR(-EPERM);
+
+	sb = sget_userns(fs_type, ns_test_super, ns_set_super, flags,
+			 user_ns, ns);
+	if (IS_ERR(sb))
+		return ERR_CAST(sb);
+
+	if (!sb->s_root) {
+		int err;
+		err = fill_super(sb, data, flags & SB_SILENT ? 1 : 0);
+		if (err) {
+			deactivate_locked_super(sb);
+			return ERR_PTR(err);
+		}
+
+		sb->s_flags |= SB_ACTIVE;
+	}
+
+	return dget(sb->s_root);
+}
+
+EXPORT_SYMBOL(mount_ns);
 
 int set_anon_super_fc(struct super_block *sb, struct fs_context *fc)
 {
@@ -1371,31 +1402,6 @@
 }
 EXPORT_SYMBOL(mount_nodev);
 
-static int reconfigure_single(struct super_block *s,
-			      int flags, void *data)
-{
-	struct fs_context *fc;
-	int ret;
-
-	/* The caller really need to be passing fc down into mount_single(),
-	 * then a chunk of this can be removed.  [Bollocks -- AV]
-	 * Better yet, reconfiguration shouldn't happen, but rather the second
-	 * mount should be rejected if the parameters are not compatible.
-	 */
-	fc = fs_context_for_reconfigure(s->s_root, flags, MS_RMT_MASK);
-	if (IS_ERR(fc))
-		return PTR_ERR(fc);
-
-	ret = parse_monolithic_mount_data(fc, data);
-	if (ret < 0)
-		goto out;
-
-	ret = reconfigure_super(fc);
-out:
-	put_fs_context(fc);
-	return ret;
-}
-
 static int compare_single(struct super_block *s, void *p)
 {
 	return 1;
@@ -1413,57 +1419,36 @@
 		return ERR_CAST(s);
 	if (!s->s_root) {
 		error = fill_super(s, data, flags & SB_SILENT ? 1 : 0);
-		if (!error)
-			s->s_flags |= SB_ACTIVE;
+		if (error) {
+			deactivate_locked_super(s);
+			return ERR_PTR(error);
+		}
+		s->s_flags |= SB_ACTIVE;
 	} else {
-		error = reconfigure_single(s, flags, data);
-	}
-	if (unlikely(error)) {
-		deactivate_locked_super(s);
-		return ERR_PTR(error);
+		do_remount_sb(s, flags, data, 0);
 	}
 	return dget(s->s_root);
 }
 EXPORT_SYMBOL(mount_single);
 
-<<<<<<< HEAD
 struct dentry *
 mount_fs(struct file_system_type *type, int flags, const char *name, struct vfsmount *mnt, void *data)
-=======
-/**
- * vfs_get_tree - Get the mountable root
- * @fc: The superblock configuration context.
- *
- * The filesystem is invoked to get or create a superblock which can then later
- * be used for mounting.  The filesystem places a pointer to the root to be
- * used for mounting in @fc->root.
- */
-int vfs_get_tree(struct fs_context *fc)
->>>>>>> cc8f1299
-{
+{
+	struct dentry *root;
 	struct super_block *sb;
-	int error;
-
-	if (fc->root)
-		return -EBUSY;
-
-	/* Get the mountable root in fc->root, with a ref on the root and a ref
-	 * on the superblock.
-	 */
-	error = fc->ops->get_tree(fc);
-	if (error < 0)
-		return error;
-
-	if (!fc->root) {
-		pr_err("Filesystem %s get_tree() didn't set fc->root\n",
-		       fc->fs_type->name);
-		/* We don't know what the locking state of the superblock is -
-		 * if there is a superblock.
-		 */
-		BUG();
-	}
-
-<<<<<<< HEAD
+	char *secdata = NULL;
+	int error = -ENOMEM;
+
+	if (data && !(type->fs_flags & FS_BINARY_MOUNTDATA)) {
+		secdata = alloc_secdata();
+		if (!secdata)
+			goto out;
+
+		error = security_sb_copy_data(data, secdata);
+		if (error)
+			goto out_free_secdata;
+	}
+
 	if (type->mount2)
 		root = type->mount2(mnt, type, flags, name, data);
 	else
@@ -1474,15 +1459,7 @@
 	}
 	sb = root->d_sb;
 	BUG_ON(!sb);
-=======
-	sb = fc->root->d_sb;
->>>>>>> cc8f1299
 	WARN_ON(!sb->s_bdi);
-
-	if (fc->subtype && !sb->s_subtype) {
-		sb->s_subtype = fc->subtype;
-		fc->subtype = NULL;
-	}
 
 	/*
 	 * Write barrier is for super_cache_count(). We place it before setting
@@ -1493,11 +1470,9 @@
 	smp_wmb();
 	sb->s_flags |= SB_BORN;
 
-	error = security_sb_set_mnt_opts(sb, fc->security, 0, NULL);
-	if (unlikely(error)) {
-		fc_drop_locked(fc);
-		return error;
-	}
+	error = security_sb_kern_mount(sb, flags, secdata);
+	if (error)
+		goto out_sb;
 
 	/*
 	 * filesystems should never set s_maxbytes larger than MAX_LFS_FILESIZE
@@ -1506,11 +1481,19 @@
 	 * violate this rule.
 	 */
 	WARN((sb->s_maxbytes < 0), "%s set sb->s_maxbytes to "
-		"negative value (%lld)\n", fc->fs_type->name, sb->s_maxbytes);
-
-	return 0;
-}
-EXPORT_SYMBOL(vfs_get_tree);
+		"negative value (%lld)\n", type->name, sb->s_maxbytes);
+
+	up_write(&sb->s_umount);
+	free_secdata(secdata);
+	return root;
+out_sb:
+	dput(root);
+	deactivate_locked_super(sb);
+out_free_secdata:
+	free_secdata(secdata);
+out:
+	return ERR_PTR(error);
+}
 
 /*
  * Setup private BDI for given superblock. It gets automatically cleaned up
