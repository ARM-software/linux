--- conflicted
+++ resolved
@@ -29,11 +29,7 @@
 	select HAVE_FTRACE_MCOUNT_RECORD
 	select HAVE_DYNAMIC_FTRACE
 	select HAVE_FUNCTION_TRACER
-<<<<<<< HEAD
-	select HAVE_FUNCTION_RET_TRACER if X86_32
-=======
 	select HAVE_FUNCTION_GRAPH_TRACER
->>>>>>> da485e0c
 	select HAVE_FUNCTION_TRACE_MCOUNT_TEST
 	select HAVE_KVM if ((X86_32 && !X86_VOYAGER && !X86_VISWS && !X86_NUMAQ) || X86_64)
 	select HAVE_ARCH_KGDB if !X86_VOYAGER
