/*
 * Defines machines for CSR SiRFprimaII
 *
 * Copyright (c) 2011 Cambridge Silicon Radio Limited, a CSR plc group company.
 *
 * Licensed under GPLv2 or later.
 */

#include <linux/clocksource.h>
#include <linux/init.h>
#include <linux/kernel.h>
#include <linux/irqchip.h>
#include <asm/sizes.h>
#include <asm/mach-types.h>
#include <asm/mach/arch.h>
#include <linux/of.h>
#include <linux/of_platform.h>
#include "common.h"

static struct of_device_id sirfsoc_of_bus_ids[] __initdata = {
	{ .compatible = "simple-bus", },
	{},
};

void __init sirfsoc_mach_init(void)
{
	of_platform_bus_probe(NULL, sirfsoc_of_bus_ids, NULL);
}

void __init sirfsoc_init_late(void)
{
	sirfsoc_pm_init();
}

static __init void sirfsoc_init_time(void)
{
	/* initialize clocking early, we want to set the OS timer */
	sirfsoc_of_clk_init();
	clocksource_of_init();
}

static __init void sirfsoc_map_io(void)
{
	sirfsoc_map_lluart();
	sirfsoc_map_scu();
}

#ifdef CONFIG_ARCH_ATLAS6
static const char *atlas6_dt_match[] __initdata = {
	"sirf,atlas6",
	NULL
};

DT_MACHINE_START(ATLAS6_DT, "Generic ATLAS6 (Flattened Device Tree)")
	/* Maintainer: Barry Song <baohua.song@csr.com> */
<<<<<<< HEAD
	.map_io         = sirfsoc_map_io,
	.init_irq	= sirfsoc_of_irq_init,
	.init_time	= sirfsoc_prima2_timer_init,
#ifdef CONFIG_MULTI_IRQ_HANDLER
	.handle_irq     = sirfsoc_handle_irq,
#endif
=======
	.nr_irqs	= 128,
	.map_io         = sirfsoc_map_io,
	.init_irq	= irqchip_init,
	.init_time	= sirfsoc_init_time,
>>>>>>> 2fdfe1c2
	.init_machine	= sirfsoc_mach_init,
	.init_late	= sirfsoc_init_late,
	.dt_compat      = atlas6_dt_match,
	.restart	= sirfsoc_restart,
MACHINE_END
#endif

#ifdef CONFIG_ARCH_PRIMA2
static const char *prima2_dt_match[] __initdata = {
       "sirf,prima2",
       NULL
};

DT_MACHINE_START(PRIMA2_DT, "Generic PRIMA2 (Flattened Device Tree)")
	/* Maintainer: Barry Song <baohua.song@csr.com> */
	.nr_irqs	= 128,
	.map_io         = sirfsoc_map_io,
	.init_irq	= irqchip_init,
	.init_time	= sirfsoc_init_time,
	.dma_zone_size	= SZ_256M,
	.init_machine	= sirfsoc_mach_init,
	.init_late	= sirfsoc_init_late,
	.dt_compat      = prima2_dt_match,
	.restart	= sirfsoc_restart,
MACHINE_END
#endif

#ifdef CONFIG_ARCH_MARCO
static const char *marco_dt_match[] __initdata = {
	"sirf,marco",
	NULL
};

DT_MACHINE_START(MARCO_DT, "Generic MARCO (Flattened Device Tree)")
	/* Maintainer: Barry Song <baohua.song@csr.com> */
	.smp            = smp_ops(sirfsoc_smp_ops),
	.map_io         = sirfsoc_map_io,
	.init_irq	= irqchip_init,
	.init_time	= sirfsoc_init_time,
	.init_machine	= sirfsoc_mach_init,
	.init_late	= sirfsoc_init_late,
	.dt_compat      = marco_dt_match,
	.restart	= sirfsoc_restart,
MACHINE_END
#endif<|MERGE_RESOLUTION|>--- conflicted
+++ resolved
@@ -53,19 +53,10 @@
 
 DT_MACHINE_START(ATLAS6_DT, "Generic ATLAS6 (Flattened Device Tree)")
 	/* Maintainer: Barry Song <baohua.song@csr.com> */
-<<<<<<< HEAD
-	.map_io         = sirfsoc_map_io,
-	.init_irq	= sirfsoc_of_irq_init,
-	.init_time	= sirfsoc_prima2_timer_init,
-#ifdef CONFIG_MULTI_IRQ_HANDLER
-	.handle_irq     = sirfsoc_handle_irq,
-#endif
-=======
 	.nr_irqs	= 128,
 	.map_io         = sirfsoc_map_io,
 	.init_irq	= irqchip_init,
 	.init_time	= sirfsoc_init_time,
->>>>>>> 2fdfe1c2
 	.init_machine	= sirfsoc_mach_init,
 	.init_late	= sirfsoc_init_late,
 	.dt_compat      = atlas6_dt_match,
