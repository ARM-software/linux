/*
 *  linux/drivers/video/fbmem.c
 *
 *  Copyright (C) 1994 Martin Schaller
 *
 *	2001 - Documented with DocBook
 *	- Brad Douglas <brad@neruo.com>
 *
 * This file is subject to the terms and conditions of the GNU General Public
 * License.  See the file COPYING in the main directory of this archive
 * for more details.
 */

#include <linux/module.h>

#include <linux/compat.h>
#include <linux/types.h>
#include <linux/errno.h>
#include <linux/kernel.h>
#include <linux/major.h>
#include <linux/slab.h>
#include <linux/mm.h>
#include <linux/mman.h>
#include <linux/vt.h>
#include <linux/init.h>
#include <linux/linux_logo.h>
#include <linux/proc_fs.h>
#include <linux/seq_file.h>
#include <linux/console.h>
#include <linux/kmod.h>
#include <linux/dma-buf.h>
#include <linux/err.h>
#include <linux/device.h>
#include <linux/efi.h>
#include <linux/fb.h>
#include <linux/fbcon.h>
#include <linux/mem_encrypt.h>
#include <linux/pci.h>

#include <asm/fb.h>


    /*
     *  Frame buffer device initialization and setup routines
     */

#define FBPIXMAPSIZE	(1024 * 8)

static DEFINE_MUTEX(registration_lock);

struct fb_info *registered_fb[FB_MAX] __read_mostly;
EXPORT_SYMBOL(registered_fb);

int num_registered_fb __read_mostly;
EXPORT_SYMBOL(num_registered_fb);

bool fb_center_logo __read_mostly;
EXPORT_SYMBOL(fb_center_logo);

static struct fb_info *get_fb_info(unsigned int idx)
{
	struct fb_info *fb_info;

	if (idx >= FB_MAX)
		return ERR_PTR(-ENODEV);

	mutex_lock(&registration_lock);
	fb_info = registered_fb[idx];
	if (fb_info)
		atomic_inc(&fb_info->count);
	mutex_unlock(&registration_lock);

	return fb_info;
}

static void put_fb_info(struct fb_info *fb_info)
{
	if (!atomic_dec_and_test(&fb_info->count))
		return;
	if (fb_info->fbops->fb_destroy)
		fb_info->fbops->fb_destroy(fb_info);
}

/*
 * Helpers
 */

int fb_get_color_depth(struct fb_var_screeninfo *var,
		       struct fb_fix_screeninfo *fix)
{
	int depth = 0;

	if (fix->visual == FB_VISUAL_MONO01 ||
	    fix->visual == FB_VISUAL_MONO10)
		depth = 1;
	else {
		if (var->green.length == var->blue.length &&
		    var->green.length == var->red.length &&
		    var->green.offset == var->blue.offset &&
		    var->green.offset == var->red.offset)
			depth = var->green.length;
		else
			depth = var->green.length + var->red.length +
				var->blue.length;
	}

	return depth;
}
EXPORT_SYMBOL(fb_get_color_depth);

/*
 * Data padding functions.
 */
void fb_pad_aligned_buffer(u8 *dst, u32 d_pitch, u8 *src, u32 s_pitch, u32 height)
{
	__fb_pad_aligned_buffer(dst, d_pitch, src, s_pitch, height);
}
EXPORT_SYMBOL(fb_pad_aligned_buffer);

void fb_pad_unaligned_buffer(u8 *dst, u32 d_pitch, u8 *src, u32 idx, u32 height,
				u32 shift_high, u32 shift_low, u32 mod)
{
	u8 mask = (u8) (0xfff << shift_high), tmp;
	int i, j;

	for (i = height; i--; ) {
		for (j = 0; j < idx; j++) {
			tmp = dst[j];
			tmp &= mask;
			tmp |= *src >> shift_low;
			dst[j] = tmp;
			tmp = *src << shift_high;
			dst[j+1] = tmp;
			src++;
		}
		tmp = dst[idx];
		tmp &= mask;
		tmp |= *src >> shift_low;
		dst[idx] = tmp;
		if (shift_high < mod) {
			tmp = *src << shift_high;
			dst[idx+1] = tmp;
		}
		src++;
		dst += d_pitch;
	}
}
EXPORT_SYMBOL(fb_pad_unaligned_buffer);

/*
 * we need to lock this section since fb_cursor
 * may use fb_imageblit()
 */
char* fb_get_buffer_offset(struct fb_info *info, struct fb_pixmap *buf, u32 size)
{
	u32 align = buf->buf_align - 1, offset;
	char *addr = buf->addr;

	/* If IO mapped, we need to sync before access, no sharing of
	 * the pixmap is done
	 */
	if (buf->flags & FB_PIXMAP_IO) {
		if (info->fbops->fb_sync && (buf->flags & FB_PIXMAP_SYNC))
			info->fbops->fb_sync(info);
		return addr;
	}

	/* See if we fit in the remaining pixmap space */
	offset = buf->offset + align;
	offset &= ~align;
	if (offset + size > buf->size) {
		/* We do not fit. In order to be able to re-use the buffer,
		 * we must ensure no asynchronous DMA'ing or whatever operation
		 * is in progress, we sync for that.
		 */
		if (info->fbops->fb_sync && (buf->flags & FB_PIXMAP_SYNC))
			info->fbops->fb_sync(info);
		offset = 0;
	}
	buf->offset = offset + size;
	addr += offset;

	return addr;
}
EXPORT_SYMBOL(fb_get_buffer_offset);

#ifdef CONFIG_LOGO

static inline unsigned safe_shift(unsigned d, int n)
{
	return n < 0 ? d >> -n : d << n;
}

static void fb_set_logocmap(struct fb_info *info,
				   const struct linux_logo *logo)
{
	struct fb_cmap palette_cmap;
	u16 palette_green[16];
	u16 palette_blue[16];
	u16 palette_red[16];
	int i, j, n;
	const unsigned char *clut = logo->clut;

	palette_cmap.start = 0;
	palette_cmap.len = 16;
	palette_cmap.red = palette_red;
	palette_cmap.green = palette_green;
	palette_cmap.blue = palette_blue;
	palette_cmap.transp = NULL;

	for (i = 0; i < logo->clutsize; i += n) {
		n = logo->clutsize - i;
		/* palette_cmap provides space for only 16 colors at once */
		if (n > 16)
			n = 16;
		palette_cmap.start = 32 + i;
		palette_cmap.len = n;
		for (j = 0; j < n; ++j) {
			palette_cmap.red[j] = clut[0] << 8 | clut[0];
			palette_cmap.green[j] = clut[1] << 8 | clut[1];
			palette_cmap.blue[j] = clut[2] << 8 | clut[2];
			clut += 3;
		}
		fb_set_cmap(&palette_cmap, info);
	}
}

static void  fb_set_logo_truepalette(struct fb_info *info,
					    const struct linux_logo *logo,
					    u32 *palette)
{
	static const unsigned char mask[] = { 0,0x80,0xc0,0xe0,0xf0,0xf8,0xfc,0xfe,0xff };
	unsigned char redmask, greenmask, bluemask;
	int redshift, greenshift, blueshift;
	int i;
	const unsigned char *clut = logo->clut;

	/*
	 * We have to create a temporary palette since console palette is only
	 * 16 colors long.
	 */
	/* Bug: Doesn't obey msb_right ... (who needs that?) */
	redmask   = mask[info->var.red.length   < 8 ? info->var.red.length   : 8];
	greenmask = mask[info->var.green.length < 8 ? info->var.green.length : 8];
	bluemask  = mask[info->var.blue.length  < 8 ? info->var.blue.length  : 8];
	redshift   = info->var.red.offset   - (8 - info->var.red.length);
	greenshift = info->var.green.offset - (8 - info->var.green.length);
	blueshift  = info->var.blue.offset  - (8 - info->var.blue.length);

	for ( i = 0; i < logo->clutsize; i++) {
		palette[i+32] = (safe_shift((clut[0] & redmask), redshift) |
				 safe_shift((clut[1] & greenmask), greenshift) |
				 safe_shift((clut[2] & bluemask), blueshift));
		clut += 3;
	}
}

static void fb_set_logo_directpalette(struct fb_info *info,
					     const struct linux_logo *logo,
					     u32 *palette)
{
	int redshift, greenshift, blueshift;
	int i;

	redshift = info->var.red.offset;
	greenshift = info->var.green.offset;
	blueshift = info->var.blue.offset;

	for (i = 32; i < 32 + logo->clutsize; i++)
		palette[i] = i << redshift | i << greenshift | i << blueshift;
}

static void fb_set_logo(struct fb_info *info,
			       const struct linux_logo *logo, u8 *dst,
			       int depth)
{
	int i, j, k;
	const u8 *src = logo->data;
	u8 xor = (info->fix.visual == FB_VISUAL_MONO01) ? 0xff : 0;
	u8 fg = 1, d;

	switch (fb_get_color_depth(&info->var, &info->fix)) {
	case 1:
		fg = 1;
		break;
	case 2:
		fg = 3;
		break;
	default:
		fg = 7;
		break;
	}

	if (info->fix.visual == FB_VISUAL_MONO01 ||
	    info->fix.visual == FB_VISUAL_MONO10)
		fg = ~((u8) (0xfff << info->var.green.length));

	switch (depth) {
	case 4:
		for (i = 0; i < logo->height; i++)
			for (j = 0; j < logo->width; src++) {
				*dst++ = *src >> 4;
				j++;
				if (j < logo->width) {
					*dst++ = *src & 0x0f;
					j++;
				}
			}
		break;
	case 1:
		for (i = 0; i < logo->height; i++) {
			for (j = 0; j < logo->width; src++) {
				d = *src ^ xor;
				for (k = 7; k >= 0 && j < logo->width; k--) {
					*dst++ = ((d >> k) & 1) ? fg : 0;
					j++;
				}
			}
		}
		break;
	}
}

/*
 * Three (3) kinds of logo maps exist.  linux_logo_clut224 (>16 colors),
 * linux_logo_vga16 (16 colors) and linux_logo_mono (2 colors).  Depending on
 * the visual format and color depth of the framebuffer, the DAC, the
 * pseudo_palette, and the logo data will be adjusted accordingly.
 *
 * Case 1 - linux_logo_clut224:
 * Color exceeds the number of console colors (16), thus we set the hardware DAC
 * using fb_set_cmap() appropriately.  The "needs_cmapreset"  flag will be set.
 *
 * For visuals that require color info from the pseudo_palette, we also construct
 * one for temporary use. The "needs_directpalette" or "needs_truepalette" flags
 * will be set.
 *
 * Case 2 - linux_logo_vga16:
 * The number of colors just matches the console colors, thus there is no need
 * to set the DAC or the pseudo_palette.  However, the bitmap is packed, ie,
 * each byte contains color information for two pixels (upper and lower nibble).
 * To be consistent with fb_imageblit() usage, we therefore separate the two
 * nibbles into separate bytes. The "depth" flag will be set to 4.
 *
 * Case 3 - linux_logo_mono:
 * This is similar with Case 2.  Each byte contains information for 8 pixels.
 * We isolate each bit and expand each into a byte. The "depth" flag will
 * be set to 1.
 */
static struct logo_data {
	int depth;
	int needs_directpalette;
	int needs_truepalette;
	int needs_cmapreset;
	const struct linux_logo *logo;
} fb_logo __read_mostly;

static void fb_rotate_logo_ud(const u8 *in, u8 *out, u32 width, u32 height)
{
	u32 size = width * height, i;

	out += size - 1;

	for (i = size; i--; )
		*out-- = *in++;
}

static void fb_rotate_logo_cw(const u8 *in, u8 *out, u32 width, u32 height)
{
	int i, j, h = height - 1;

	for (i = 0; i < height; i++)
		for (j = 0; j < width; j++)
				out[height * j + h - i] = *in++;
}

static void fb_rotate_logo_ccw(const u8 *in, u8 *out, u32 width, u32 height)
{
	int i, j, w = width - 1;

	for (i = 0; i < height; i++)
		for (j = 0; j < width; j++)
			out[height * (w - j) + i] = *in++;
}

static void fb_rotate_logo(struct fb_info *info, u8 *dst,
			   struct fb_image *image, int rotate)
{
	u32 tmp;

	if (rotate == FB_ROTATE_UD) {
		fb_rotate_logo_ud(image->data, dst, image->width,
				  image->height);
		image->dx = info->var.xres - image->width - image->dx;
		image->dy = info->var.yres - image->height - image->dy;
	} else if (rotate == FB_ROTATE_CW) {
		fb_rotate_logo_cw(image->data, dst, image->width,
				  image->height);
		tmp = image->width;
		image->width = image->height;
		image->height = tmp;
		tmp = image->dy;
		image->dy = image->dx;
		image->dx = info->var.xres - image->width - tmp;
	} else if (rotate == FB_ROTATE_CCW) {
		fb_rotate_logo_ccw(image->data, dst, image->width,
				   image->height);
		tmp = image->width;
		image->width = image->height;
		image->height = tmp;
		tmp = image->dx;
		image->dx = image->dy;
		image->dy = info->var.yres - image->height - tmp;
	}

	image->data = dst;
}

static void fb_do_show_logo(struct fb_info *info, struct fb_image *image,
			    int rotate, unsigned int num)
{
	unsigned int x;

	if (image->width > info->var.xres || image->height > info->var.yres)
		return;

	if (rotate == FB_ROTATE_UR) {
		for (x = 0;
		     x < num && image->dx + image->width <= info->var.xres;
		     x++) {
			info->fbops->fb_imageblit(info, image);
			image->dx += image->width + 8;
		}
	} else if (rotate == FB_ROTATE_UD) {
		u32 dx = image->dx;

		for (x = 0; x < num && image->dx <= dx; x++) {
			info->fbops->fb_imageblit(info, image);
			image->dx -= image->width + 8;
		}
	} else if (rotate == FB_ROTATE_CW) {
		for (x = 0;
		     x < num && image->dy + image->height <= info->var.yres;
		     x++) {
			info->fbops->fb_imageblit(info, image);
			image->dy += image->height + 8;
		}
	} else if (rotate == FB_ROTATE_CCW) {
		u32 dy = image->dy;

		for (x = 0; x < num && image->dy <= dy; x++) {
			info->fbops->fb_imageblit(info, image);
			image->dy -= image->height + 8;
		}
	}
}

static int fb_show_logo_line(struct fb_info *info, int rotate,
			     const struct linux_logo *logo, int y,
			     unsigned int n)
{
	u32 *palette = NULL, *saved_pseudo_palette = NULL;
	unsigned char *logo_new = NULL, *logo_rotate = NULL;
	struct fb_image image;

	/* Return if the frame buffer is not mapped or suspended */
	if (logo == NULL || info->state != FBINFO_STATE_RUNNING ||
	    info->fbops->owner)
		return 0;

	image.depth = 8;
	image.data = logo->data;

	if (fb_logo.needs_cmapreset)
		fb_set_logocmap(info, logo);

	if (fb_logo.needs_truepalette ||
	    fb_logo.needs_directpalette) {
		palette = kmalloc(256 * 4, GFP_KERNEL);
		if (palette == NULL)
			return 0;

		if (fb_logo.needs_truepalette)
			fb_set_logo_truepalette(info, logo, palette);
		else
			fb_set_logo_directpalette(info, logo, palette);

		saved_pseudo_palette = info->pseudo_palette;
		info->pseudo_palette = palette;
	}

	if (fb_logo.depth <= 4) {
		logo_new = kmalloc_array(logo->width, logo->height,
					 GFP_KERNEL);
		if (logo_new == NULL) {
			kfree(palette);
			if (saved_pseudo_palette)
				info->pseudo_palette = saved_pseudo_palette;
			return 0;
		}
		image.data = logo_new;
		fb_set_logo(info, logo, logo_new, fb_logo.depth);
	}

	if (fb_center_logo) {
		int xres = info->var.xres;
		int yres = info->var.yres;

		if (rotate == FB_ROTATE_CW || rotate == FB_ROTATE_CCW) {
			xres = info->var.yres;
			yres = info->var.xres;
		}

		while (n && (n * (logo->width + 8) - 8 > xres))
			--n;
		image.dx = (xres - n * (logo->width + 8) - 8) / 2;
		image.dy = y ?: (yres - logo->height) / 2;
	} else {
		image.dx = 0;
		image.dy = y;
	}

	image.width = logo->width;
	image.height = logo->height;

	if (rotate) {
		logo_rotate = kmalloc_array(logo->width, logo->height,
					    GFP_KERNEL);
		if (logo_rotate)
			fb_rotate_logo(info, logo_rotate, &image, rotate);
	}

	fb_do_show_logo(info, &image, rotate, n);

	kfree(palette);
	if (saved_pseudo_palette != NULL)
		info->pseudo_palette = saved_pseudo_palette;
	kfree(logo_new);
	kfree(logo_rotate);
	return image.dy + logo->height;
}


#ifdef CONFIG_FB_LOGO_EXTRA

#define FB_LOGO_EX_NUM_MAX 10
static struct logo_data_extra {
	const struct linux_logo *logo;
	unsigned int n;
} fb_logo_ex[FB_LOGO_EX_NUM_MAX];
static unsigned int fb_logo_ex_num;

void fb_append_extra_logo(const struct linux_logo *logo, unsigned int n)
{
	if (!n || fb_logo_ex_num == FB_LOGO_EX_NUM_MAX)
		return;

	fb_logo_ex[fb_logo_ex_num].logo = logo;
	fb_logo_ex[fb_logo_ex_num].n = n;
	fb_logo_ex_num++;
}

static int fb_prepare_extra_logos(struct fb_info *info, unsigned int height,
				  unsigned int yres)
{
	unsigned int i;

	/* FIXME: logo_ex supports only truecolor fb. */
	if (info->fix.visual != FB_VISUAL_TRUECOLOR)
		fb_logo_ex_num = 0;

	for (i = 0; i < fb_logo_ex_num; i++) {
		if (fb_logo_ex[i].logo->type != fb_logo.logo->type) {
			fb_logo_ex[i].logo = NULL;
			continue;
		}
		height += fb_logo_ex[i].logo->height;
		if (height > yres) {
			height -= fb_logo_ex[i].logo->height;
			fb_logo_ex_num = i;
			break;
		}
	}
	return height;
}

static int fb_show_extra_logos(struct fb_info *info, int y, int rotate)
{
	unsigned int i;

	for (i = 0; i < fb_logo_ex_num; i++)
		y = fb_show_logo_line(info, rotate,
				      fb_logo_ex[i].logo, y, fb_logo_ex[i].n);

	return y;
}

#else /* !CONFIG_FB_LOGO_EXTRA */

static inline int fb_prepare_extra_logos(struct fb_info *info,
					 unsigned int height,
					 unsigned int yres)
{
	return height;
}

static inline int fb_show_extra_logos(struct fb_info *info, int y, int rotate)
{
	return y;
}

#endif /* CONFIG_FB_LOGO_EXTRA */


int fb_prepare_logo(struct fb_info *info, int rotate)
{
	int depth = fb_get_color_depth(&info->var, &info->fix);
	unsigned int yres;
	int height;

	memset(&fb_logo, 0, sizeof(struct logo_data));

	if (info->flags & FBINFO_MISC_TILEBLITTING ||
	    info->fbops->owner)
		return 0;

	if (info->fix.visual == FB_VISUAL_DIRECTCOLOR) {
		depth = info->var.blue.length;
		if (info->var.red.length < depth)
			depth = info->var.red.length;
		if (info->var.green.length < depth)
			depth = info->var.green.length;
	}

	if (info->fix.visual == FB_VISUAL_STATIC_PSEUDOCOLOR && depth > 4) {
		/* assume console colormap */
		depth = 4;
	}

	/* Return if no suitable logo was found */
	fb_logo.logo = fb_find_logo(depth);

	if (!fb_logo.logo) {
		return 0;
	}

	if (rotate == FB_ROTATE_UR || rotate == FB_ROTATE_UD)
		yres = info->var.yres;
	else
		yres = info->var.xres;

	if (fb_logo.logo->height > yres) {
		fb_logo.logo = NULL;
		return 0;
	}

	/* What depth we asked for might be different from what we get */
	if (fb_logo.logo->type == LINUX_LOGO_CLUT224)
		fb_logo.depth = 8;
	else if (fb_logo.logo->type == LINUX_LOGO_VGA16)
		fb_logo.depth = 4;
	else
		fb_logo.depth = 1;


 	if (fb_logo.depth > 4 && depth > 4) {
 		switch (info->fix.visual) {
 		case FB_VISUAL_TRUECOLOR:
 			fb_logo.needs_truepalette = 1;
 			break;
 		case FB_VISUAL_DIRECTCOLOR:
 			fb_logo.needs_directpalette = 1;
 			fb_logo.needs_cmapreset = 1;
 			break;
 		case FB_VISUAL_PSEUDOCOLOR:
 			fb_logo.needs_cmapreset = 1;
 			break;
 		}
 	}

	height = fb_logo.logo->height;
	if (fb_center_logo)
		height += (yres - fb_logo.logo->height) / 2;

	return fb_prepare_extra_logos(info, height, yres);
}

int fb_show_logo(struct fb_info *info, int rotate)
{
	int y;

	y = fb_show_logo_line(info, rotate, fb_logo.logo, 0,
			      num_online_cpus());
	y = fb_show_extra_logos(info, y, rotate);

	return y;
}
#else
int fb_prepare_logo(struct fb_info *info, int rotate) { return 0; }
int fb_show_logo(struct fb_info *info, int rotate) { return 0; }
#endif /* CONFIG_LOGO */
EXPORT_SYMBOL(fb_prepare_logo);
EXPORT_SYMBOL(fb_show_logo);

static void *fb_seq_start(struct seq_file *m, loff_t *pos)
{
	mutex_lock(&registration_lock);
	return (*pos < FB_MAX) ? pos : NULL;
}

static void *fb_seq_next(struct seq_file *m, void *v, loff_t *pos)
{
	(*pos)++;
	return (*pos < FB_MAX) ? pos : NULL;
}

static void fb_seq_stop(struct seq_file *m, void *v)
{
	mutex_unlock(&registration_lock);
}

static int fb_seq_show(struct seq_file *m, void *v)
{
	int i = *(loff_t *)v;
	struct fb_info *fi = registered_fb[i];

	if (fi)
		seq_printf(m, "%d %s\n", fi->node, fi->fix.id);
	return 0;
}

static const struct seq_operations proc_fb_seq_ops = {
	.start	= fb_seq_start,
	.next	= fb_seq_next,
	.stop	= fb_seq_stop,
	.show	= fb_seq_show,
};

/*
 * We hold a reference to the fb_info in file->private_data,
 * but if the current registered fb has changed, we don't
 * actually want to use it.
 *
 * So look up the fb_info using the inode minor number,
 * and just verify it against the reference we have.
 */
static struct fb_info *file_fb_info(struct file *file)
{
	struct inode *inode = file_inode(file);
	int fbidx = iminor(inode);
	struct fb_info *info = registered_fb[fbidx];

	if (info != file->private_data)
		info = NULL;
	return info;
}

static ssize_t
fb_read(struct file *file, char __user *buf, size_t count, loff_t *ppos)
{
	unsigned long p = *ppos;
	struct fb_info *info = file_fb_info(file);
	u8 *buffer, *dst;
	u8 __iomem *src;
	int c, cnt = 0, err = 0;
	unsigned long total_size;

	if (!info || ! info->screen_base)
		return -ENODEV;

	if (info->state != FBINFO_STATE_RUNNING)
		return -EPERM;

	if (info->fbops->fb_read)
		return info->fbops->fb_read(info, buf, count, ppos);
	
	total_size = info->screen_size;

	if (total_size == 0)
		total_size = info->fix.smem_len;

	if (p >= total_size)
		return 0;

	if (count >= total_size)
		count = total_size;

	if (count + p > total_size)
		count = total_size - p;

	buffer = kmalloc((count > PAGE_SIZE) ? PAGE_SIZE : count,
			 GFP_KERNEL);
	if (!buffer)
		return -ENOMEM;

	src = (u8 __iomem *) (info->screen_base + p);

	if (info->fbops->fb_sync)
		info->fbops->fb_sync(info);

	while (count) {
		c  = (count > PAGE_SIZE) ? PAGE_SIZE : count;
		dst = buffer;
		fb_memcpy_fromfb(dst, src, c);
		dst += c;
		src += c;

		if (copy_to_user(buf, buffer, c)) {
			err = -EFAULT;
			break;
		}
		*ppos += c;
		buf += c;
		cnt += c;
		count -= c;
	}

	kfree(buffer);

	return (err) ? err : cnt;
}

static ssize_t
fb_write(struct file *file, const char __user *buf, size_t count, loff_t *ppos)
{
	unsigned long p = *ppos;
	struct fb_info *info = file_fb_info(file);
	u8 *buffer, *src;
	u8 __iomem *dst;
	int c, cnt = 0, err = 0;
	unsigned long total_size;

	if (!info || !info->screen_base)
		return -ENODEV;

	if (info->state != FBINFO_STATE_RUNNING)
		return -EPERM;

	if (info->fbops->fb_write)
		return info->fbops->fb_write(info, buf, count, ppos);
	
	total_size = info->screen_size;

	if (total_size == 0)
		total_size = info->fix.smem_len;

	if (p > total_size)
		return -EFBIG;

	if (count > total_size) {
		err = -EFBIG;
		count = total_size;
	}

	if (count + p > total_size) {
		if (!err)
			err = -ENOSPC;

		count = total_size - p;
	}

	buffer = kmalloc((count > PAGE_SIZE) ? PAGE_SIZE : count,
			 GFP_KERNEL);
	if (!buffer)
		return -ENOMEM;

	dst = (u8 __iomem *) (info->screen_base + p);

	if (info->fbops->fb_sync)
		info->fbops->fb_sync(info);

	while (count) {
		c = (count > PAGE_SIZE) ? PAGE_SIZE : count;
		src = buffer;

		if (copy_from_user(src, buf, c)) {
			err = -EFAULT;
			break;
		}

		fb_memcpy_tofb(dst, src, c);
		dst += c;
		src += c;
		*ppos += c;
		buf += c;
		cnt += c;
		count -= c;
	}

	kfree(buffer);

	return (cnt) ? cnt : err;
}

int
fb_pan_display(struct fb_info *info, struct fb_var_screeninfo *var)
{
	struct fb_fix_screeninfo *fix = &info->fix;
	unsigned int yres = info->var.yres;
	int err = 0;

	if (var->yoffset > 0) {
		if (var->vmode & FB_VMODE_YWRAP) {
			if (!fix->ywrapstep || (var->yoffset % fix->ywrapstep))
				err = -EINVAL;
			else
				yres = 0;
		} else if (!fix->ypanstep || (var->yoffset % fix->ypanstep))
			err = -EINVAL;
	}

	if (var->xoffset > 0 && (!fix->xpanstep ||
				 (var->xoffset % fix->xpanstep)))
		err = -EINVAL;

	if (err || !info->fbops->fb_pan_display ||
	    var->yoffset > info->var.yres_virtual - yres ||
	    var->xoffset > info->var.xres_virtual - info->var.xres)
		return -EINVAL;

	if ((err = info->fbops->fb_pan_display(var, info)))
		return err;
	info->var.xoffset = var->xoffset;
	info->var.yoffset = var->yoffset;
	if (var->vmode & FB_VMODE_YWRAP)
		info->var.vmode |= FB_VMODE_YWRAP;
	else
		info->var.vmode &= ~FB_VMODE_YWRAP;
	return 0;
}
EXPORT_SYMBOL(fb_pan_display);

static int fb_check_caps(struct fb_info *info, struct fb_var_screeninfo *var,
			 u32 activate)
{
	struct fb_blit_caps caps, fbcaps;
	int err = 0;

	memset(&caps, 0, sizeof(caps));
	memset(&fbcaps, 0, sizeof(fbcaps));
	caps.flags = (activate & FB_ACTIVATE_ALL) ? 1 : 0;
	fbcon_get_requirement(info, &caps);
	info->fbops->fb_get_caps(info, &fbcaps, var);

	if (((fbcaps.x ^ caps.x) & caps.x) ||
	    ((fbcaps.y ^ caps.y) & caps.y) ||
	    (fbcaps.len < caps.len))
		err = -EINVAL;

	return err;
}

int
fb_set_var(struct fb_info *info, struct fb_var_screeninfo *var)
{
	int flags = info->flags;
	int ret = 0;
	u32 activate;
	struct fb_var_screeninfo old_var;
	struct fb_videomode mode;
	struct fb_event event;

	if (var->activate & FB_ACTIVATE_INV_MODE) {
		struct fb_videomode mode1, mode2;

		fb_var_to_videomode(&mode1, var);
		fb_var_to_videomode(&mode2, &info->var);
		/* make sure we don't delete the videomode of current var */
		ret = fb_mode_is_equal(&mode1, &mode2);

		if (!ret)
			fbcon_mode_deleted(info, &mode1);

		if (!ret)
			fb_delete_videomode(&mode1, &info->modelist);


		return ret ? -EINVAL : 0;
	}

	if (!(var->activate & FB_ACTIVATE_FORCE) &&
	    !memcmp(&info->var, var, sizeof(struct fb_var_screeninfo)))
		return 0;

	activate = var->activate;

	/* When using FOURCC mode, make sure the red, green, blue and
	 * transp fields are set to 0.
	 */
	if ((info->fix.capabilities & FB_CAP_FOURCC) &&
	    var->grayscale > 1) {
		if (var->red.offset     || var->green.offset    ||
		    var->blue.offset    || var->transp.offset   ||
		    var->red.length     || var->green.length    ||
		    var->blue.length    || var->transp.length   ||
		    var->red.msb_right  || var->green.msb_right ||
		    var->blue.msb_right || var->transp.msb_right)
			return -EINVAL;
	}

	if (!info->fbops->fb_check_var) {
		*var = info->var;
		return 0;
	}

	ret = info->fbops->fb_check_var(var, info);

	if (ret)
		return ret;

	if ((var->activate & FB_ACTIVATE_MASK) != FB_ACTIVATE_NOW)
		return 0;

	if (info->fbops->fb_get_caps) {
		ret = fb_check_caps(info, var, activate);

		if (ret)
			return ret;
	}

	old_var = info->var;
	info->var = *var;

	if (info->fbops->fb_set_par) {
		ret = info->fbops->fb_set_par(info);

		if (ret) {
			info->var = old_var;
			printk(KERN_WARNING "detected "
				"fb_set_par error, "
				"error code: %d\n", ret);
			return ret;
		}
	}

	fb_pan_display(info, &info->var);
	fb_set_cmap(&info->cmap, info);
	fb_var_to_videomode(&mode, &info->var);

	if (info->modelist.prev && info->modelist.next &&
	    !list_empty(&info->modelist))
		ret = fb_add_videomode(&mode, &info->modelist);

	if (ret)
		return ret;

	event.info = info;
	event.data = &mode;
	fb_notifier_call_chain(FB_EVENT_MODE_CHANGE, &event);

	if (flags & FBINFO_MISC_USEREVENT)
		fbcon_update_vcs(info, activate & FB_ACTIVATE_ALL);

	return 0;
}
EXPORT_SYMBOL(fb_set_var);

int
fb_blank(struct fb_info *info, int blank)
{	
	struct fb_event event;
	int ret = -EINVAL;

 	if (blank > FB_BLANK_POWERDOWN)
 		blank = FB_BLANK_POWERDOWN;

	event.info = info;
	event.data = &blank;

	if (info->fbops->fb_blank)
 		ret = info->fbops->fb_blank(blank, info);

	if (!ret)
		fb_notifier_call_chain(FB_EVENT_BLANK, &event);

 	return ret;
}
EXPORT_SYMBOL(fb_blank);

int fb_get_dmabuf(struct fb_info *info, int flags)
{
	struct dma_buf *dmabuf;

	if (info->fbops->fb_dmabuf_export == NULL)
		return -ENOTTY;

	dmabuf = info->fbops->fb_dmabuf_export(info);
	if (IS_ERR(dmabuf))
		return PTR_ERR(dmabuf);

	return dma_buf_fd(dmabuf, flags);
}


static long do_fb_ioctl(struct fb_info *info, unsigned int cmd,
			unsigned long arg)
{
	struct fb_ops *fb;
	struct fb_var_screeninfo var;
	struct fb_fix_screeninfo fix;
	struct fb_cmap cmap_from;
	struct fb_cmap_user cmap;
<<<<<<< HEAD
	struct fb_event event;
	struct fb_dmabuf_export dmaexp;
=======
>>>>>>> cc8f1299
	void __user *argp = (void __user *)arg;
	long ret = 0;

	switch (cmd) {
	case FBIOGET_VSCREENINFO:
		lock_fb_info(info);
		var = info->var;
		unlock_fb_info(info);

		ret = copy_to_user(argp, &var, sizeof(var)) ? -EFAULT : 0;
		break;
	case FBIOPUT_VSCREENINFO:
		if (copy_from_user(&var, argp, sizeof(var)))
			return -EFAULT;
		console_lock();
		lock_fb_info(info);
		info->flags |= FBINFO_MISC_USEREVENT;
		ret = fb_set_var(info, &var);
		info->flags &= ~FBINFO_MISC_USEREVENT;
		unlock_fb_info(info);
		console_unlock();
		if (!ret && copy_to_user(argp, &var, sizeof(var)))
			ret = -EFAULT;
		break;
	case FBIOGET_FSCREENINFO:
		lock_fb_info(info);
		fix = info->fix;
		if (info->flags & FBINFO_HIDE_SMEM_START)
			fix.smem_start = 0;
		unlock_fb_info(info);

		ret = copy_to_user(argp, &fix, sizeof(fix)) ? -EFAULT : 0;
		break;
	case FBIOPUTCMAP:
		if (copy_from_user(&cmap, argp, sizeof(cmap)))
			return -EFAULT;
		ret = fb_set_user_cmap(&cmap, info);
		break;
	case FBIOGETCMAP:
		if (copy_from_user(&cmap, argp, sizeof(cmap)))
			return -EFAULT;
		lock_fb_info(info);
		cmap_from = info->cmap;
		unlock_fb_info(info);
		ret = fb_cmap_to_user(&cmap_from, &cmap);
		break;
	case FBIOPAN_DISPLAY:
		if (copy_from_user(&var, argp, sizeof(var)))
			return -EFAULT;
		console_lock();
		lock_fb_info(info);
		ret = fb_pan_display(info, &var);
		unlock_fb_info(info);
		console_unlock();
		if (ret == 0 && copy_to_user(argp, &var, sizeof(var)))
			return -EFAULT;
		break;
	case FBIO_CURSOR:
		ret = -EINVAL;
		break;
	case FBIOGET_CON2FBMAP:
		ret = fbcon_get_con2fb_map_ioctl(argp);
		break;
	case FBIOPUT_CON2FBMAP:
		ret = fbcon_set_con2fb_map_ioctl(argp);
		break;
	case FBIOBLANK:
		console_lock();
		lock_fb_info(info);
		ret = fb_blank(info, arg);
		/* might again call into fb_blank */
		fbcon_fb_blanked(info, arg);
		unlock_fb_info(info);
		console_unlock();
		break;
	case FBIOGET_DMABUF:
		if (copy_from_user(&dmaexp, argp, sizeof(dmaexp)))
			return -EFAULT;

		if (!lock_fb_info(info))
			return -ENODEV;
		dmaexp.fd = fb_get_dmabuf(info, dmaexp.flags);
		unlock_fb_info(info);

		if (dmaexp.fd < 0)
			return dmaexp.fd;

		ret = copy_to_user(argp, &dmaexp, sizeof(dmaexp))
		    ? -EFAULT : 0;
		break;
	default:
		lock_fb_info(info);
		fb = info->fbops;
		if (fb->fb_ioctl)
			ret = fb->fb_ioctl(info, cmd, arg);
		else
			ret = -ENOTTY;
		unlock_fb_info(info);
	}
	return ret;
}

static long fb_ioctl(struct file *file, unsigned int cmd, unsigned long arg)
{
	struct fb_info *info = file_fb_info(file);

	if (!info)
		return -ENODEV;
	return do_fb_ioctl(info, cmd, arg);
}

#ifdef CONFIG_COMPAT
struct fb_fix_screeninfo32 {
	char			id[16];
	compat_caddr_t		smem_start;
	u32			smem_len;
	u32			type;
	u32			type_aux;
	u32			visual;
	u16			xpanstep;
	u16			ypanstep;
	u16			ywrapstep;
	u32			line_length;
	compat_caddr_t		mmio_start;
	u32			mmio_len;
	u32			accel;
	u16			reserved[3];
};

struct fb_cmap32 {
	u32			start;
	u32			len;
	compat_caddr_t	red;
	compat_caddr_t	green;
	compat_caddr_t	blue;
	compat_caddr_t	transp;
};

static int fb_getput_cmap(struct fb_info *info, unsigned int cmd,
			  unsigned long arg)
{
	struct fb_cmap_user __user *cmap;
	struct fb_cmap32 __user *cmap32;
	__u32 data;
	int err;

	cmap = compat_alloc_user_space(sizeof(*cmap));
	cmap32 = compat_ptr(arg);

	if (copy_in_user(&cmap->start, &cmap32->start, 2 * sizeof(__u32)))
		return -EFAULT;

	if (get_user(data, &cmap32->red) ||
	    put_user(compat_ptr(data), &cmap->red) ||
	    get_user(data, &cmap32->green) ||
	    put_user(compat_ptr(data), &cmap->green) ||
	    get_user(data, &cmap32->blue) ||
	    put_user(compat_ptr(data), &cmap->blue) ||
	    get_user(data, &cmap32->transp) ||
	    put_user(compat_ptr(data), &cmap->transp))
		return -EFAULT;

	err = do_fb_ioctl(info, cmd, (unsigned long) cmap);

	if (!err) {
		if (copy_in_user(&cmap32->start,
				 &cmap->start,
				 2 * sizeof(__u32)))
			err = -EFAULT;
	}
	return err;
}

static int do_fscreeninfo_to_user(struct fb_fix_screeninfo *fix,
				  struct fb_fix_screeninfo32 __user *fix32)
{
	__u32 data;
	int err;

	err = copy_to_user(&fix32->id, &fix->id, sizeof(fix32->id));

	data = (__u32) (unsigned long) fix->smem_start;
	err |= put_user(data, &fix32->smem_start);

	err |= put_user(fix->smem_len, &fix32->smem_len);
	err |= put_user(fix->type, &fix32->type);
	err |= put_user(fix->type_aux, &fix32->type_aux);
	err |= put_user(fix->visual, &fix32->visual);
	err |= put_user(fix->xpanstep, &fix32->xpanstep);
	err |= put_user(fix->ypanstep, &fix32->ypanstep);
	err |= put_user(fix->ywrapstep, &fix32->ywrapstep);
	err |= put_user(fix->line_length, &fix32->line_length);

	data = (__u32) (unsigned long) fix->mmio_start;
	err |= put_user(data, &fix32->mmio_start);

	err |= put_user(fix->mmio_len, &fix32->mmio_len);
	err |= put_user(fix->accel, &fix32->accel);
	err |= copy_to_user(fix32->reserved, fix->reserved,
			    sizeof(fix->reserved));

	if (err)
		return -EFAULT;
	return 0;
}

static int fb_get_fscreeninfo(struct fb_info *info, unsigned int cmd,
			      unsigned long arg)
{
	struct fb_fix_screeninfo fix;

	lock_fb_info(info);
	fix = info->fix;
	if (info->flags & FBINFO_HIDE_SMEM_START)
		fix.smem_start = 0;
	unlock_fb_info(info);
	return do_fscreeninfo_to_user(&fix, compat_ptr(arg));
}

static long fb_compat_ioctl(struct file *file, unsigned int cmd,
			    unsigned long arg)
{
	struct fb_info *info = file_fb_info(file);
	struct fb_ops *fb;
	long ret = -ENOIOCTLCMD;

	if (!info)
		return -ENODEV;
	fb = info->fbops;
	switch(cmd) {
	case FBIOGET_VSCREENINFO:
	case FBIOPUT_VSCREENINFO:
	case FBIOPAN_DISPLAY:
	case FBIOGET_CON2FBMAP:
	case FBIOPUT_CON2FBMAP:
		arg = (unsigned long) compat_ptr(arg);
		/* fall through */
	case FBIOBLANK:
		ret = do_fb_ioctl(info, cmd, arg);
		break;

	case FBIOGET_FSCREENINFO:
		ret = fb_get_fscreeninfo(info, cmd, arg);
		break;

	case FBIOGETCMAP:
	case FBIOPUTCMAP:
		ret = fb_getput_cmap(info, cmd, arg);
		break;

	default:
		if (fb->fb_compat_ioctl)
			ret = fb->fb_compat_ioctl(info, cmd, arg);
		break;
	}
	return ret;
}
#endif

static int
fb_mmap(struct file *file, struct vm_area_struct * vma)
{
	struct fb_info *info = file_fb_info(file);
	struct fb_ops *fb;
	unsigned long mmio_pgoff;
	unsigned long start;
	u32 len;

	if (!info)
		return -ENODEV;
	fb = info->fbops;
	mutex_lock(&info->mm_lock);
	if (fb->fb_mmap) {
		int res;

		/*
		 * The framebuffer needs to be accessed decrypted, be sure
		 * SME protection is removed ahead of the call
		 */
		vma->vm_page_prot = pgprot_decrypted(vma->vm_page_prot);
		res = fb->fb_mmap(info, vma);
		mutex_unlock(&info->mm_lock);
		return res;
	}

	/*
	 * Ugh. This can be either the frame buffer mapping, or
	 * if pgoff points past it, the mmio mapping.
	 */
	start = info->fix.smem_start;
	len = info->fix.smem_len;
	mmio_pgoff = PAGE_ALIGN((start & ~PAGE_MASK) + len) >> PAGE_SHIFT;
	if (vma->vm_pgoff >= mmio_pgoff) {
		if (info->var.accel_flags) {
			mutex_unlock(&info->mm_lock);
			return -EINVAL;
		}

		vma->vm_pgoff -= mmio_pgoff;
		start = info->fix.mmio_start;
		len = info->fix.mmio_len;
	}
	mutex_unlock(&info->mm_lock);

	vma->vm_page_prot = vm_get_page_prot(vma->vm_flags);
	/*
	 * The framebuffer needs to be accessed decrypted, be sure
	 * SME protection is removed
	 */
	vma->vm_page_prot = pgprot_decrypted(vma->vm_page_prot);
	fb_pgprotect(file, vma, start);

	return vm_iomap_memory(vma, start, len);
}

static int
fb_open(struct inode *inode, struct file *file)
__acquires(&info->lock)
__releases(&info->lock)
{
	int fbidx = iminor(inode);
	struct fb_info *info;
	int res = 0;

	info = get_fb_info(fbidx);
	if (!info) {
		request_module("fb%d", fbidx);
		info = get_fb_info(fbidx);
		if (!info)
			return -ENODEV;
	}
	if (IS_ERR(info))
		return PTR_ERR(info);

	lock_fb_info(info);
	if (!try_module_get(info->fbops->owner)) {
		res = -ENODEV;
		goto out;
	}
	file->private_data = info;
	if (info->fbops->fb_open) {
		res = info->fbops->fb_open(info,1);
		if (res)
			module_put(info->fbops->owner);
	}
#ifdef CONFIG_FB_DEFERRED_IO
	if (info->fbdefio)
		fb_deferred_io_open(info, inode, file);
#endif
out:
	unlock_fb_info(info);
	if (res)
		put_fb_info(info);
	return res;
}

static int 
fb_release(struct inode *inode, struct file *file)
__acquires(&info->lock)
__releases(&info->lock)
{
	struct fb_info * const info = file->private_data;

	lock_fb_info(info);
	if (info->fbops->fb_release)
		info->fbops->fb_release(info,1);
	module_put(info->fbops->owner);
	unlock_fb_info(info);
	put_fb_info(info);
	return 0;
}

#if defined(CONFIG_FB_PROVIDE_GET_FB_UNMAPPED_AREA) && !defined(CONFIG_MMU)
unsigned long get_fb_unmapped_area(struct file *filp,
				   unsigned long addr, unsigned long len,
				   unsigned long pgoff, unsigned long flags)
{
	struct fb_info * const info = filp->private_data;
	unsigned long fb_size = PAGE_ALIGN(info->fix.smem_len);

	if (pgoff > fb_size || len > fb_size - pgoff)
		return -EINVAL;

	return (unsigned long)info->screen_base + pgoff;
}
#endif

static const struct file_operations fb_fops = {
	.owner =	THIS_MODULE,
	.read =		fb_read,
	.write =	fb_write,
	.unlocked_ioctl = fb_ioctl,
#ifdef CONFIG_COMPAT
	.compat_ioctl = fb_compat_ioctl,
#endif
	.mmap =		fb_mmap,
	.open =		fb_open,
	.release =	fb_release,
#if defined(HAVE_ARCH_FB_UNMAPPED_AREA) || \
	(defined(CONFIG_FB_PROVIDE_GET_FB_UNMAPPED_AREA) && \
	 !defined(CONFIG_MMU))
	.get_unmapped_area = get_fb_unmapped_area,
#endif
#ifdef CONFIG_FB_DEFERRED_IO
	.fsync =	fb_deferred_io_fsync,
#endif
	.llseek =	default_llseek,
};

struct class *fb_class;
EXPORT_SYMBOL(fb_class);

static int fb_check_foreignness(struct fb_info *fi)
{
	const bool foreign_endian = fi->flags & FBINFO_FOREIGN_ENDIAN;

	fi->flags &= ~FBINFO_FOREIGN_ENDIAN;

#ifdef __BIG_ENDIAN
	fi->flags |= foreign_endian ? 0 : FBINFO_BE_MATH;
#else
	fi->flags |= foreign_endian ? FBINFO_BE_MATH : 0;
#endif /* __BIG_ENDIAN */

	if (fi->flags & FBINFO_BE_MATH && !fb_be_math(fi)) {
		pr_err("%s: enable CONFIG_FB_BIG_ENDIAN to "
		       "support this framebuffer\n", fi->fix.id);
		return -ENOSYS;
	} else if (!(fi->flags & FBINFO_BE_MATH) && fb_be_math(fi)) {
		pr_err("%s: enable CONFIG_FB_LITTLE_ENDIAN to "
		       "support this framebuffer\n", fi->fix.id);
		return -ENOSYS;
	}

	return 0;
}

static bool apertures_overlap(struct aperture *gen, struct aperture *hw)
{
	/* is the generic aperture base the same as the HW one */
	if (gen->base == hw->base)
		return true;
	/* is the generic aperture base inside the hw base->hw base+size */
	if (gen->base > hw->base && gen->base < hw->base + hw->size)
		return true;
	return false;
}

static bool fb_do_apertures_overlap(struct apertures_struct *gena,
				    struct apertures_struct *hwa)
{
	int i, j;
	if (!hwa || !gena)
		return false;

	for (i = 0; i < hwa->count; ++i) {
		struct aperture *h = &hwa->ranges[i];
		for (j = 0; j < gena->count; ++j) {
			struct aperture *g = &gena->ranges[j];
			printk(KERN_DEBUG "checking generic (%llx %llx) vs hw (%llx %llx)\n",
				(unsigned long long)g->base,
				(unsigned long long)g->size,
				(unsigned long long)h->base,
				(unsigned long long)h->size);
			if (apertures_overlap(g, h))
				return true;
		}
	}

	return false;
}

static void do_unregister_framebuffer(struct fb_info *fb_info);

#define VGA_FB_PHYS 0xA0000
static void do_remove_conflicting_framebuffers(struct apertures_struct *a,
					       const char *name, bool primary)
{
	int i;

	/* check all firmware fbs and kick off if the base addr overlaps */
	for_each_registered_fb(i) {
		struct apertures_struct *gen_aper;

		if (!(registered_fb[i]->flags & FBINFO_MISC_FIRMWARE))
			continue;

		gen_aper = registered_fb[i]->apertures;
		if (fb_do_apertures_overlap(gen_aper, a) ||
			(primary && gen_aper && gen_aper->count &&
			 gen_aper->ranges[0].base == VGA_FB_PHYS)) {

			printk(KERN_INFO "fb%d: switching to %s from %s\n",
			       i, name, registered_fb[i]->fix.id);
			do_unregister_framebuffer(registered_fb[i]);
		}
	}
}

static bool lockless_register_fb;
module_param_named_unsafe(lockless_register_fb, lockless_register_fb, bool, 0400);
MODULE_PARM_DESC(lockless_register_fb,
	"Lockless framebuffer registration for debugging [default=off]");

static int do_register_framebuffer(struct fb_info *fb_info)
{
	int i, ret;
	struct fb_videomode mode;

	if (fb_check_foreignness(fb_info))
		return -ENOSYS;

	do_remove_conflicting_framebuffers(fb_info->apertures,
					   fb_info->fix.id,
					   fb_is_primary_device(fb_info));

	if (num_registered_fb == FB_MAX)
		return -ENXIO;

	num_registered_fb++;
	for (i = 0 ; i < FB_MAX; i++)
		if (!registered_fb[i])
			break;
	fb_info->node = i;
	atomic_set(&fb_info->count, 1);
	mutex_init(&fb_info->lock);
	mutex_init(&fb_info->mm_lock);

	fb_info->dev = device_create(fb_class, fb_info->device,
				     MKDEV(FB_MAJOR, i), NULL, "fb%d", i);
	if (IS_ERR(fb_info->dev)) {
		/* Not fatal */
		printk(KERN_WARNING "Unable to create device for framebuffer %d; errno = %ld\n", i, PTR_ERR(fb_info->dev));
		fb_info->dev = NULL;
	} else
		fb_init_device(fb_info);

	if (fb_info->pixmap.addr == NULL) {
		fb_info->pixmap.addr = kmalloc(FBPIXMAPSIZE, GFP_KERNEL);
		if (fb_info->pixmap.addr) {
			fb_info->pixmap.size = FBPIXMAPSIZE;
			fb_info->pixmap.buf_align = 1;
			fb_info->pixmap.scan_align = 1;
			fb_info->pixmap.access_align = 32;
			fb_info->pixmap.flags = FB_PIXMAP_DEFAULT;
		}
	}	
	fb_info->pixmap.offset = 0;

	if (!fb_info->pixmap.blit_x)
		fb_info->pixmap.blit_x = ~(u32)0;

	if (!fb_info->pixmap.blit_y)
		fb_info->pixmap.blit_y = ~(u32)0;

	if (!fb_info->modelist.prev || !fb_info->modelist.next)
		INIT_LIST_HEAD(&fb_info->modelist);

	if (fb_info->skip_vt_switch)
		pm_vt_switch_required(fb_info->dev, false);
	else
		pm_vt_switch_required(fb_info->dev, true);

	fb_var_to_videomode(&mode, &fb_info->var);
	fb_add_videomode(&mode, &fb_info->modelist);
	registered_fb[i] = fb_info;

#ifdef CONFIG_GUMSTIX_AM200EPD
	{
		struct fb_event event;
		event.info = fb_info;
		fb_notifier_call_chain(FB_EVENT_FB_REGISTERED, &event);
	}
#endif

	if (!lockless_register_fb)
		console_lock();
	else
		atomic_inc(&ignore_console_lock_warning);
	lock_fb_info(fb_info);
	ret = fbcon_fb_registered(fb_info);
	unlock_fb_info(fb_info);

	if (!lockless_register_fb)
		console_unlock();
	else
		atomic_dec(&ignore_console_lock_warning);
	return ret;
}

static void unbind_console(struct fb_info *fb_info)
{
	int i = fb_info->node;

	if (WARN_ON(i < 0 || i >= FB_MAX || registered_fb[i] != fb_info))
		return;

	console_lock();
	lock_fb_info(fb_info);
	fbcon_fb_unbind(fb_info);
	unlock_fb_info(fb_info);
	console_unlock();
}

void unlink_framebuffer(struct fb_info *fb_info)
{
	int i;

	i = fb_info->node;
	if (WARN_ON(i < 0 || i >= FB_MAX || registered_fb[i] != fb_info))
		return;

	if (!fb_info->dev)
		return;

	device_destroy(fb_class, MKDEV(FB_MAJOR, i));

	pm_vt_switch_unregister(fb_info->dev);

	unbind_console(fb_info);

	fb_info->dev = NULL;
}
EXPORT_SYMBOL(unlink_framebuffer);

static void do_unregister_framebuffer(struct fb_info *fb_info)
{
	unlink_framebuffer(fb_info);
	if (fb_info->pixmap.addr &&
	    (fb_info->pixmap.flags & FB_PIXMAP_DEFAULT))
		kfree(fb_info->pixmap.addr);
	fb_destroy_modelist(&fb_info->modelist);
	registered_fb[fb_info->node] = NULL;
	num_registered_fb--;
	fb_cleanup_device(fb_info);
#ifdef CONFIG_GUMSTIX_AM200EPD
	{
		struct fb_event event;
		event.info = fb_info;
		fb_notifier_call_chain(FB_EVENT_FB_UNREGISTERED, &event);
	}
#endif
	console_lock();
	fbcon_fb_unregistered(fb_info);
	console_unlock();

	/* this may free fb info */
	put_fb_info(fb_info);
}

/**
 * remove_conflicting_framebuffers - remove firmware-configured framebuffers
 * @a: memory range, users of which are to be removed
 * @name: requesting driver name
 * @primary: also kick vga16fb if present
 *
 * This function removes framebuffer devices (initialized by firmware/bootloader)
 * which use memory range described by @a. If @a is NULL all such devices are
 * removed.
 */
int remove_conflicting_framebuffers(struct apertures_struct *a,
				    const char *name, bool primary)
{
	bool do_free = false;

	if (!a) {
		a = alloc_apertures(1);
		if (!a)
			return -ENOMEM;

		a->ranges[0].base = 0;
		a->ranges[0].size = ~0;
		do_free = true;
	}

	mutex_lock(&registration_lock);
	do_remove_conflicting_framebuffers(a, name, primary);
	mutex_unlock(&registration_lock);

	if (do_free)
		kfree(a);

	return 0;
}
EXPORT_SYMBOL(remove_conflicting_framebuffers);

/**
 * remove_conflicting_pci_framebuffers - remove firmware-configured framebuffers for PCI devices
 * @pdev: PCI device
 * @res_id: index of PCI BAR configuring framebuffer memory
 * @name: requesting driver name
 *
 * This function removes framebuffer devices (eg. initialized by firmware)
 * using memory range configured for @pdev's BAR @res_id.
 *
 * The function assumes that PCI device with shadowed ROM drives a primary
 * display and so kicks out vga16fb.
 */
int remove_conflicting_pci_framebuffers(struct pci_dev *pdev, int res_id, const char *name)
{
	struct apertures_struct *ap;
	bool primary = false;
	int err, idx, bar;
	bool res_id_found = false;

	for (idx = 0, bar = 0; bar < PCI_ROM_RESOURCE; bar++) {
		if (!(pci_resource_flags(pdev, bar) & IORESOURCE_MEM))
			continue;
		idx++;
	}

	ap = alloc_apertures(idx);
	if (!ap)
		return -ENOMEM;

	for (idx = 0, bar = 0; bar < PCI_ROM_RESOURCE; bar++) {
		if (!(pci_resource_flags(pdev, bar) & IORESOURCE_MEM))
			continue;
		ap->ranges[idx].base = pci_resource_start(pdev, bar);
		ap->ranges[idx].size = pci_resource_len(pdev, bar);
		pci_info(pdev, "%s: bar %d: 0x%lx -> 0x%lx\n", __func__, bar,
			 (unsigned long)pci_resource_start(pdev, bar),
			 (unsigned long)pci_resource_end(pdev, bar));
		idx++;
		if (res_id == bar)
			res_id_found = true;
	}
	if (!res_id_found)
		pci_warn(pdev, "%s: passed res_id (%d) is not a memory bar\n",
			 __func__, res_id);

#ifdef CONFIG_X86
	primary = pdev->resource[PCI_ROM_RESOURCE].flags &
					IORESOURCE_ROM_SHADOW;
#endif
	err = remove_conflicting_framebuffers(ap, name, primary);
	kfree(ap);
	return err;
}
EXPORT_SYMBOL(remove_conflicting_pci_framebuffers);

/**
 *	register_framebuffer - registers a frame buffer device
 *	@fb_info: frame buffer info structure
 *
 *	Registers a frame buffer device @fb_info.
 *
 *	Returns negative errno on error, or zero for success.
 *
 */
int
register_framebuffer(struct fb_info *fb_info)
{
	int ret;

	mutex_lock(&registration_lock);
	ret = do_register_framebuffer(fb_info);
	mutex_unlock(&registration_lock);

	return ret;
}
EXPORT_SYMBOL(register_framebuffer);

/**
 *	unregister_framebuffer - releases a frame buffer device
 *	@fb_info: frame buffer info structure
 *
 *	Unregisters a frame buffer device @fb_info.
 *
 *	Returns negative errno on error, or zero for success.
 *
 *      This function will also notify the framebuffer console
 *      to release the driver.
 *
 *      This is meant to be called within a driver's module_exit()
 *      function. If this is called outside module_exit(), ensure
 *      that the driver implements fb_open() and fb_release() to
 *      check that no processes are using the device.
 */
void
unregister_framebuffer(struct fb_info *fb_info)
{
	mutex_lock(&registration_lock);
	do_unregister_framebuffer(fb_info);
	mutex_unlock(&registration_lock);
}
EXPORT_SYMBOL(unregister_framebuffer);

/**
 *	fb_set_suspend - low level driver signals suspend
 *	@info: framebuffer affected
 *	@state: 0 = resuming, !=0 = suspending
 *
 *	This is meant to be used by low level drivers to
 * 	signal suspend/resume to the core & clients.
 *	It must be called with the console semaphore held
 */
void fb_set_suspend(struct fb_info *info, int state)
{
	WARN_CONSOLE_UNLOCKED();

	if (state) {
		fbcon_suspended(info);
		info->state = FBINFO_STATE_SUSPENDED;
	} else {
		info->state = FBINFO_STATE_RUNNING;
		fbcon_resumed(info);
	}
}
EXPORT_SYMBOL(fb_set_suspend);

/**
 *	fbmem_init - init frame buffer subsystem
 *
 *	Initialize the frame buffer subsystem.
 *
 *	NOTE: This function is _only_ to be called by drivers/char/mem.c.
 *
 */

static int __init
fbmem_init(void)
{
	int ret;

	if (!proc_create_seq("fb", 0, NULL, &proc_fb_seq_ops))
		return -ENOMEM;

	ret = register_chrdev(FB_MAJOR, "fb", &fb_fops);
	if (ret) {
		printk("unable to get major %d for fb devs\n", FB_MAJOR);
		goto err_chrdev;
	}

	fb_class = class_create(THIS_MODULE, "graphics");
	if (IS_ERR(fb_class)) {
		ret = PTR_ERR(fb_class);
		pr_warn("Unable to create fb class; errno = %d\n", ret);
		fb_class = NULL;
		goto err_class;
	}

	fb_console_init();

	return 0;

err_class:
	unregister_chrdev(FB_MAJOR, "fb");
err_chrdev:
	remove_proc_entry("fb", NULL);
	return ret;
}

#ifdef MODULE
module_init(fbmem_init);
static void __exit
fbmem_exit(void)
{
	fb_console_exit();

	remove_proc_entry("fb", NULL);
	class_destroy(fb_class);
	unregister_chrdev(FB_MAJOR, "fb");
}

module_exit(fbmem_exit);
MODULE_LICENSE("GPL");
MODULE_DESCRIPTION("Framebuffer base");
#else
subsys_initcall(fbmem_init);
#endif

int fb_new_modelist(struct fb_info *info)
{
	struct fb_var_screeninfo var = info->var;
	struct list_head *pos, *n;
	struct fb_modelist *modelist;
	struct fb_videomode *m, mode;
	int err;

	list_for_each_safe(pos, n, &info->modelist) {
		modelist = list_entry(pos, struct fb_modelist, list);
		m = &modelist->mode;
		fb_videomode_to_var(&var, m);
		var.activate = FB_ACTIVATE_TEST;
		err = fb_set_var(info, &var);
		fb_var_to_videomode(&mode, &var);
		if (err || !fb_mode_is_equal(m, &mode)) {
			list_del(pos);
			kfree(pos);
		}
	}

	if (list_empty(&info->modelist))
		return 1;

	fbcon_new_modelist(info);

	return 0;
}

MODULE_LICENSE("GPL");<|MERGE_RESOLUTION|>--- conflicted
+++ resolved
@@ -1100,11 +1100,7 @@
 	struct fb_fix_screeninfo fix;
 	struct fb_cmap cmap_from;
 	struct fb_cmap_user cmap;
-<<<<<<< HEAD
-	struct fb_event event;
 	struct fb_dmabuf_export dmaexp;
-=======
->>>>>>> cc8f1299
 	void __user *argp = (void __user *)arg;
 	long ret = 0;
 
@@ -1184,8 +1180,7 @@
 		if (copy_from_user(&dmaexp, argp, sizeof(dmaexp)))
 			return -EFAULT;
 
-		if (!lock_fb_info(info))
-			return -ENODEV;
+		lock_fb_info(info);
 		dmaexp.fd = fb_get_dmabuf(info, dmaexp.flags);
 		unlock_fb_info(info);
 
