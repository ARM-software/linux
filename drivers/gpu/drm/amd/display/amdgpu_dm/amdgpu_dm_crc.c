--- conflicted
+++ resolved
@@ -85,29 +85,20 @@
 
 	enable = (source == AMDGPU_DM_PIPE_CRC_SOURCE_AUTO);
 
-<<<<<<< HEAD
-	if (!dc_stream_configure_crc(stream_state->ctx->dc, stream_state,
-				     enable, enable))
-		return -EINVAL;
-=======
 	mutex_lock(&adev->dm.dc_lock);
 	if (!dc_stream_configure_crc(stream_state->ctx->dc, stream_state,
 				     enable, enable)) {
 		mutex_unlock(&adev->dm.dc_lock);
 		return -EINVAL;
 	}
->>>>>>> cc8f1299
 
 	/* When enabling CRC, we should also disable dithering. */
 	dc_stream_set_dither_option(stream_state,
 				    enable ? DITHER_OPTION_TRUN8
 					   : DITHER_OPTION_DEFAULT);
 
-<<<<<<< HEAD
-=======
 	mutex_unlock(&adev->dm.dc_lock);
 
->>>>>>> cc8f1299
 	/*
 	 * Reading the CRC requires the vblank interrupt handler to be
 	 * enabled. Keep a reference until CRC capture stops.
@@ -119,10 +110,6 @@
 
 	crtc_state->crc_enabled = enable;
 
-<<<<<<< HEAD
-	*values_cnt = 3;
-=======
->>>>>>> cc8f1299
 	/* Reset crc_skipped on dm state */
 	crtc_state->crc_skip_count = 0;
 	return 0;
