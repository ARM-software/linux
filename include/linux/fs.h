--- conflicted
+++ resolved
@@ -37,9 +37,6 @@
 #include <linux/uuid.h>
 #include <linux/errseq.h>
 #include <linux/ioprio.h>
-#include <linux/fs_types.h>
-#include <linux/build_bug.h>
-#include <linux/stddef.h>
 
 #include <asm/byteorder.h>
 #include <uapi/linux/fs.h>
@@ -65,7 +62,6 @@
 struct fscrypt_info;
 struct fscrypt_operations;
 struct fs_context;
-struct fs_parameter_description;
 
 extern void __init inode_init(void);
 extern void __init inode_init_early(void);
@@ -165,13 +161,10 @@
 #define FMODE_NONOTIFY		((__force fmode_t)0x4000000)
 
 /* File is capable of returning -EAGAIN if I/O will block */
-#define FMODE_NOWAIT		((__force fmode_t)0x8000000)
-
-/* File represents mount that needs unmounting */
-#define FMODE_NEED_UNMOUNT	((__force fmode_t)0x10000000)
+#define FMODE_NOWAIT	((__force fmode_t)0x8000000)
 
 /* File does not contribute to nr_files count */
-#define FMODE_NOACCOUNT		((__force fmode_t)0x20000000)
+#define FMODE_NOACCOUNT	((__force fmode_t)0x20000000)
 
 /*
  * Flag for rw_copy_check_uvector and compat_rw_copy_check_uvector
@@ -325,10 +318,6 @@
 	int			ki_flags;
 	u16			ki_hint;
 	u16			ki_ioprio; /* See linux/ioprio.h */
-<<<<<<< HEAD
-=======
-	unsigned int		ki_cookie; /* for ->iopoll */
->>>>>>> cc8f1299
 
 	randomized_struct_fields_end
 };
@@ -424,40 +413,24 @@
 				loff_t pos, unsigned len, unsigned copied,
 				struct page *page, void *fsdata);
 
-/**
- * struct address_space - Contents of a cacheable, mappable object.
- * @host: Owner, either the inode or the block_device.
- * @i_pages: Cached pages.
- * @gfp_mask: Memory allocation flags to use for allocating pages.
- * @i_mmap_writable: Number of VM_SHARED mappings.
- * @i_mmap: Tree of private and shared mappings.
- * @i_mmap_rwsem: Protects @i_mmap and @i_mmap_writable.
- * @nrpages: Number of page entries, protected by the i_pages lock.
- * @nrexceptional: Shadow or DAX entries, protected by the i_pages lock.
- * @writeback_index: Writeback starts here.
- * @a_ops: Methods.
- * @flags: Error bits and flags (AS_*).
- * @wb_err: The most recent error which has occurred.
- * @private_lock: For use by the owner of the address_space.
- * @private_list: For use by the owner of the address_space.
- * @private_data: For use by the owner of the address_space.
- */
 struct address_space {
-	struct inode		*host;
-	struct xarray		i_pages;
-	gfp_t			gfp_mask;
-	atomic_t		i_mmap_writable;
-	struct rb_root_cached	i_mmap;
-	struct rw_semaphore	i_mmap_rwsem;
-	unsigned long		nrpages;
+	struct inode		*host;		/* owner: inode, block_device */
+	struct radix_tree_root	i_pages;	/* cached pages */
+	atomic_t		i_mmap_writable;/* count VM_SHARED mappings */
+	struct rb_root_cached	i_mmap;		/* tree of private and shared mappings */
+	struct rw_semaphore	i_mmap_rwsem;	/* protect tree, count, list */
+	/* Protected by the i_pages lock */
+	unsigned long		nrpages;	/* number of total pages */
+	/* number of shadow or DAX exceptional entries */
 	unsigned long		nrexceptional;
-	pgoff_t			writeback_index;
-	const struct address_space_operations *a_ops;
-	unsigned long		flags;
+	pgoff_t			writeback_index;/* writeback starts here */
+	const struct address_space_operations *a_ops;	/* methods */
+	unsigned long		flags;		/* error bits */
+	spinlock_t		private_lock;	/* for use by the address_space */
+	gfp_t			gfp_mask;	/* implicit gfp mask for allocations */
+	struct list_head	private_list;	/* for use by the address_space */
+	void			*private_data;	/* ditto */
 	errseq_t		wb_err;
-	spinlock_t		private_lock;
-	struct list_head	private_list;
-	void			*private_data;
 } __attribute__((aligned(sizeof(long)))) __randomize_layout;
 	/*
 	 * On most architectures that alignment is already the case; but
@@ -504,18 +477,15 @@
 	struct mutex		bd_fsfreeze_mutex;
 } __randomize_layout;
 
-/* XArray tags, for tagging dirty and writeback pages in the pagecache. */
-#define PAGECACHE_TAG_DIRTY	XA_MARK_0
-#define PAGECACHE_TAG_WRITEBACK	XA_MARK_1
-#define PAGECACHE_TAG_TOWRITE	XA_MARK_2
-
-/*
- * Returns true if any of the pages in the mapping are marked with the tag.
- */
-static inline bool mapping_tagged(struct address_space *mapping, xa_mark_t tag)
-{
-	return xa_marked(&mapping->i_pages, tag);
-}
+/*
+ * Radix-tree tags, for tagging dirty and writeback pages within the pagecache
+ * radix trees
+ */
+#define PAGECACHE_TAG_DIRTY	0
+#define PAGECACHE_TAG_WRITEBACK	1
+#define PAGECACHE_TAG_TOWRITE	2
+
+int mapping_tagged(struct address_space *mapping, int tag);
 
 static inline void i_mmap_lock_write(struct address_space *mapping)
 {
@@ -697,13 +667,10 @@
 	atomic_t		i_count;
 	atomic_t		i_dio_count;
 	atomic_t		i_writecount;
-#if defined(CONFIG_IMA) || defined(CONFIG_FILE_LOCKING)
+#ifdef CONFIG_IMA
 	atomic_t		i_readcount; /* struct files open RO */
 #endif
-	union {
-		const struct file_operations	*i_fop;	/* former ->i_op->default_file_ops */
-		void (*free_inode)(struct inode *);
-	};
+	const struct file_operations	*i_fop;	/* former ->i_op->default_file_ops */
 	struct file_lock_context	*i_flctx;
 	struct address_space	i_data;
 	struct list_head	i_devices;
@@ -975,9 +942,8 @@
 	atomic_long_inc(&f->f_count);
 	return f;
 }
-#define get_file_rcu_many(x, cnt)	\
-	atomic_long_add_unless(&(x)->f_count, (cnt), 0)
-#define get_file_rcu(x) get_file_rcu_many((x), 1)
+#define get_file_rcu(x) atomic_long_inc_not_zero(&(x)->f_count)
+#define fput_atomic(x)	atomic_long_add_unless(&(x)->f_count, -1, 1)
 #define file_count(x)	atomic_long_read(&(x)->f_count)
 
 #define	MAX_NON_LFS	((1UL<<31) - 1)
@@ -1022,6 +988,8 @@
 };
 
 struct lock_manager_operations {
+	int (*lm_compare_owner)(struct file_lock *, struct file_lock *);
+	unsigned long (*lm_owner_key)(struct file_lock *);
 	fl_owner_t (*lm_get_owner)(fl_owner_t);
 	void (*lm_put_owner)(fl_owner_t);
 	void (*lm_notify)(struct file_lock *);	/* unblock callback */
@@ -1067,15 +1035,10 @@
  * Obviously, the last two criteria only matter for POSIX locks.
  */
 struct file_lock {
-	struct file_lock *fl_blocker;	/* The lock, that is blocking us */
+	struct file_lock *fl_next;	/* singly linked list for this inode  */
 	struct list_head fl_list;	/* link into file_lock_context */
 	struct hlist_node fl_link;	/* node in global lists */
-	struct list_head fl_blocked_requests;	/* list of requests with
-						 * ->fl_blocker pointing here
-						 */
-	struct list_head fl_blocked_member;	/* node in
-						 * ->fl_blocker->fl_blocked_requests
-						 */
+	struct list_head fl_block;	/* circular list of blocked processes */
 	fl_owner_t fl_owner;
 	unsigned int fl_flags;
 	unsigned char fl_type;
@@ -1099,7 +1062,6 @@
 		struct {
 			struct list_head link;	/* link in AFS vnode's pending_locks list */
 			int state;		/* state of grant or error if -ve */
-			unsigned int	debug_id;
 		} afs;
 	} fl_u;
 } __randomize_layout;
@@ -1148,7 +1110,7 @@
 extern void locks_release_private(struct file_lock *);
 extern void posix_test_lock(struct file *, struct file_lock *);
 extern int posix_lock_file(struct file *, struct file_lock *, struct file_lock *);
-extern int locks_delete_block(struct file_lock *);
+extern int posix_unblock_lock(struct file_lock *);
 extern int vfs_test_lock(struct file *, struct file_lock *);
 extern int vfs_lock_file(struct file *, unsigned int, struct file_lock *, struct file_lock *);
 extern int vfs_cancel_lock(struct file *filp, struct file_lock *fl);
@@ -1238,7 +1200,7 @@
 	return -ENOLCK;
 }
 
-static inline int locks_delete_block(struct file_lock *waiter)
+static inline int posix_unblock_lock(struct file_lock *waiter)
 {
 	return -ENOENT;
 }
@@ -1361,7 +1323,6 @@
 
 /* These sb flags are internal to the kernel */
 #define SB_SUBMOUNT     (1<<26)
-#define SB_FORCE    	(1<<27)
 #define SB_NOSEC	(1<<28)
 #define SB_BORN		(1<<29)
 #define SB_ACTIVE	(1<<30)
@@ -1442,25 +1403,16 @@
 
 	struct sb_writers	s_writers;
 
-	/*
-	 * Keep s_fs_info, s_time_gran, s_fsnotify_mask, and
-	 * s_fsnotify_marks together for cache efficiency. They are frequently
-	 * accessed and rarely modified.
-	 */
-	void			*s_fs_info;	/* Filesystem private info */
-
-	/* Granularity of c/m/atime in ns (cannot be worse than a second) */
-	u32			s_time_gran;
-#ifdef CONFIG_FSNOTIFY
-	__u32			s_fsnotify_mask;
-	struct fsnotify_mark_connector __rcu	*s_fsnotify_marks;
-#endif
-
 	char			s_id[32];	/* Informational name */
 	uuid_t			s_uuid;		/* UUID */
 
+	void 			*s_fs_info;	/* Filesystem private info */
 	unsigned int		s_max_links;
 	fmode_t			s_mode;
+
+	/* Granularity of c/m/atime in ns.
+	   Cannot be worse than a second */
+	u32		   s_time_gran;
 
 	/*
 	 * The next field is for VFS *only*. No filesystems have any business
@@ -1472,7 +1424,7 @@
 	 * Filesystem subtype.  If non-empty the filesystem type field
 	 * in /proc/mounts will be "type.subtype"
 	 */
-	const char *s_subtype;
+	char *s_subtype;
 
 	const struct dentry_operations *s_d_op; /* default d_op for dentries */
 
@@ -1504,12 +1456,11 @@
 	struct user_namespace *s_user_ns;
 
 	/*
-	 * The list_lru structure is essentially just a pointer to a table
-	 * of per-node lru lists, each of which has its own spinlock.
-	 * There is no need to put them into separate cachelines.
+	 * Keep the lru lists last in the structure so they always sit on their
+	 * own individual cachelines.
 	 */
-	struct list_lru		s_dentry_lru;
-	struct list_lru		s_inode_lru;
+	struct list_lru		s_dentry_lru ____cacheline_aligned_in_smp;
+	struct list_lru		s_inode_lru ____cacheline_aligned_in_smp;
 	struct rcu_head		rcu;
 	struct work_struct	destroy_work;
 
@@ -1737,6 +1688,22 @@
 int fiemap_check_flags(struct fiemap_extent_info *fieinfo, u32 fs_flags);
 
 /*
+ * File types
+ *
+ * NOTE! These match bits 12..15 of stat.st_mode
+ * (ie "(i_mode >> 12) & 15").
+ */
+#define DT_UNKNOWN	0
+#define DT_FIFO		1
+#define DT_CHR		2
+#define DT_DIR		4
+#define DT_BLK		6
+#define DT_REG		8
+#define DT_LNK		10
+#define DT_SOCK		12
+#define DT_WHT		14
+
+/*
  * This is the "filldir" function type, used by readdir() to let
  * the kernel specify what kind of dirent layout it wants to have.
  * This allows the kernel to read directories into kernel space or
@@ -1778,25 +1745,6 @@
 #define NOMMU_VMFLAGS \
 	(NOMMU_MAP_READ | NOMMU_MAP_WRITE | NOMMU_MAP_EXEC)
 
-/*
- * These flags control the behavior of the remap_file_range function pointer.
- * If it is called with len == 0 that means "remap to end of source file".
- * See Documentation/filesystems/vfs.rst for more details about this call.
- *
- * REMAP_FILE_DEDUP: only remap if contents identical (i.e. deduplicate)
- * REMAP_FILE_CAN_SHORTEN: caller can handle a shortened request
- */
-#define REMAP_FILE_DEDUP		(1 << 0)
-#define REMAP_FILE_CAN_SHORTEN		(1 << 1)
-
-/*
- * These flags signal that the caller is ok with altering various aspects of
- * the behavior of the remap operation.  The changes must be made by the
- * implementation; the vfs remap helper functions can take advantage of them.
- * Flags in this category exist to preserve the quirky behavior of the hoisted
- * btrfs clone/dedupe ioctls.
- */
-#define REMAP_FILE_ADVISORY		(REMAP_FILE_CAN_SHORTEN)
 
 struct iov_iter;
 
@@ -1807,7 +1755,6 @@
 	ssize_t (*write) (struct file *, const char __user *, size_t, loff_t *);
 	ssize_t (*read_iter) (struct kiocb *, struct iov_iter *);
 	ssize_t (*write_iter) (struct kiocb *, struct iov_iter *);
-	int (*iopoll)(struct kiocb *kiocb, bool spin);
 	int (*iterate) (struct file *, struct dir_context *);
 	int (*iterate_shared) (struct file *, struct dir_context *);
 	__poll_t (*poll) (struct file *, struct poll_table_struct *);
@@ -1836,9 +1783,10 @@
 #endif
 	ssize_t (*copy_file_range)(struct file *, loff_t, struct file *,
 			loff_t, size_t, unsigned int);
-	loff_t (*remap_file_range)(struct file *file_in, loff_t pos_in,
-				   struct file *file_out, loff_t pos_out,
-				   loff_t len, unsigned int remap_flags);
+	int (*clone_file_range)(struct file *, loff_t, struct file *, loff_t,
+			u64);
+	int (*dedupe_file_range)(struct file *, loff_t, struct file *, loff_t,
+			u64);
 	int (*fadvise)(struct file *, loff_t, loff_t, int);
 } __randomize_layout;
 
@@ -1903,30 +1851,26 @@
 		unsigned long, loff_t *, rwf_t);
 extern ssize_t vfs_copy_file_range(struct file *, loff_t , struct file *,
 				   loff_t, size_t, unsigned int);
-extern ssize_t generic_copy_file_range(struct file *file_in, loff_t pos_in,
-				       struct file *file_out, loff_t pos_out,
-				       size_t len, unsigned int flags);
-extern int generic_remap_file_range_prep(struct file *file_in, loff_t pos_in,
-					 struct file *file_out, loff_t pos_out,
-					 loff_t *count,
-					 unsigned int remap_flags);
-extern loff_t do_clone_file_range(struct file *file_in, loff_t pos_in,
-				  struct file *file_out, loff_t pos_out,
-				  loff_t len, unsigned int remap_flags);
-extern loff_t vfs_clone_file_range(struct file *file_in, loff_t pos_in,
-				   struct file *file_out, loff_t pos_out,
-				   loff_t len, unsigned int remap_flags);
+extern int vfs_clone_file_prep_inodes(struct inode *inode_in, loff_t pos_in,
+				      struct inode *inode_out, loff_t pos_out,
+				      u64 *len, bool is_dedupe);
+extern int do_clone_file_range(struct file *file_in, loff_t pos_in,
+			       struct file *file_out, loff_t pos_out, u64 len);
+extern int vfs_clone_file_range(struct file *file_in, loff_t pos_in,
+				struct file *file_out, loff_t pos_out, u64 len);
+extern int vfs_dedupe_file_range_compare(struct inode *src, loff_t srcoff,
+					 struct inode *dest, loff_t destoff,
+					 loff_t len, bool *is_same);
 extern int vfs_dedupe_file_range(struct file *file,
 				 struct file_dedupe_range *same);
-extern loff_t vfs_dedupe_file_range_one(struct file *src_file, loff_t src_pos,
-					struct file *dst_file, loff_t dst_pos,
-					loff_t len, unsigned int remap_flags);
+extern int vfs_dedupe_file_range_one(struct file *src_file, loff_t src_pos,
+				     struct file *dst_file, loff_t dst_pos,
+				     u64 len);
 
 
 struct super_operations {
    	struct inode *(*alloc_inode)(struct super_block *sb);
 	void (*destroy_inode)(struct inode *);
-	void (*free_inode)(struct inode *);
 
    	void (*dirty_inode) (struct inode *, int flags);
 	int (*write_inode) (struct inode *, struct writeback_control *wbc);
@@ -1984,7 +1928,6 @@
 #define S_DAX		0	/* Make all the DAX code disappear */
 #endif
 #define S_ENCRYPTED	16384	/* Encrypted file (using fs/crypto/) */
-#define S_CASEFOLD	32768	/* Casefolded file */
 
 /*
  * Note that nosuid etc flags are inode-specific: setting some file-system
@@ -2025,7 +1968,6 @@
 #define IS_NOSEC(inode)		((inode)->i_flags & S_NOSEC)
 #define IS_DAX(inode)		((inode)->i_flags & S_DAX)
 #define IS_ENCRYPTED(inode)	((inode)->i_flags & S_ENCRYPTED)
-#define IS_CASEFOLDED(inode)	((inode)->i_flags & S_CASEFOLD)
 
 #define IS_WHITEOUT(inode)	(S_ISCHR(inode->i_mode) && \
 				 (inode)->i_rdev == WHITEOUT_DEV)
@@ -2060,7 +2002,7 @@
 		.ki_filp = filp,
 		.ki_flags = iocb_flags(filp),
 		.ki_hint = ki_hint_validate(file_write_hint(filp)),
-		.ki_ioprio = get_current_ioprio(),
+		.ki_ioprio = IOPRIO_PRIO_VALUE(IOPRIO_CLASS_NONE, 0),
 	};
 }
 
@@ -2118,7 +2060,7 @@
  * I_WB_SWITCH		Cgroup bdi_writeback switching in progress.  Used to
  *			synchronize competing switching instances and to tell
  *			wb stat updates to grab the i_pages lock.  See
- *			inode_switch_wbs_work_fn() for details.
+ *			inode_switch_wb_work_fn() for details.
  *
  * I_OVL_INUSE		Used by overlayfs to get exclusive ownership on upper
  *			and work dirs among overlayfs mounts.
@@ -2195,8 +2137,6 @@
 		touch_atime(&file->f_path);
 }
 
-extern int file_modified(struct file *file);
-
 int sync_inode(struct inode *inode, struct writeback_control *wbc);
 int sync_inode_metadata(struct inode *inode, int wait);
 
@@ -2207,10 +2147,8 @@
 #define FS_BINARY_MOUNTDATA	2
 #define FS_HAS_SUBTYPE		4
 #define FS_USERNS_MOUNT		8	/* Can be mounted by userns root */
-#define FS_DISALLOW_NOTIFY_PERM	16	/* Disable fanotify permission events */
 #define FS_RENAME_DOES_D_MOVE	32768	/* FS will handle d_move() during rename() internally. */
 	int (*init_fs_context)(struct fs_context *);
-	const struct fs_parameter_description *parameters;
 	struct dentry *(*mount) (struct file_system_type *, int,
 		       const char *, void *);
 	struct dentry *(*mount2) (struct vfsmount *, struct file_system_type *, int,
@@ -2233,6 +2171,9 @@
 
 #define MODULE_ALIAS_FS(NAME) MODULE_ALIAS("fs-" NAME)
 
+extern struct dentry *mount_ns(struct file_system_type *fs_type,
+	int flags, void *data, void *ns, struct user_namespace *user_ns,
+	int (*fill_super)(struct super_block *, void *, int));
 #ifdef CONFIG_BLOCK
 extern struct dentry *mount_bdev(struct file_system_type *fs_type,
 	int flags, const char *dev_name, void *data,
@@ -2266,16 +2207,30 @@
 void deactivate_super(struct super_block *sb);
 void deactivate_locked_super(struct super_block *sb);
 int set_anon_super(struct super_block *s, void *data);
-int set_anon_super_fc(struct super_block *s, struct fs_context *fc);
 int get_anon_bdev(dev_t *);
 void free_anon_bdev(dev_t);
-struct super_block *sget_fc(struct fs_context *fc,
-			    int (*test)(struct super_block *, struct fs_context *),
-			    int (*set)(struct super_block *, struct fs_context *));
+struct super_block *sget_userns(struct file_system_type *type,
+			int (*test)(struct super_block *,void *),
+			int (*set)(struct super_block *,void *),
+			int flags, struct user_namespace *user_ns,
+			void *data);
 struct super_block *sget(struct file_system_type *type,
 			int (*test)(struct super_block *,void *),
 			int (*set)(struct super_block *,void *),
 			int flags, void *data);
+extern struct dentry *mount_pseudo_xattr(struct file_system_type *, char *,
+					 const struct super_operations *ops,
+					 const struct xattr_handler **xattr,
+					 const struct dentry_operations *dops,
+					 unsigned long);
+
+static inline struct dentry *
+mount_pseudo(struct file_system_type *fs_type, char *name,
+	     const struct super_operations *ops,
+	     const struct dentry_operations *dops, unsigned long magic)
+{
+	return mount_pseudo_xattr(fs_type, name, ops, NULL, dops, magic);
+}
 
 /* Alas, no aliases. Too much hassle with bringing module.h everywhere */
 #define fops_get(fops) \
@@ -2296,7 +2251,8 @@
 
 extern int register_filesystem(struct file_system_type *);
 extern int unregister_filesystem(struct file_system_type *);
-extern struct vfsmount *kern_mount(struct file_system_type *);
+extern struct vfsmount *kern_mount_data(struct file_system_type *, void *data);
+#define kern_mount(type) kern_mount_data(type, NULL)
 extern void kern_unmount(struct vfsmount *mnt);
 extern int may_umount_tree(struct vfsmount *);
 extern int may_umount(struct vfsmount *);
@@ -2510,7 +2466,6 @@
 	struct audit_names	*aname;
 	const char		iname[];
 };
-static_assert(offsetof(struct filename, iname) % sizeof(long) == 0);
 
 extern long vfs_truncate(const struct path *, loff_t);
 extern int do_truncate(struct dentry *, loff_t start, unsigned int time_attrs,
@@ -2804,9 +2759,6 @@
 			   int datasync);
 extern int vfs_fsync(struct file *file, int datasync);
 
-extern int sync_file_range(struct file *file, loff_t offset, loff_t nbytes,
-				unsigned int flags);
-
 /*
  * Sync the bytes written if this was a synchronous write.  Expect ki_pos
  * to already be updated for the write, and will return either the amount
@@ -2902,7 +2854,7 @@
 	return atomic_read(&inode->i_writecount) > 0;
 }
 
-#if defined(CONFIG_IMA) || defined(CONFIG_FILE_LOCKING)
+#ifdef CONFIG_IMA
 static inline void i_readcount_dec(struct inode *inode)
 {
 	BUG_ON(!atomic_read(&inode->i_readcount));
@@ -3055,13 +3007,6 @@
 extern int generic_file_mmap(struct file *, struct vm_area_struct *);
 extern int generic_file_readonly_mmap(struct file *, struct vm_area_struct *);
 extern ssize_t generic_write_checks(struct kiocb *, struct iov_iter *);
-extern int generic_remap_checks(struct file *file_in, loff_t pos_in,
-				struct file *file_out, loff_t pos_out,
-				loff_t *count, unsigned int remap_flags);
-extern int generic_file_rw_checks(struct file *file_in, struct file *file_out);
-extern int generic_copy_file_checks(struct file *file_in, loff_t pos_in,
-				    struct file *file_out, loff_t pos_out,
-				    size_t *count, unsigned int flags);
 extern ssize_t generic_file_read_iter(struct kiocb *, struct iov_iter *);
 extern ssize_t __generic_file_write_iter(struct kiocb *, struct iov_iter *);
 extern ssize_t generic_file_write_iter(struct kiocb *, struct iov_iter *);
@@ -3308,12 +3253,8 @@
 extern int buffer_migrate_page(struct address_space *,
 				struct page *, struct page *,
 				enum migrate_mode);
-extern int buffer_migrate_page_norefs(struct address_space *,
-				struct page *, struct page *,
-				enum migrate_mode);
 #else
 #define buffer_migrate_page NULL
-#define buffer_migrate_page_norefs NULL
 #endif
 
 extern int setattr_prepare(struct dentry *, struct iattr *);
@@ -3553,18 +3494,6 @@
 extern int vfs_fadvise(struct file *file, loff_t offset, loff_t len,
 		       int advice);
 
-<<<<<<< HEAD
-=======
-#if defined(CONFIG_IO_URING)
-extern struct sock *io_uring_get_socket(struct file *file);
-#else
-static inline struct sock *io_uring_get_socket(struct file *file)
-{
-	return NULL;
-}
-#endif
-
->>>>>>> cc8f1299
 int vfs_ioc_setflags_prepare(struct inode *inode, unsigned int oldflags,
 			     unsigned int flags);
 
