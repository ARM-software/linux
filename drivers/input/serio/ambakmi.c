/*
 *  linux/drivers/input/serio/ambakmi.c
 *
 *  Copyright (C) 2000-2003 Deep Blue Solutions Ltd.
 *  Copyright (C) 2002 Russell King.
 *
 * This program is free software; you can redistribute it and/or modify
 * it under the terms of the GNU General Public License as published by
 * the Free Software Foundation; either version 2 of the License, or
 * (at your option) any later version.
 */
#include <linux/module.h>
#include <linux/serio.h>
#include <linux/errno.h>
#include <linux/interrupt.h>
#include <linux/ioport.h>
#include <linux/device.h>
#include <linux/delay.h>
#include <linux/slab.h>
#include <linux/err.h>
#include <linux/amba/bus.h>
#include <linux/amba/kmi.h>
#include <linux/clk.h>

#include <asm/io.h>
#include <asm/irq.h>

#define KMI_BASE	(kmi->base)

struct amba_kmi_port {
	struct serio		*io;
	struct clk		*clk;
	void __iomem		*base;
	unsigned int		irq;
	unsigned int		divisor;
	unsigned int		open;
};

static irqreturn_t amba_kmi_int(int irq, void *dev_id)
{
	struct amba_kmi_port *kmi = dev_id;
	unsigned int status = readb(KMIIR);
	int handled = IRQ_NONE;

	while (status & KMIIR_RXINTR) {
		serio_interrupt(kmi->io, readb(KMIDATA), 0);
		status = readb(KMIIR);
		handled = IRQ_HANDLED;
	}

	return handled;
}

static int amba_kmi_write(struct serio *io, unsigned char val)
{
	struct amba_kmi_port *kmi = io->port_data;
	unsigned int timeleft = 10000; /* timeout in 100ms */

	while ((readb(KMISTAT) & KMISTAT_TXEMPTY) == 0 && --timeleft)
		udelay(10);

	if (timeleft)
		writeb(val, KMIDATA);

	return timeleft ? 0 : SERIO_TIMEOUT;
}

static int amba_kmi_open(struct serio *io)
{
	struct amba_kmi_port *kmi = io->port_data;
	unsigned int divisor;
	int ret;

	ret = clk_prepare_enable(kmi->clk);
	if (ret)
		goto out;

	divisor = clk_get_rate(kmi->clk) / 8000000 - 1;
	writeb(divisor, KMICLKDIV);
	writeb(KMICR_EN, KMICR);

<<<<<<< HEAD
	ret = request_irq(kmi->irq, amba_kmi_int, IRQF_SHARED, "kmi-pl050", kmi);
=======
	ret = request_irq(kmi->irq, amba_kmi_int, IRQF_SHARED, "kmi-pl050",
			  kmi);
>>>>>>> 93c335a9
	if (ret) {
		printk(KERN_ERR "kmi: failed to claim IRQ%d\n", kmi->irq);
		writeb(0, KMICR);
		goto clk_disable;
	}

	writeb(KMICR_EN | KMICR_RXINTREN, KMICR);

	return 0;

 clk_disable:
	clk_disable_unprepare(kmi->clk);
 out:
	return ret;
}

static void amba_kmi_close(struct serio *io)
{
	struct amba_kmi_port *kmi = io->port_data;

	writeb(0, KMICR);

	free_irq(kmi->irq, kmi);
	clk_disable_unprepare(kmi->clk);
}

static int amba_kmi_probe(struct amba_device *dev,
	const struct amba_id *id)
{
	struct amba_kmi_port *kmi;
	struct serio *io;
	int ret;

	ret = amba_request_regions(dev, NULL);
	if (ret)
		return ret;

	kmi = kzalloc(sizeof(struct amba_kmi_port), GFP_KERNEL);
	io = kzalloc(sizeof(struct serio), GFP_KERNEL);
	if (!kmi || !io) {
		ret = -ENOMEM;
		goto out;
	}


	io->id.type	= SERIO_8042;
	io->write	= amba_kmi_write;
	io->open	= amba_kmi_open;
	io->close	= amba_kmi_close;
	strlcpy(io->name, dev_name(&dev->dev), sizeof(io->name));
	strlcpy(io->phys, dev_name(&dev->dev), sizeof(io->phys));
	io->port_data	= kmi;
	io->dev.parent	= &dev->dev;

	kmi->io		= io;
	kmi->base	= ioremap(dev->res.start, resource_size(&dev->res));
	if (!kmi->base) {
		ret = -ENOMEM;
		goto out;
	}

	kmi->clk = clk_get(&dev->dev, "KMIREFCLK");
	if (IS_ERR(kmi->clk)) {
		ret = PTR_ERR(kmi->clk);
		goto unmap;
	}

	kmi->irq = dev->irq[0];
	amba_set_drvdata(dev, kmi);

	serio_register_port(kmi->io);
	return 0;

 unmap:
	iounmap(kmi->base);
 out:
	kfree(kmi);
	kfree(io);
	amba_release_regions(dev);
	return ret;
}

static int amba_kmi_remove(struct amba_device *dev)
{
	struct amba_kmi_port *kmi = amba_get_drvdata(dev);

	serio_unregister_port(kmi->io);
	clk_put(kmi->clk);
	iounmap(kmi->base);
	kfree(kmi);
	amba_release_regions(dev);
	return 0;
}

static int amba_kmi_resume(struct amba_device *dev)
{
	struct amba_kmi_port *kmi = amba_get_drvdata(dev);

	/* kick the serio layer to rescan this port */
	serio_reconnect(kmi->io);

	return 0;
}

static struct amba_id amba_kmi_idtable[] = {
	{
		.id	= 0x00041050,
		.mask	= 0x000fffff,
	},
	{ 0, 0 }
};

MODULE_DEVICE_TABLE(amba, amba_kmi_idtable);

static struct amba_driver ambakmi_driver = {
	.drv		= {
		.name	= "kmi-pl050",
		.owner	= THIS_MODULE,
	},
	.id_table	= amba_kmi_idtable,
	.probe		= amba_kmi_probe,
	.remove		= amba_kmi_remove,
	.resume		= amba_kmi_resume,
};

module_amba_driver(ambakmi_driver);

MODULE_AUTHOR("Russell King <rmk@arm.linux.org.uk>");
MODULE_DESCRIPTION("AMBA KMI controller driver");
MODULE_LICENSE("GPL");<|MERGE_RESOLUTION|>--- conflicted
+++ resolved
@@ -79,12 +79,8 @@
 	writeb(divisor, KMICLKDIV);
 	writeb(KMICR_EN, KMICR);
 
-<<<<<<< HEAD
-	ret = request_irq(kmi->irq, amba_kmi_int, IRQF_SHARED, "kmi-pl050", kmi);
-=======
 	ret = request_irq(kmi->irq, amba_kmi_int, IRQF_SHARED, "kmi-pl050",
 			  kmi);
->>>>>>> 93c335a9
 	if (ret) {
 		printk(KERN_ERR "kmi: failed to claim IRQ%d\n", kmi->irq);
 		writeb(0, KMICR);
