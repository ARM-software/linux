/*
 * POSIX message queues filesystem for Linux.
 *
 * Copyright (C) 2003,2004  Krzysztof Benedyczak    (golbi@mat.uni.torun.pl)
 *                          Michal Wronski          (michal.wronski@gmail.com)
 *
 * Spinlocks:               Mohamed Abbas           (abbas.mohamed@intel.com)
 * Lockless receive & send, fd based notify:
 * 			    Manfred Spraul	    (manfred@colorfullife.com)
 *
 * Audit:                   George Wilson           (ltcgcw@us.ibm.com)
 *
 * This file is released under the GPL.
 */

#include <linux/capability.h>
#include <linux/init.h>
#include <linux/pagemap.h>
#include <linux/file.h>
#include <linux/mount.h>
#include <linux/namei.h>
#include <linux/sysctl.h>
#include <linux/poll.h>
#include <linux/mqueue.h>
#include <linux/msg.h>
#include <linux/skbuff.h>
#include <linux/vmalloc.h>
#include <linux/netlink.h>
#include <linux/syscalls.h>
#include <linux/audit.h>
#include <linux/signal.h>
#include <linux/mutex.h>
#include <linux/nsproxy.h>
#include <linux/pid.h>
#include <linux/ipc_namespace.h>
#include <linux/user_namespace.h>
#include <linux/slab.h>

#include <net/sock.h>
#include "util.h"

#define MQUEUE_MAGIC	0x19800202
#define DIRENT_SIZE	20
#define FILENT_SIZE	80

#define SEND		0
#define RECV		1

#define STATE_NONE	0
#define STATE_PENDING	1
#define STATE_READY	2

struct posix_msg_tree_node {
	struct rb_node		rb_node;
	struct list_head	msg_list;
	int			priority;
};

struct ext_wait_queue {		/* queue of sleeping tasks */
	struct task_struct *task;
	struct list_head list;
	struct msg_msg *msg;	/* ptr of loaded message */
	int state;		/* one of STATE_* values */
};

struct mqueue_inode_info {
	spinlock_t lock;
	struct inode vfs_inode;
	wait_queue_head_t wait_q;

	struct rb_root msg_tree;
	struct posix_msg_tree_node *node_cache;
	struct mq_attr attr;

	struct sigevent notify;
	struct pid* notify_owner;
	struct user_namespace *notify_user_ns;
	struct user_struct *user;	/* user who created, for accounting */
	struct sock *notify_sock;
	struct sk_buff *notify_cookie;

	/* for tasks waiting for free space and messages, respectively */
	struct ext_wait_queue e_wait_q[2];

	unsigned long qsize; /* size of queue in memory (sum of all msgs) */
};

static const struct inode_operations mqueue_dir_inode_operations;
static const struct file_operations mqueue_file_operations;
static const struct super_operations mqueue_super_ops;
static void remove_notification(struct mqueue_inode_info *info);

static struct kmem_cache *mqueue_inode_cachep;

static struct ctl_table_header * mq_sysctl_table;

static inline struct mqueue_inode_info *MQUEUE_I(struct inode *inode)
{
	return container_of(inode, struct mqueue_inode_info, vfs_inode);
}

/*
 * This routine should be called with the mq_lock held.
 */
static inline struct ipc_namespace *__get_ns_from_inode(struct inode *inode)
{
	return get_ipc_ns(inode->i_sb->s_fs_info);
}

static struct ipc_namespace *get_ns_from_inode(struct inode *inode)
{
	struct ipc_namespace *ns;

	spin_lock(&mq_lock);
	ns = __get_ns_from_inode(inode);
	spin_unlock(&mq_lock);
	return ns;
}

/* Auxiliary functions to manipulate messages' list */
static int msg_insert(struct msg_msg *msg, struct mqueue_inode_info *info)
{
	struct rb_node **p, *parent = NULL;
	struct posix_msg_tree_node *leaf;

	p = &info->msg_tree.rb_node;
	while (*p) {
		parent = *p;
		leaf = rb_entry(parent, struct posix_msg_tree_node, rb_node);

		if (likely(leaf->priority == msg->m_type))
			goto insert_msg;
		else if (msg->m_type < leaf->priority)
			p = &(*p)->rb_left;
		else
			p = &(*p)->rb_right;
	}
	if (info->node_cache) {
		leaf = info->node_cache;
		info->node_cache = NULL;
	} else {
		leaf = kmalloc(sizeof(*leaf), GFP_ATOMIC);
		if (!leaf)
			return -ENOMEM;
		rb_init_node(&leaf->rb_node);
		INIT_LIST_HEAD(&leaf->msg_list);
		info->qsize += sizeof(*leaf);
	}
	leaf->priority = msg->m_type;
	rb_link_node(&leaf->rb_node, parent, p);
	rb_insert_color(&leaf->rb_node, &info->msg_tree);
insert_msg:
	info->attr.mq_curmsgs++;
	info->qsize += msg->m_ts;
	list_add_tail(&msg->m_list, &leaf->msg_list);
	return 0;
}

static inline struct msg_msg *msg_get(struct mqueue_inode_info *info)
{
	struct rb_node **p, *parent = NULL;
	struct posix_msg_tree_node *leaf;
	struct msg_msg *msg;

try_again:
	p = &info->msg_tree.rb_node;
	while (*p) {
		parent = *p;
		/*
		 * During insert, low priorities go to the left and high to the
		 * right.  On receive, we want the highest priorities first, so
		 * walk all the way to the right.
		 */
		p = &(*p)->rb_right;
	}
	if (!parent) {
		if (info->attr.mq_curmsgs) {
			pr_warn_once("Inconsistency in POSIX message queue, "
				     "no tree element, but supposedly messages "
				     "should exist!\n");
			info->attr.mq_curmsgs = 0;
		}
		return NULL;
	}
	leaf = rb_entry(parent, struct posix_msg_tree_node, rb_node);
	if (unlikely(list_empty(&leaf->msg_list))) {
		pr_warn_once("Inconsistency in POSIX message queue, "
			     "empty leaf node but we haven't implemented "
			     "lazy leaf delete!\n");
		rb_erase(&leaf->rb_node, &info->msg_tree);
		if (info->node_cache) {
			info->qsize -= sizeof(*leaf);
			kfree(leaf);
		} else {
			info->node_cache = leaf;
		}
		goto try_again;
	} else {
		msg = list_first_entry(&leaf->msg_list,
				       struct msg_msg, m_list);
		list_del(&msg->m_list);
		if (list_empty(&leaf->msg_list)) {
			rb_erase(&leaf->rb_node, &info->msg_tree);
			if (info->node_cache) {
				info->qsize -= sizeof(*leaf);
				kfree(leaf);
			} else {
				info->node_cache = leaf;
			}
		}
	}
	info->attr.mq_curmsgs--;
	info->qsize -= msg->m_ts;
	return msg;
}

static struct inode *mqueue_get_inode(struct super_block *sb,
		struct ipc_namespace *ipc_ns, umode_t mode,
		struct mq_attr *attr)
{
	struct user_struct *u = current_user();
	struct inode *inode;
	int ret = -ENOMEM;

	inode = new_inode(sb);
	if (!inode)
		goto err;

	inode->i_ino = get_next_ino();
	inode->i_mode = mode;
	inode->i_uid = current_fsuid();
	inode->i_gid = current_fsgid();
	inode->i_mtime = inode->i_ctime = inode->i_atime = CURRENT_TIME;

	if (S_ISREG(mode)) {
		struct mqueue_inode_info *info;
		unsigned long mq_bytes, mq_treesize;

		inode->i_fop = &mqueue_file_operations;
		inode->i_size = FILENT_SIZE;
		/* mqueue specific info */
		info = MQUEUE_I(inode);
		spin_lock_init(&info->lock);
		init_waitqueue_head(&info->wait_q);
		INIT_LIST_HEAD(&info->e_wait_q[0].list);
		INIT_LIST_HEAD(&info->e_wait_q[1].list);
		info->notify_owner = NULL;
		info->notify_user_ns = NULL;
		info->qsize = 0;
		info->user = NULL;	/* set when all is ok */
		info->msg_tree = RB_ROOT;
		info->node_cache = NULL;
		memset(&info->attr, 0, sizeof(info->attr));
		info->attr.mq_maxmsg = min(ipc_ns->mq_msg_max,
					   ipc_ns->mq_msg_default);
		info->attr.mq_msgsize = min(ipc_ns->mq_msgsize_max,
					    ipc_ns->mq_msgsize_default);
		if (attr) {
			info->attr.mq_maxmsg = attr->mq_maxmsg;
			info->attr.mq_msgsize = attr->mq_msgsize;
		}
		/*
		 * We used to allocate a static array of pointers and account
		 * the size of that array as well as one msg_msg struct per
		 * possible message into the queue size. That's no longer
		 * accurate as the queue is now an rbtree and will grow and
		 * shrink depending on usage patterns.  We can, however, still
		 * account one msg_msg struct per message, but the nodes are
		 * allocated depending on priority usage, and most programs
		 * only use one, or a handful, of priorities.  However, since
		 * this is pinned memory, we need to assume worst case, so
		 * that means the min(mq_maxmsg, max_priorities) * struct
		 * posix_msg_tree_node.
		 */
		mq_treesize = info->attr.mq_maxmsg * sizeof(struct msg_msg) +
			min_t(unsigned int, info->attr.mq_maxmsg, MQ_PRIO_MAX) *
			sizeof(struct posix_msg_tree_node);

		mq_bytes = mq_treesize + (info->attr.mq_maxmsg *
					  info->attr.mq_msgsize);

		spin_lock(&mq_lock);
		if (u->mq_bytes + mq_bytes < u->mq_bytes ||
		    u->mq_bytes + mq_bytes > rlimit(RLIMIT_MSGQUEUE)) {
			spin_unlock(&mq_lock);
			/* mqueue_evict_inode() releases info->messages */
			ret = -EMFILE;
			goto out_inode;
		}
		u->mq_bytes += mq_bytes;
		spin_unlock(&mq_lock);

		/* all is ok */
		info->user = get_uid(u);
	} else if (S_ISDIR(mode)) {
		inc_nlink(inode);
		/* Some things misbehave if size == 0 on a directory */
		inode->i_size = 2 * DIRENT_SIZE;
		inode->i_op = &mqueue_dir_inode_operations;
		inode->i_fop = &simple_dir_operations;
	}

	return inode;
out_inode:
	iput(inode);
err:
	return ERR_PTR(ret);
}

static int mqueue_fill_super(struct super_block *sb, void *data, int silent)
{
	struct inode *inode;
	struct ipc_namespace *ns = data;

	sb->s_blocksize = PAGE_CACHE_SIZE;
	sb->s_blocksize_bits = PAGE_CACHE_SHIFT;
	sb->s_magic = MQUEUE_MAGIC;
	sb->s_op = &mqueue_super_ops;

	inode = mqueue_get_inode(sb, ns, S_IFDIR | S_ISVTX | S_IRWXUGO, NULL);
	if (IS_ERR(inode))
		return PTR_ERR(inode);

	sb->s_root = d_make_root(inode);
	if (!sb->s_root)
		return -ENOMEM;
	return 0;
}

static struct dentry *mqueue_mount(struct file_system_type *fs_type,
			 int flags, const char *dev_name,
			 void *data)
{
	if (!(flags & MS_KERNMOUNT))
		data = current->nsproxy->ipc_ns;
	return mount_ns(fs_type, flags, data, mqueue_fill_super);
}

static void init_once(void *foo)
{
	struct mqueue_inode_info *p = (struct mqueue_inode_info *) foo;

	inode_init_once(&p->vfs_inode);
}

static struct inode *mqueue_alloc_inode(struct super_block *sb)
{
	struct mqueue_inode_info *ei;

	ei = kmem_cache_alloc(mqueue_inode_cachep, GFP_KERNEL);
	if (!ei)
		return NULL;
	return &ei->vfs_inode;
}

static void mqueue_i_callback(struct rcu_head *head)
{
	struct inode *inode = container_of(head, struct inode, i_rcu);
	kmem_cache_free(mqueue_inode_cachep, MQUEUE_I(inode));
}

static void mqueue_destroy_inode(struct inode *inode)
{
	call_rcu(&inode->i_rcu, mqueue_i_callback);
}

static void mqueue_evict_inode(struct inode *inode)
{
	struct mqueue_inode_info *info;
	struct user_struct *user;
	unsigned long mq_bytes, mq_treesize;
	struct ipc_namespace *ipc_ns;
	struct msg_msg *msg;

	clear_inode(inode);

	if (S_ISDIR(inode->i_mode))
		return;

	ipc_ns = get_ns_from_inode(inode);
	info = MQUEUE_I(inode);
	spin_lock(&info->lock);
	while ((msg = msg_get(info)) != NULL)
		free_msg(msg);
	kfree(info->node_cache);
	spin_unlock(&info->lock);

	/* Total amount of bytes accounted for the mqueue */
	mq_treesize = info->attr.mq_maxmsg * sizeof(struct msg_msg) +
		min_t(unsigned int, info->attr.mq_maxmsg, MQ_PRIO_MAX) *
		sizeof(struct posix_msg_tree_node);

	mq_bytes = mq_treesize + (info->attr.mq_maxmsg *
				  info->attr.mq_msgsize);

	user = info->user;
	if (user) {
		spin_lock(&mq_lock);
		user->mq_bytes -= mq_bytes;
		/*
		 * get_ns_from_inode() ensures that the
		 * (ipc_ns = sb->s_fs_info) is either a valid ipc_ns
		 * to which we now hold a reference, or it is NULL.
		 * We can't put it here under mq_lock, though.
		 */
		if (ipc_ns)
			ipc_ns->mq_queues_count--;
		spin_unlock(&mq_lock);
		free_uid(user);
	}
	if (ipc_ns)
		put_ipc_ns(ipc_ns);
}

static int mqueue_create(struct inode *dir, struct dentry *dentry,
				umode_t mode, bool excl)
{
	struct inode *inode;
	struct mq_attr *attr = dentry->d_fsdata;
	int error;
	struct ipc_namespace *ipc_ns;

	spin_lock(&mq_lock);
	ipc_ns = __get_ns_from_inode(dir);
	if (!ipc_ns) {
		error = -EACCES;
		goto out_unlock;
	}
	if (ipc_ns->mq_queues_count >= HARD_QUEUESMAX ||
	    (ipc_ns->mq_queues_count >= ipc_ns->mq_queues_max &&
	     !capable(CAP_SYS_RESOURCE))) {
		error = -ENOSPC;
		goto out_unlock;
	}
	ipc_ns->mq_queues_count++;
	spin_unlock(&mq_lock);

	inode = mqueue_get_inode(dir->i_sb, ipc_ns, mode, attr);
	if (IS_ERR(inode)) {
		error = PTR_ERR(inode);
		spin_lock(&mq_lock);
		ipc_ns->mq_queues_count--;
		goto out_unlock;
	}

	put_ipc_ns(ipc_ns);
	dir->i_size += DIRENT_SIZE;
	dir->i_ctime = dir->i_mtime = dir->i_atime = CURRENT_TIME;

	d_instantiate(dentry, inode);
	dget(dentry);
	return 0;
out_unlock:
	spin_unlock(&mq_lock);
	if (ipc_ns)
		put_ipc_ns(ipc_ns);
	return error;
}

static int mqueue_unlink(struct inode *dir, struct dentry *dentry)
{
  	struct inode *inode = dentry->d_inode;

	dir->i_ctime = dir->i_mtime = dir->i_atime = CURRENT_TIME;
	dir->i_size -= DIRENT_SIZE;
  	drop_nlink(inode);
  	dput(dentry);
  	return 0;
}

/*
*	This is routine for system read from queue file.
*	To avoid mess with doing here some sort of mq_receive we allow
*	to read only queue size & notification info (the only values
*	that are interesting from user point of view and aren't accessible
*	through std routines)
*/
static ssize_t mqueue_read_file(struct file *filp, char __user *u_data,
				size_t count, loff_t *off)
{
	struct mqueue_inode_info *info = MQUEUE_I(filp->f_path.dentry->d_inode);
	char buffer[FILENT_SIZE];
	ssize_t ret;

	spin_lock(&info->lock);
	snprintf(buffer, sizeof(buffer),
			"QSIZE:%-10lu NOTIFY:%-5d SIGNO:%-5d NOTIFY_PID:%-6d\n",
			info->qsize,
			info->notify_owner ? info->notify.sigev_notify : 0,
			(info->notify_owner &&
			 info->notify.sigev_notify == SIGEV_SIGNAL) ?
				info->notify.sigev_signo : 0,
			pid_vnr(info->notify_owner));
	spin_unlock(&info->lock);
	buffer[sizeof(buffer)-1] = '\0';

	ret = simple_read_from_buffer(u_data, count, off, buffer,
				strlen(buffer));
	if (ret <= 0)
		return ret;

	filp->f_path.dentry->d_inode->i_atime = filp->f_path.dentry->d_inode->i_ctime = CURRENT_TIME;
	return ret;
}

static int mqueue_flush_file(struct file *filp, fl_owner_t id)
{
	struct mqueue_inode_info *info = MQUEUE_I(filp->f_path.dentry->d_inode);

	spin_lock(&info->lock);
	if (task_tgid(current) == info->notify_owner)
		remove_notification(info);

	spin_unlock(&info->lock);
	return 0;
}

static unsigned int mqueue_poll_file(struct file *filp, struct poll_table_struct *poll_tab)
{
	struct mqueue_inode_info *info = MQUEUE_I(filp->f_path.dentry->d_inode);
	int retval = 0;

	poll_wait(filp, &info->wait_q, poll_tab);

	spin_lock(&info->lock);
	if (info->attr.mq_curmsgs)
		retval = POLLIN | POLLRDNORM;

	if (info->attr.mq_curmsgs < info->attr.mq_maxmsg)
		retval |= POLLOUT | POLLWRNORM;
	spin_unlock(&info->lock);

	return retval;
}

/* Adds current to info->e_wait_q[sr] before element with smaller prio */
static void wq_add(struct mqueue_inode_info *info, int sr,
			struct ext_wait_queue *ewp)
{
	struct ext_wait_queue *walk;

	ewp->task = current;

	list_for_each_entry(walk, &info->e_wait_q[sr].list, list) {
		if (walk->task->static_prio <= current->static_prio) {
			list_add_tail(&ewp->list, &walk->list);
			return;
		}
	}
	list_add_tail(&ewp->list, &info->e_wait_q[sr].list);
}

/*
 * Puts current task to sleep. Caller must hold queue lock. After return
 * lock isn't held.
 * sr: SEND or RECV
 */
static int wq_sleep(struct mqueue_inode_info *info, int sr,
		    ktime_t *timeout, struct ext_wait_queue *ewp)
{
	int retval;
	signed long time;

	wq_add(info, sr, ewp);

	for (;;) {
		set_current_state(TASK_INTERRUPTIBLE);

		spin_unlock(&info->lock);
		time = schedule_hrtimeout_range_clock(timeout, 0,
			HRTIMER_MODE_ABS, CLOCK_REALTIME);

		while (ewp->state == STATE_PENDING)
			cpu_relax();

		if (ewp->state == STATE_READY) {
			retval = 0;
			goto out;
		}
		spin_lock(&info->lock);
		if (ewp->state == STATE_READY) {
			retval = 0;
			goto out_unlock;
		}
		if (signal_pending(current)) {
			retval = -ERESTARTSYS;
			break;
		}
		if (time == 0) {
			retval = -ETIMEDOUT;
			break;
		}
	}
	list_del(&ewp->list);
out_unlock:
	spin_unlock(&info->lock);
out:
	return retval;
}

/*
 * Returns waiting task that should be serviced first or NULL if none exists
 */
static struct ext_wait_queue *wq_get_first_waiter(
		struct mqueue_inode_info *info, int sr)
{
	struct list_head *ptr;

	ptr = info->e_wait_q[sr].list.prev;
	if (ptr == &info->e_wait_q[sr].list)
		return NULL;
	return list_entry(ptr, struct ext_wait_queue, list);
}


static inline void set_cookie(struct sk_buff *skb, char code)
{
	((char*)skb->data)[NOTIFY_COOKIE_LEN-1] = code;
}

/*
 * The next function is only to split too long sys_mq_timedsend
 */
static void __do_notify(struct mqueue_inode_info *info)
{
	/* notification
	 * invoked when there is registered process and there isn't process
	 * waiting synchronously for message AND state of queue changed from
	 * empty to not empty. Here we are sure that no one is waiting
	 * synchronously. */
	if (info->notify_owner &&
	    info->attr.mq_curmsgs == 1) {
		struct siginfo sig_i;
		switch (info->notify.sigev_notify) {
		case SIGEV_NONE:
			break;
		case SIGEV_SIGNAL:
			/* sends signal */

			sig_i.si_signo = info->notify.sigev_signo;
			sig_i.si_errno = 0;
			sig_i.si_code = SI_MESGQ;
			sig_i.si_value = info->notify.sigev_value;
			/* map current pid/uid into info->owner's namespaces */
			rcu_read_lock();
			sig_i.si_pid = task_tgid_nr_ns(current,
						ns_of_pid(info->notify_owner));
			sig_i.si_uid = from_kuid_munged(info->notify_user_ns, current_uid());
			rcu_read_unlock();

			kill_pid_info(info->notify.sigev_signo,
				      &sig_i, info->notify_owner);
			break;
		case SIGEV_THREAD:
			set_cookie(info->notify_cookie, NOTIFY_WOKENUP);
			netlink_sendskb(info->notify_sock, info->notify_cookie);
			break;
		}
		/* after notification unregisters process */
		put_pid(info->notify_owner);
		put_user_ns(info->notify_user_ns);
		info->notify_owner = NULL;
		info->notify_user_ns = NULL;
	}
	wake_up(&info->wait_q);
}

static int prepare_timeout(const struct timespec __user *u_abs_timeout,
			   ktime_t *expires, struct timespec *ts)
{
	if (copy_from_user(ts, u_abs_timeout, sizeof(struct timespec)))
		return -EFAULT;
	if (!timespec_valid(ts))
		return -EINVAL;

	*expires = timespec_to_ktime(*ts);
	return 0;
}

static void remove_notification(struct mqueue_inode_info *info)
{
	if (info->notify_owner != NULL &&
	    info->notify.sigev_notify == SIGEV_THREAD) {
		set_cookie(info->notify_cookie, NOTIFY_REMOVED);
		netlink_sendskb(info->notify_sock, info->notify_cookie);
	}
	put_pid(info->notify_owner);
	put_user_ns(info->notify_user_ns);
	info->notify_owner = NULL;
	info->notify_user_ns = NULL;
}

static int mq_attr_ok(struct ipc_namespace *ipc_ns, struct mq_attr *attr)
{
	int mq_treesize;
	unsigned long total_size;

	if (attr->mq_maxmsg <= 0 || attr->mq_msgsize <= 0)
		return -EINVAL;
	if (capable(CAP_SYS_RESOURCE)) {
		if (attr->mq_maxmsg > HARD_MSGMAX ||
		    attr->mq_msgsize > HARD_MSGSIZEMAX)
			return -EINVAL;
	} else {
		if (attr->mq_maxmsg > ipc_ns->mq_msg_max ||
				attr->mq_msgsize > ipc_ns->mq_msgsize_max)
			return -EINVAL;
	}
	/* check for overflow */
	if (attr->mq_msgsize > ULONG_MAX/attr->mq_maxmsg)
		return -EOVERFLOW;
	mq_treesize = attr->mq_maxmsg * sizeof(struct msg_msg) +
		min_t(unsigned int, attr->mq_maxmsg, MQ_PRIO_MAX) *
		sizeof(struct posix_msg_tree_node);
	total_size = attr->mq_maxmsg * attr->mq_msgsize;
	if (total_size + mq_treesize < total_size)
		return -EOVERFLOW;
	return 0;
}

/*
 * Invoked when creating a new queue via sys_mq_open
 */
static struct file *do_create(struct ipc_namespace *ipc_ns, struct inode *dir,
			struct path *path, int oflag, umode_t mode,
			struct mq_attr *attr)
{
	const struct cred *cred = current_cred();
	int ret;

	if (attr) {
		ret = mq_attr_ok(ipc_ns, attr);
		if (ret)
			return ERR_PTR(ret);
		/* store for use during create */
		path->dentry->d_fsdata = attr;
	} else {
		struct mq_attr def_attr;

		def_attr.mq_maxmsg = min(ipc_ns->mq_msg_max,
					 ipc_ns->mq_msg_default);
		def_attr.mq_msgsize = min(ipc_ns->mq_msgsize_max,
					  ipc_ns->mq_msgsize_default);
		ret = mq_attr_ok(ipc_ns, &def_attr);
		if (ret)
			return ERR_PTR(ret);
	}

	mode &= ~current_umask();
<<<<<<< HEAD
	ret = mnt_want_write(path->mnt);
	if (ret)
		return ERR_PTR(ret);
	ret = vfs_create(dir, path->dentry, mode, true);
	path->dentry->d_fsdata = NULL;
	if (!ret)
		result = dentry_open(path, oflag, cred);
	else
		result = ERR_PTR(ret);
	/*
	 * dentry_open() took a persistent mnt_want_write(),
	 * so we can now drop this one.
	 */
	mnt_drop_write(path->mnt);
	return result;
=======
	ret = vfs_create(dir, path->dentry, mode, true);
	path->dentry->d_fsdata = NULL;
	if (ret)
		return ERR_PTR(ret);
	return dentry_open(path, oflag, cred);
>>>>>>> 9450d57e
}

/* Opens existing queue */
static struct file *do_open(struct path *path, int oflag)
{
	static const int oflag2acc[O_ACCMODE] = { MAY_READ, MAY_WRITE,
						  MAY_READ | MAY_WRITE };
	int acc;
	if ((oflag & O_ACCMODE) == (O_RDWR | O_WRONLY))
		return ERR_PTR(-EINVAL);
	acc = oflag2acc[oflag & O_ACCMODE];
	if (inode_permission(path->dentry->d_inode, acc))
		return ERR_PTR(-EACCES);
	return dentry_open(path, oflag, current_cred());
}

SYSCALL_DEFINE4(mq_open, const char __user *, u_name, int, oflag, umode_t, mode,
		struct mq_attr __user *, u_attr)
{
	struct path path;
	struct file *filp;
	char *name;
	struct mq_attr attr;
	int fd, error;
	struct ipc_namespace *ipc_ns = current->nsproxy->ipc_ns;
<<<<<<< HEAD
	struct dentry *root = ipc_ns->mq_mnt->mnt_root;
=======
	struct vfsmount *mnt = ipc_ns->mq_mnt;
	struct dentry *root = mnt->mnt_root;
	int ro;
>>>>>>> 9450d57e

	if (u_attr && copy_from_user(&attr, u_attr, sizeof(struct mq_attr)))
		return -EFAULT;

	audit_mq_open(oflag, mode, u_attr ? &attr : NULL);

	if (IS_ERR(name = getname(u_name)))
		return PTR_ERR(name);

	fd = get_unused_fd_flags(O_CLOEXEC);
	if (fd < 0)
		goto out_putname;

<<<<<<< HEAD
=======
	ro = mnt_want_write(mnt);	/* we'll drop it in any case */
>>>>>>> 9450d57e
	error = 0;
	mutex_lock(&root->d_inode->i_mutex);
	path.dentry = lookup_one_len(name, root, strlen(name));
	if (IS_ERR(path.dentry)) {
		error = PTR_ERR(path.dentry);
		goto out_putfd;
	}
<<<<<<< HEAD
	path.mnt = mntget(ipc_ns->mq_mnt);
=======
	path.mnt = mntget(mnt);
>>>>>>> 9450d57e

	if (oflag & O_CREAT) {
		if (path.dentry->d_inode) {	/* entry already exists */
			audit_inode(name, path.dentry);
			if (oflag & O_EXCL) {
				error = -EEXIST;
				goto out;
			}
			filp = do_open(&path, oflag);
		} else {
<<<<<<< HEAD
=======
			if (ro) {
				error = ro;
				goto out;
			}
>>>>>>> 9450d57e
			filp = do_create(ipc_ns, root->d_inode,
						&path, oflag, mode,
						u_attr ? &attr : NULL);
		}
	} else {
		if (!path.dentry->d_inode) {
			error = -ENOENT;
			goto out;
		}
		audit_inode(name, path.dentry);
		filp = do_open(&path, oflag);
	}

	if (!IS_ERR(filp))
		fd_install(fd, filp);
	else
		error = PTR_ERR(filp);
out:
	path_put(&path);
out_putfd:
	if (error) {
		put_unused_fd(fd);
		fd = error;
	}
	mutex_unlock(&root->d_inode->i_mutex);
<<<<<<< HEAD
=======
	mnt_drop_write(mnt);
>>>>>>> 9450d57e
out_putname:
	putname(name);
	return fd;
}

SYSCALL_DEFINE1(mq_unlink, const char __user *, u_name)
{
	int err;
	char *name;
	struct dentry *dentry;
	struct inode *inode = NULL;
	struct ipc_namespace *ipc_ns = current->nsproxy->ipc_ns;
	struct vfsmount *mnt = ipc_ns->mq_mnt;

	name = getname(u_name);
	if (IS_ERR(name))
		return PTR_ERR(name);

	err = mnt_want_write(mnt);
	if (err)
		goto out_name;
	mutex_lock_nested(&mnt->mnt_root->d_inode->i_mutex, I_MUTEX_PARENT);
	dentry = lookup_one_len(name, mnt->mnt_root, strlen(name));
	if (IS_ERR(dentry)) {
		err = PTR_ERR(dentry);
		goto out_unlock;
	}

	inode = dentry->d_inode;
	if (!inode) {
		err = -ENOENT;
	} else {
		ihold(inode);
		err = vfs_unlink(dentry->d_parent->d_inode, dentry);
	}
	dput(dentry);

out_unlock:
	mutex_unlock(&mnt->mnt_root->d_inode->i_mutex);
	if (inode)
		iput(inode);
	mnt_drop_write(mnt);
out_name:
	putname(name);

	return err;
}

/* Pipelined send and receive functions.
 *
 * If a receiver finds no waiting message, then it registers itself in the
 * list of waiting receivers. A sender checks that list before adding the new
 * message into the message array. If there is a waiting receiver, then it
 * bypasses the message array and directly hands the message over to the
 * receiver.
 * The receiver accepts the message and returns without grabbing the queue
 * spinlock. Therefore an intermediate STATE_PENDING state and memory barriers
 * are necessary. The same algorithm is used for sysv semaphores, see
 * ipc/sem.c for more details.
 *
 * The same algorithm is used for senders.
 */

/* pipelined_send() - send a message directly to the task waiting in
 * sys_mq_timedreceive() (without inserting message into a queue).
 */
static inline void pipelined_send(struct mqueue_inode_info *info,
				  struct msg_msg *message,
				  struct ext_wait_queue *receiver)
{
	receiver->msg = message;
	list_del(&receiver->list);
	receiver->state = STATE_PENDING;
	wake_up_process(receiver->task);
	smp_wmb();
	receiver->state = STATE_READY;
}

/* pipelined_receive() - if there is task waiting in sys_mq_timedsend()
 * gets its message and put to the queue (we have one free place for sure). */
static inline void pipelined_receive(struct mqueue_inode_info *info)
{
	struct ext_wait_queue *sender = wq_get_first_waiter(info, SEND);

	if (!sender) {
		/* for poll */
		wake_up_interruptible(&info->wait_q);
		return;
	}
	if (msg_insert(sender->msg, info))
		return;
	list_del(&sender->list);
	sender->state = STATE_PENDING;
	wake_up_process(sender->task);
	smp_wmb();
	sender->state = STATE_READY;
}

SYSCALL_DEFINE5(mq_timedsend, mqd_t, mqdes, const char __user *, u_msg_ptr,
		size_t, msg_len, unsigned int, msg_prio,
		const struct timespec __user *, u_abs_timeout)
{
	struct file *filp;
	struct inode *inode;
	struct ext_wait_queue wait;
	struct ext_wait_queue *receiver;
	struct msg_msg *msg_ptr;
	struct mqueue_inode_info *info;
	ktime_t expires, *timeout = NULL;
	struct timespec ts;
	struct posix_msg_tree_node *new_leaf = NULL;
	int ret = 0;

	if (u_abs_timeout) {
		int res = prepare_timeout(u_abs_timeout, &expires, &ts);
		if (res)
			return res;
		timeout = &expires;
	}

	if (unlikely(msg_prio >= (unsigned long) MQ_PRIO_MAX))
		return -EINVAL;

	audit_mq_sendrecv(mqdes, msg_len, msg_prio, timeout ? &ts : NULL);

	filp = fget(mqdes);
	if (unlikely(!filp)) {
		ret = -EBADF;
		goto out;
	}

	inode = filp->f_path.dentry->d_inode;
	if (unlikely(filp->f_op != &mqueue_file_operations)) {
		ret = -EBADF;
		goto out_fput;
	}
	info = MQUEUE_I(inode);
	audit_inode(NULL, filp->f_path.dentry);

	if (unlikely(!(filp->f_mode & FMODE_WRITE))) {
		ret = -EBADF;
		goto out_fput;
	}

	if (unlikely(msg_len > info->attr.mq_msgsize)) {
		ret = -EMSGSIZE;
		goto out_fput;
	}

	/* First try to allocate memory, before doing anything with
	 * existing queues. */
	msg_ptr = load_msg(u_msg_ptr, msg_len);
	if (IS_ERR(msg_ptr)) {
		ret = PTR_ERR(msg_ptr);
		goto out_fput;
	}
	msg_ptr->m_ts = msg_len;
	msg_ptr->m_type = msg_prio;

	/*
	 * msg_insert really wants us to have a valid, spare node struct so
	 * it doesn't have to kmalloc a GFP_ATOMIC allocation, but it will
	 * fall back to that if necessary.
	 */
	if (!info->node_cache)
		new_leaf = kmalloc(sizeof(*new_leaf), GFP_KERNEL);

	spin_lock(&info->lock);

	if (!info->node_cache && new_leaf) {
		/* Save our speculative allocation into the cache */
		rb_init_node(&new_leaf->rb_node);
		INIT_LIST_HEAD(&new_leaf->msg_list);
		info->node_cache = new_leaf;
		info->qsize += sizeof(*new_leaf);
		new_leaf = NULL;
	} else {
		kfree(new_leaf);
	}

	if (info->attr.mq_curmsgs == info->attr.mq_maxmsg) {
		if (filp->f_flags & O_NONBLOCK) {
			ret = -EAGAIN;
		} else {
			wait.task = current;
			wait.msg = (void *) msg_ptr;
			wait.state = STATE_NONE;
			ret = wq_sleep(info, SEND, timeout, &wait);
			/*
			 * wq_sleep must be called with info->lock held, and
			 * returns with the lock released
			 */
			goto out_free;
		}
	} else {
		receiver = wq_get_first_waiter(info, RECV);
		if (receiver) {
			pipelined_send(info, msg_ptr, receiver);
		} else {
			/* adds message to the queue */
			ret = msg_insert(msg_ptr, info);
			if (ret)
				goto out_unlock;
			__do_notify(info);
		}
		inode->i_atime = inode->i_mtime = inode->i_ctime =
				CURRENT_TIME;
	}
out_unlock:
	spin_unlock(&info->lock);
out_free:
	if (ret)
		free_msg(msg_ptr);
out_fput:
	fput(filp);
out:
	return ret;
}

SYSCALL_DEFINE5(mq_timedreceive, mqd_t, mqdes, char __user *, u_msg_ptr,
		size_t, msg_len, unsigned int __user *, u_msg_prio,
		const struct timespec __user *, u_abs_timeout)
{
	ssize_t ret;
	struct msg_msg *msg_ptr;
	struct file *filp;
	struct inode *inode;
	struct mqueue_inode_info *info;
	struct ext_wait_queue wait;
	ktime_t expires, *timeout = NULL;
	struct timespec ts;
	struct posix_msg_tree_node *new_leaf = NULL;

	if (u_abs_timeout) {
		int res = prepare_timeout(u_abs_timeout, &expires, &ts);
		if (res)
			return res;
		timeout = &expires;
	}

	audit_mq_sendrecv(mqdes, msg_len, 0, timeout ? &ts : NULL);

	filp = fget(mqdes);
	if (unlikely(!filp)) {
		ret = -EBADF;
		goto out;
	}

	inode = filp->f_path.dentry->d_inode;
	if (unlikely(filp->f_op != &mqueue_file_operations)) {
		ret = -EBADF;
		goto out_fput;
	}
	info = MQUEUE_I(inode);
	audit_inode(NULL, filp->f_path.dentry);

	if (unlikely(!(filp->f_mode & FMODE_READ))) {
		ret = -EBADF;
		goto out_fput;
	}

	/* checks if buffer is big enough */
	if (unlikely(msg_len < info->attr.mq_msgsize)) {
		ret = -EMSGSIZE;
		goto out_fput;
	}

	/*
	 * msg_insert really wants us to have a valid, spare node struct so
	 * it doesn't have to kmalloc a GFP_ATOMIC allocation, but it will
	 * fall back to that if necessary.
	 */
	if (!info->node_cache)
		new_leaf = kmalloc(sizeof(*new_leaf), GFP_KERNEL);

	spin_lock(&info->lock);

	if (!info->node_cache && new_leaf) {
		/* Save our speculative allocation into the cache */
		rb_init_node(&new_leaf->rb_node);
		INIT_LIST_HEAD(&new_leaf->msg_list);
		info->node_cache = new_leaf;
		info->qsize += sizeof(*new_leaf);
	} else {
		kfree(new_leaf);
	}

	if (info->attr.mq_curmsgs == 0) {
		if (filp->f_flags & O_NONBLOCK) {
			spin_unlock(&info->lock);
			ret = -EAGAIN;
		} else {
			wait.task = current;
			wait.state = STATE_NONE;
			ret = wq_sleep(info, RECV, timeout, &wait);
			msg_ptr = wait.msg;
		}
	} else {
		msg_ptr = msg_get(info);

		inode->i_atime = inode->i_mtime = inode->i_ctime =
				CURRENT_TIME;

		/* There is now free space in queue. */
		pipelined_receive(info);
		spin_unlock(&info->lock);
		ret = 0;
	}
	if (ret == 0) {
		ret = msg_ptr->m_ts;

		if ((u_msg_prio && put_user(msg_ptr->m_type, u_msg_prio)) ||
			store_msg(u_msg_ptr, msg_ptr, msg_ptr->m_ts)) {
			ret = -EFAULT;
		}
		free_msg(msg_ptr);
	}
out_fput:
	fput(filp);
out:
	return ret;
}

/*
 * Notes: the case when user wants us to deregister (with NULL as pointer)
 * and he isn't currently owner of notification, will be silently discarded.
 * It isn't explicitly defined in the POSIX.
 */
SYSCALL_DEFINE2(mq_notify, mqd_t, mqdes,
		const struct sigevent __user *, u_notification)
{
	int ret;
	struct file *filp;
	struct sock *sock;
	struct inode *inode;
	struct sigevent notification;
	struct mqueue_inode_info *info;
	struct sk_buff *nc;

	if (u_notification) {
		if (copy_from_user(&notification, u_notification,
					sizeof(struct sigevent)))
			return -EFAULT;
	}

	audit_mq_notify(mqdes, u_notification ? &notification : NULL);

	nc = NULL;
	sock = NULL;
	if (u_notification != NULL) {
		if (unlikely(notification.sigev_notify != SIGEV_NONE &&
			     notification.sigev_notify != SIGEV_SIGNAL &&
			     notification.sigev_notify != SIGEV_THREAD))
			return -EINVAL;
		if (notification.sigev_notify == SIGEV_SIGNAL &&
			!valid_signal(notification.sigev_signo)) {
			return -EINVAL;
		}
		if (notification.sigev_notify == SIGEV_THREAD) {
			long timeo;

			/* create the notify skb */
			nc = alloc_skb(NOTIFY_COOKIE_LEN, GFP_KERNEL);
			if (!nc) {
				ret = -ENOMEM;
				goto out;
			}
			if (copy_from_user(nc->data,
					notification.sigev_value.sival_ptr,
					NOTIFY_COOKIE_LEN)) {
				ret = -EFAULT;
				goto out;
			}

			/* TODO: add a header? */
			skb_put(nc, NOTIFY_COOKIE_LEN);
			/* and attach it to the socket */
retry:
			filp = fget(notification.sigev_signo);
			if (!filp) {
				ret = -EBADF;
				goto out;
			}
			sock = netlink_getsockbyfilp(filp);
			fput(filp);
			if (IS_ERR(sock)) {
				ret = PTR_ERR(sock);
				sock = NULL;
				goto out;
			}

			timeo = MAX_SCHEDULE_TIMEOUT;
			ret = netlink_attachskb(sock, nc, &timeo, NULL);
			if (ret == 1)
				goto retry;
			if (ret) {
				sock = NULL;
				nc = NULL;
				goto out;
			}
		}
	}

	filp = fget(mqdes);
	if (!filp) {
		ret = -EBADF;
		goto out;
	}

	inode = filp->f_path.dentry->d_inode;
	if (unlikely(filp->f_op != &mqueue_file_operations)) {
		ret = -EBADF;
		goto out_fput;
	}
	info = MQUEUE_I(inode);

	ret = 0;
	spin_lock(&info->lock);
	if (u_notification == NULL) {
		if (info->notify_owner == task_tgid(current)) {
			remove_notification(info);
			inode->i_atime = inode->i_ctime = CURRENT_TIME;
		}
	} else if (info->notify_owner != NULL) {
		ret = -EBUSY;
	} else {
		switch (notification.sigev_notify) {
		case SIGEV_NONE:
			info->notify.sigev_notify = SIGEV_NONE;
			break;
		case SIGEV_THREAD:
			info->notify_sock = sock;
			info->notify_cookie = nc;
			sock = NULL;
			nc = NULL;
			info->notify.sigev_notify = SIGEV_THREAD;
			break;
		case SIGEV_SIGNAL:
			info->notify.sigev_signo = notification.sigev_signo;
			info->notify.sigev_value = notification.sigev_value;
			info->notify.sigev_notify = SIGEV_SIGNAL;
			break;
		}

		info->notify_owner = get_pid(task_tgid(current));
		info->notify_user_ns = get_user_ns(current_user_ns());
		inode->i_atime = inode->i_ctime = CURRENT_TIME;
	}
	spin_unlock(&info->lock);
out_fput:
	fput(filp);
out:
	if (sock) {
		netlink_detachskb(sock, nc);
	} else if (nc) {
		dev_kfree_skb(nc);
	}
	return ret;
}

SYSCALL_DEFINE3(mq_getsetattr, mqd_t, mqdes,
		const struct mq_attr __user *, u_mqstat,
		struct mq_attr __user *, u_omqstat)
{
	int ret;
	struct mq_attr mqstat, omqstat;
	struct file *filp;
	struct inode *inode;
	struct mqueue_inode_info *info;

	if (u_mqstat != NULL) {
		if (copy_from_user(&mqstat, u_mqstat, sizeof(struct mq_attr)))
			return -EFAULT;
		if (mqstat.mq_flags & (~O_NONBLOCK))
			return -EINVAL;
	}

	filp = fget(mqdes);
	if (!filp) {
		ret = -EBADF;
		goto out;
	}

	inode = filp->f_path.dentry->d_inode;
	if (unlikely(filp->f_op != &mqueue_file_operations)) {
		ret = -EBADF;
		goto out_fput;
	}
	info = MQUEUE_I(inode);

	spin_lock(&info->lock);

	omqstat = info->attr;
	omqstat.mq_flags = filp->f_flags & O_NONBLOCK;
	if (u_mqstat) {
		audit_mq_getsetattr(mqdes, &mqstat);
		spin_lock(&filp->f_lock);
		if (mqstat.mq_flags & O_NONBLOCK)
			filp->f_flags |= O_NONBLOCK;
		else
			filp->f_flags &= ~O_NONBLOCK;
		spin_unlock(&filp->f_lock);

		inode->i_atime = inode->i_ctime = CURRENT_TIME;
	}

	spin_unlock(&info->lock);

	ret = 0;
	if (u_omqstat != NULL && copy_to_user(u_omqstat, &omqstat,
						sizeof(struct mq_attr)))
		ret = -EFAULT;

out_fput:
	fput(filp);
out:
	return ret;
}

static const struct inode_operations mqueue_dir_inode_operations = {
	.lookup = simple_lookup,
	.create = mqueue_create,
	.unlink = mqueue_unlink,
};

static const struct file_operations mqueue_file_operations = {
	.flush = mqueue_flush_file,
	.poll = mqueue_poll_file,
	.read = mqueue_read_file,
	.llseek = default_llseek,
};

static const struct super_operations mqueue_super_ops = {
	.alloc_inode = mqueue_alloc_inode,
	.destroy_inode = mqueue_destroy_inode,
	.evict_inode = mqueue_evict_inode,
	.statfs = simple_statfs,
};

static struct file_system_type mqueue_fs_type = {
	.name = "mqueue",
	.mount = mqueue_mount,
	.kill_sb = kill_litter_super,
};

int mq_init_ns(struct ipc_namespace *ns)
{
	ns->mq_queues_count  = 0;
	ns->mq_queues_max    = DFLT_QUEUESMAX;
	ns->mq_msg_max       = DFLT_MSGMAX;
	ns->mq_msgsize_max   = DFLT_MSGSIZEMAX;
	ns->mq_msg_default   = DFLT_MSG;
	ns->mq_msgsize_default  = DFLT_MSGSIZE;

	ns->mq_mnt = kern_mount_data(&mqueue_fs_type, ns);
	if (IS_ERR(ns->mq_mnt)) {
		int err = PTR_ERR(ns->mq_mnt);
		ns->mq_mnt = NULL;
		return err;
	}
	return 0;
}

void mq_clear_sbinfo(struct ipc_namespace *ns)
{
	ns->mq_mnt->mnt_sb->s_fs_info = NULL;
}

void mq_put_mnt(struct ipc_namespace *ns)
{
	kern_unmount(ns->mq_mnt);
}

static int __init init_mqueue_fs(void)
{
	int error;

	mqueue_inode_cachep = kmem_cache_create("mqueue_inode_cache",
				sizeof(struct mqueue_inode_info), 0,
				SLAB_HWCACHE_ALIGN, init_once);
	if (mqueue_inode_cachep == NULL)
		return -ENOMEM;

	/* ignore failures - they are not fatal */
	mq_sysctl_table = mq_register_sysctl_table();

	error = register_filesystem(&mqueue_fs_type);
	if (error)
		goto out_sysctl;

	spin_lock_init(&mq_lock);

	error = mq_init_ns(&init_ipc_ns);
	if (error)
		goto out_filesystem;

	return 0;

out_filesystem:
	unregister_filesystem(&mqueue_fs_type);
out_sysctl:
	if (mq_sysctl_table)
		unregister_sysctl_table(mq_sysctl_table);
	kmem_cache_destroy(mqueue_inode_cachep);
	return error;
}

__initcall(init_mqueue_fs);<|MERGE_RESOLUTION|>--- conflicted
+++ resolved
@@ -747,29 +747,11 @@
 	}
 
 	mode &= ~current_umask();
-<<<<<<< HEAD
-	ret = mnt_want_write(path->mnt);
-	if (ret)
-		return ERR_PTR(ret);
-	ret = vfs_create(dir, path->dentry, mode, true);
-	path->dentry->d_fsdata = NULL;
-	if (!ret)
-		result = dentry_open(path, oflag, cred);
-	else
-		result = ERR_PTR(ret);
-	/*
-	 * dentry_open() took a persistent mnt_want_write(),
-	 * so we can now drop this one.
-	 */
-	mnt_drop_write(path->mnt);
-	return result;
-=======
 	ret = vfs_create(dir, path->dentry, mode, true);
 	path->dentry->d_fsdata = NULL;
 	if (ret)
 		return ERR_PTR(ret);
 	return dentry_open(path, oflag, cred);
->>>>>>> 9450d57e
 }
 
 /* Opens existing queue */
@@ -795,13 +777,9 @@
 	struct mq_attr attr;
 	int fd, error;
 	struct ipc_namespace *ipc_ns = current->nsproxy->ipc_ns;
-<<<<<<< HEAD
-	struct dentry *root = ipc_ns->mq_mnt->mnt_root;
-=======
 	struct vfsmount *mnt = ipc_ns->mq_mnt;
 	struct dentry *root = mnt->mnt_root;
 	int ro;
->>>>>>> 9450d57e
 
 	if (u_attr && copy_from_user(&attr, u_attr, sizeof(struct mq_attr)))
 		return -EFAULT;
@@ -815,10 +793,7 @@
 	if (fd < 0)
 		goto out_putname;
 
-<<<<<<< HEAD
-=======
 	ro = mnt_want_write(mnt);	/* we'll drop it in any case */
->>>>>>> 9450d57e
 	error = 0;
 	mutex_lock(&root->d_inode->i_mutex);
 	path.dentry = lookup_one_len(name, root, strlen(name));
@@ -826,11 +801,7 @@
 		error = PTR_ERR(path.dentry);
 		goto out_putfd;
 	}
-<<<<<<< HEAD
-	path.mnt = mntget(ipc_ns->mq_mnt);
-=======
 	path.mnt = mntget(mnt);
->>>>>>> 9450d57e
 
 	if (oflag & O_CREAT) {
 		if (path.dentry->d_inode) {	/* entry already exists */
@@ -841,13 +812,10 @@
 			}
 			filp = do_open(&path, oflag);
 		} else {
-<<<<<<< HEAD
-=======
 			if (ro) {
 				error = ro;
 				goto out;
 			}
->>>>>>> 9450d57e
 			filp = do_create(ipc_ns, root->d_inode,
 						&path, oflag, mode,
 						u_attr ? &attr : NULL);
@@ -873,10 +841,7 @@
 		fd = error;
 	}
 	mutex_unlock(&root->d_inode->i_mutex);
-<<<<<<< HEAD
-=======
 	mnt_drop_write(mnt);
->>>>>>> 9450d57e
 out_putname:
 	putname(name);
 	return fd;
