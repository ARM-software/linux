// SPDX-License-Identifier: GPL-2.0-only
/*
 * Copyright (c) 2016-2018, The Linux Foundation. All rights reserved.
 * Copyright (C) 2013 Red Hat
 * Author: Rob Clark <robdclark@gmail.com>
 */

#include <linux/kthread.h>
#include <uapi/linux/sched/types.h>
#include <drm/drm_of.h>

#include "msm_drv.h"
#include "msm_debugfs.h"
#include "msm_fence.h"
#include "msm_gem.h"
#include "msm_gpu.h"
#include "msm_kms.h"
#include "adreno/adreno_gpu.h"


/*
 * MSM driver version:
 * - 1.0.0 - initial interface
 * - 1.1.0 - adds madvise, and support for submits with > 4 cmd buffers
 * - 1.2.0 - adds explicit fence support for submit ioctl
 * - 1.3.0 - adds GMEM_BASE + NR_RINGS params, SUBMITQUEUE_NEW +
 *           SUBMITQUEUE_CLOSE ioctls, and MSM_INFO_IOVA flag for
 *           MSM_GEM_INFO ioctl.
 * - 1.4.0 - softpin, MSM_RELOC_BO_DUMP, and GEM_INFO support to set/get
 *           GEM object's debug name
 * - 1.5.0 - Add SUBMITQUERY_QUERY ioctl
 */
#define MSM_VERSION_MAJOR	1
#define MSM_VERSION_MINOR	5
#define MSM_VERSION_PATCHLEVEL	0

static const struct drm_mode_config_funcs mode_config_funcs = {
	.fb_create = msm_framebuffer_create,
	.output_poll_changed = drm_fb_helper_output_poll_changed,
	.atomic_check = drm_atomic_helper_check,
	.atomic_commit = drm_atomic_helper_commit,
};

static const struct drm_mode_config_helper_funcs mode_config_helper_funcs = {
	.atomic_commit_tail = msm_atomic_commit_tail,
};

#ifdef CONFIG_DRM_MSM_REGISTER_LOGGING
static bool reglog = false;
MODULE_PARM_DESC(reglog, "Enable register read/write logging");
module_param(reglog, bool, 0600);
#else
#define reglog 0
#endif

#ifdef CONFIG_DRM_FBDEV_EMULATION
static bool fbdev = true;
MODULE_PARM_DESC(fbdev, "Enable fbdev compat layer");
module_param(fbdev, bool, 0600);
#endif

static char *vram = "16m";
MODULE_PARM_DESC(vram, "Configure VRAM size (for devices without IOMMU/GPUMMU)");
module_param(vram, charp, 0);

bool dumpstate = false;
MODULE_PARM_DESC(dumpstate, "Dump KMS state on errors");
module_param(dumpstate, bool, 0600);

static bool modeset = true;
MODULE_PARM_DESC(modeset, "Use kernel modesetting [KMS] (1=on (default), 0=disable)");
module_param(modeset, bool, 0600);

/*
 * Util/helpers:
 */

int msm_clk_bulk_get(struct device *dev, struct clk_bulk_data **bulk)
{
	struct property *prop;
	const char *name;
	struct clk_bulk_data *local;
	int i = 0, ret, count;

	count = of_property_count_strings(dev->of_node, "clock-names");
	if (count < 1)
		return 0;

	local = devm_kcalloc(dev, sizeof(struct clk_bulk_data *),
		count, GFP_KERNEL);
	if (!local)
		return -ENOMEM;

	of_property_for_each_string(dev->of_node, "clock-names", prop, name) {
		local[i].id = devm_kstrdup(dev, name, GFP_KERNEL);
		if (!local[i].id) {
			devm_kfree(dev, local);
			return -ENOMEM;
		}

		i++;
	}

	ret = devm_clk_bulk_get(dev, count, local);

	if (ret) {
		for (i = 0; i < count; i++)
			devm_kfree(dev, (void *) local[i].id);
		devm_kfree(dev, local);

		return ret;
	}

	*bulk = local;
	return count;
}

struct clk *msm_clk_bulk_get_clock(struct clk_bulk_data *bulk, int count,
		const char *name)
{
	int i;
	char n[32];

	snprintf(n, sizeof(n), "%s_clk", name);

	for (i = 0; bulk && i < count; i++) {
		if (!strcmp(bulk[i].id, name) || !strcmp(bulk[i].id, n))
			return bulk[i].clk;
	}


	return NULL;
}

struct clk *msm_clk_get(struct platform_device *pdev, const char *name)
{
	struct clk *clk;
	char name2[32];

	clk = devm_clk_get(&pdev->dev, name);
	if (!IS_ERR(clk) || PTR_ERR(clk) == -EPROBE_DEFER)
		return clk;

	snprintf(name2, sizeof(name2), "%s_clk", name);

	clk = devm_clk_get(&pdev->dev, name2);
	if (!IS_ERR(clk))
		dev_warn(&pdev->dev, "Using legacy clk name binding.  Use "
				"\"%s\" instead of \"%s\"\n", name, name2);

	return clk;
}

void __iomem *msm_ioremap(struct platform_device *pdev, const char *name,
		const char *dbgname)
{
	struct resource *res;
	unsigned long size;
	void __iomem *ptr;

	if (name)
		res = platform_get_resource_byname(pdev, IORESOURCE_MEM, name);
	else
		res = platform_get_resource(pdev, IORESOURCE_MEM, 0);

	if (!res) {
		DRM_DEV_ERROR(&pdev->dev, "failed to get memory resource: %s\n", name);
		return ERR_PTR(-EINVAL);
	}

	size = resource_size(res);

	ptr = devm_ioremap_nocache(&pdev->dev, res->start, size);
	if (!ptr) {
		DRM_DEV_ERROR(&pdev->dev, "failed to ioremap: %s\n", name);
		return ERR_PTR(-ENOMEM);
	}

	if (reglog)
		printk(KERN_DEBUG "IO:region %s %p %08lx\n", dbgname, ptr, size);

	return ptr;
}

void msm_writel(u32 data, void __iomem *addr)
{
	if (reglog)
		printk(KERN_DEBUG "IO:W %p %08x\n", addr, data);
	writel(data, addr);
}

u32 msm_readl(const void __iomem *addr)
{
	u32 val = readl(addr);
	if (reglog)
		pr_err("IO:R %p %08x\n", addr, val);
	return val;
}

struct msm_vblank_work {
	struct work_struct work;
	int crtc_id;
	bool enable;
	struct msm_drm_private *priv;
};

static void vblank_ctrl_worker(struct work_struct *work)
{
	struct msm_vblank_work *vbl_work = container_of(work,
						struct msm_vblank_work, work);
	struct msm_drm_private *priv = vbl_work->priv;
	struct msm_kms *kms = priv->kms;

	if (vbl_work->enable)
		kms->funcs->enable_vblank(kms, priv->crtcs[vbl_work->crtc_id]);
	else
		kms->funcs->disable_vblank(kms,	priv->crtcs[vbl_work->crtc_id]);

	kfree(vbl_work);
}

static int vblank_ctrl_queue_work(struct msm_drm_private *priv,
					int crtc_id, bool enable)
{
	struct msm_vblank_work *vbl_work;

	vbl_work = kzalloc(sizeof(*vbl_work), GFP_ATOMIC);
	if (!vbl_work)
		return -ENOMEM;

	INIT_WORK(&vbl_work->work, vblank_ctrl_worker);

	vbl_work->crtc_id = crtc_id;
	vbl_work->enable = enable;
	vbl_work->priv = priv;

	queue_work(priv->wq, &vbl_work->work);

	return 0;
}

static int msm_drm_uninit(struct device *dev)
{
	struct platform_device *pdev = to_platform_device(dev);
	struct drm_device *ddev = platform_get_drvdata(pdev);
	struct msm_drm_private *priv = ddev->dev_private;
	struct msm_kms *kms = priv->kms;
	struct msm_mdss *mdss = priv->mdss;
	int i;

	/*
	 * Shutdown the hw if we're far enough along where things might be on.
	 * If we run this too early, we'll end up panicking in any variety of
	 * places. Since we don't register the drm device until late in
	 * msm_drm_init, drm_dev->registered is used as an indicator that the
	 * shutdown will be successful.
	 */
	if (ddev->registered) {
		drm_dev_unregister(ddev);
		drm_atomic_helper_shutdown(ddev);
	}

	/* We must cancel and cleanup any pending vblank enable/disable
	 * work before drm_irq_uninstall() to avoid work re-enabling an
	 * irq after uninstall has disabled it.
	 */

	flush_workqueue(priv->wq);

	/* clean up event worker threads */
	for (i = 0; i < priv->num_crtcs; i++) {
		if (priv->event_thread[i].thread) {
			kthread_destroy_worker(&priv->event_thread[i].worker);
			priv->event_thread[i].thread = NULL;
		}
	}

	msm_gem_shrinker_cleanup(ddev);

	drm_kms_helper_poll_fini(ddev);

	msm_perf_debugfs_cleanup(priv);
	msm_rd_debugfs_cleanup(priv);

#ifdef CONFIG_DRM_FBDEV_EMULATION
	if (fbdev && priv->fbdev)
		msm_fbdev_free(ddev);
#endif

	drm_mode_config_cleanup(ddev);

	pm_runtime_get_sync(dev);
	drm_irq_uninstall(ddev);
	pm_runtime_put_sync(dev);

	if (kms && kms->funcs)
		kms->funcs->destroy(kms);

	if (priv->vram.paddr) {
		unsigned long attrs = DMA_ATTR_NO_KERNEL_MAPPING;
		drm_mm_takedown(&priv->vram.mm);
		dma_free_attrs(dev, priv->vram.size, NULL,
			       priv->vram.paddr, attrs);
	}

	component_unbind_all(dev, ddev);

	if (mdss && mdss->funcs)
		mdss->funcs->destroy(ddev);

	ddev->dev_private = NULL;
	drm_dev_put(ddev);

	destroy_workqueue(priv->wq);
	kfree(priv);

	return 0;
}

#define KMS_MDP4 4
#define KMS_MDP5 5
#define KMS_DPU  3

static int get_mdp_ver(struct platform_device *pdev)
{
	struct device *dev = &pdev->dev;

	return (int) (unsigned long) of_device_get_match_data(dev);
}

#include <linux/of_address.h>

bool msm_use_mmu(struct drm_device *dev)
{
	struct msm_drm_private *priv = dev->dev_private;

	/* a2xx comes with its own MMU */
	return priv->is_a2xx || iommu_present(&platform_bus_type);
}

static int msm_init_vram(struct drm_device *dev)
{
	struct msm_drm_private *priv = dev->dev_private;
	struct device_node *node;
	unsigned long size = 0;
	int ret = 0;

	/* In the device-tree world, we could have a 'memory-region'
	 * phandle, which gives us a link to our "vram".  Allocating
	 * is all nicely abstracted behind the dma api, but we need
	 * to know the entire size to allocate it all in one go. There
	 * are two cases:
	 *  1) device with no IOMMU, in which case we need exclusive
	 *     access to a VRAM carveout big enough for all gpu
	 *     buffers
	 *  2) device with IOMMU, but where the bootloader puts up
	 *     a splash screen.  In this case, the VRAM carveout
	 *     need only be large enough for fbdev fb.  But we need
	 *     exclusive access to the buffer to avoid the kernel
	 *     using those pages for other purposes (which appears
	 *     as corruption on screen before we have a chance to
	 *     load and do initial modeset)
	 */

	node = of_parse_phandle(dev->dev->of_node, "memory-region", 0);
	if (node) {
		struct resource r;
		ret = of_address_to_resource(node, 0, &r);
		of_node_put(node);
		if (ret)
			return ret;
		size = r.end - r.start;
		DRM_INFO("using VRAM carveout: %lx@%pa\n", size, &r.start);

		/* if we have no IOMMU, then we need to use carveout allocator.
		 * Grab the entire CMA chunk carved out in early startup in
		 * mach-msm:
		 */
	} else if (!msm_use_mmu(dev)) {
		DRM_INFO("using %s VRAM carveout\n", vram);
		size = memparse(vram, NULL);
	}

	if (size) {
		unsigned long attrs = 0;
		void *p;

		priv->vram.size = size;

		drm_mm_init(&priv->vram.mm, 0, (size >> PAGE_SHIFT) - 1);
		spin_lock_init(&priv->vram.lock);

		attrs |= DMA_ATTR_NO_KERNEL_MAPPING;
		attrs |= DMA_ATTR_WRITE_COMBINE;

		/* note that for no-kernel-mapping, the vaddr returned
		 * is bogus, but non-null if allocation succeeded:
		 */
		p = dma_alloc_attrs(dev->dev, size,
				&priv->vram.paddr, GFP_KERNEL, attrs);
		if (!p) {
			DRM_DEV_ERROR(dev->dev, "failed to allocate VRAM\n");
			priv->vram.paddr = 0;
			return -ENOMEM;
		}

		DRM_DEV_INFO(dev->dev, "VRAM: %08x->%08x\n",
				(uint32_t)priv->vram.paddr,
				(uint32_t)(priv->vram.paddr + size));
	}

	return ret;
}

static int msm_drm_init(struct device *dev, struct drm_driver *drv)
{
	struct platform_device *pdev = to_platform_device(dev);
	struct drm_device *ddev;
	struct msm_drm_private *priv;
	struct msm_kms *kms;
	struct msm_mdss *mdss;
	int ret, i;
	struct sched_param param;

	ddev = drm_dev_alloc(drv, dev);
	if (IS_ERR(ddev)) {
		DRM_DEV_ERROR(dev, "failed to allocate drm_device\n");
		return PTR_ERR(ddev);
	}

	platform_set_drvdata(pdev, ddev);

	priv = kzalloc(sizeof(*priv), GFP_KERNEL);
	if (!priv) {
		ret = -ENOMEM;
		goto err_put_drm_dev;
	}

	ddev->dev_private = priv;
	priv->dev = ddev;

	switch (get_mdp_ver(pdev)) {
	case KMS_MDP5:
		ret = mdp5_mdss_init(ddev);
		break;
	case KMS_DPU:
		ret = dpu_mdss_init(ddev);
		break;
	default:
		ret = 0;
		break;
	}
	if (ret)
		goto err_free_priv;

	mdss = priv->mdss;

	priv->wq = alloc_ordered_workqueue("msm", 0);

	INIT_WORK(&priv->free_work, msm_gem_free_work);
	init_llist_head(&priv->free_list);

	INIT_LIST_HEAD(&priv->inactive_list);

	drm_mode_config_init(ddev);

	/* Bind all our sub-components: */
	ret = component_bind_all(dev, ddev);
	if (ret)
		goto err_destroy_mdss;

	ret = msm_init_vram(ddev);
	if (ret)
		goto err_msm_uninit;

	msm_gem_shrinker_init(ddev);

	switch (get_mdp_ver(pdev)) {
	case KMS_MDP4:
		kms = mdp4_kms_init(ddev);
		priv->kms = kms;
		break;
	case KMS_MDP5:
		kms = mdp5_kms_init(ddev);
		break;
	case KMS_DPU:
		kms = dpu_kms_init(ddev);
		priv->kms = kms;
		break;
	default:
		/* valid only for the dummy headless case, where of_node=NULL */
		WARN_ON(dev->of_node);
		kms = NULL;
		break;
	}

	if (IS_ERR(kms)) {
		DRM_DEV_ERROR(dev, "failed to load kms\n");
		ret = PTR_ERR(kms);
		priv->kms = NULL;
		goto err_msm_uninit;
	}

	/* Enable normalization of plane zpos */
	ddev->mode_config.normalize_zpos = true;

	if (kms) {
		ret = kms->funcs->hw_init(kms);
		if (ret) {
			DRM_DEV_ERROR(dev, "kms hw init failed: %d\n", ret);
			goto err_msm_uninit;
		}
	}

	ddev->mode_config.funcs = &mode_config_funcs;
	ddev->mode_config.helper_private = &mode_config_helper_funcs;

	/**
	 * this priority was found during empiric testing to have appropriate
	 * realtime scheduling to process display updates and interact with
	 * other real time and normal priority task
	 */
	param.sched_priority = 16;
	for (i = 0; i < priv->num_crtcs; i++) {
		/* initialize event thread */
		priv->event_thread[i].crtc_id = priv->crtcs[i]->base.id;
		kthread_init_worker(&priv->event_thread[i].worker);
		priv->event_thread[i].dev = ddev;
		priv->event_thread[i].thread =
			kthread_run(kthread_worker_fn,
				&priv->event_thread[i].worker,
				"crtc_event:%d", priv->event_thread[i].crtc_id);
		if (IS_ERR(priv->event_thread[i].thread)) {
			DRM_DEV_ERROR(dev, "failed to create crtc_event kthread\n");
			priv->event_thread[i].thread = NULL;
			goto err_msm_uninit;
		}

		ret = sched_setscheduler(priv->event_thread[i].thread,
					 SCHED_FIFO, &param);
		if (ret)
			dev_warn(dev, "event_thread set priority failed:%d\n",
				 ret);
	}

	ret = drm_vblank_init(ddev, priv->num_crtcs);
	if (ret < 0) {
		DRM_DEV_ERROR(dev, "failed to initialize vblank\n");
		goto err_msm_uninit;
	}

	if (kms) {
		pm_runtime_get_sync(dev);
		ret = drm_irq_install(ddev, kms->irq);
		pm_runtime_put_sync(dev);
		if (ret < 0) {
			DRM_DEV_ERROR(dev, "failed to install IRQ handler\n");
			goto err_msm_uninit;
		}
	}

	ret = drm_dev_register(ddev, 0);
	if (ret)
		goto err_msm_uninit;

	drm_mode_config_reset(ddev);

#ifdef CONFIG_DRM_FBDEV_EMULATION
	if (kms && fbdev)
		priv->fbdev = msm_fbdev_init(ddev);
#endif

	ret = msm_debugfs_late_init(ddev);
	if (ret)
		goto err_msm_uninit;

	drm_kms_helper_poll_init(ddev);

	return 0;

err_msm_uninit:
	msm_drm_uninit(dev);
	return ret;
err_destroy_mdss:
	if (mdss && mdss->funcs)
		mdss->funcs->destroy(ddev);
err_free_priv:
	kfree(priv);
err_put_drm_dev:
	drm_dev_put(ddev);
	return ret;
}

/*
 * DRM operations:
 */

static void load_gpu(struct drm_device *dev)
{
	static DEFINE_MUTEX(init_lock);
	struct msm_drm_private *priv = dev->dev_private;

	mutex_lock(&init_lock);

	if (!priv->gpu)
		priv->gpu = adreno_load_gpu(dev);

	mutex_unlock(&init_lock);
}

static int context_init(struct drm_device *dev, struct drm_file *file)
{
	struct msm_drm_private *priv = dev->dev_private;
	struct msm_file_private *ctx;

	ctx = kzalloc(sizeof(*ctx), GFP_KERNEL);
	if (!ctx)
		return -ENOMEM;

	msm_submitqueue_init(dev, ctx);

	ctx->aspace = priv->gpu->aspace;
	file->driver_priv = ctx;

	return 0;
}

static int msm_open(struct drm_device *dev, struct drm_file *file)
{
	/* For now, load gpu on open.. to avoid the requirement of having
	 * firmware in the initrd.
	 */
	load_gpu(dev);

	return context_init(dev, file);
}

static void context_close(struct msm_file_private *ctx)
{
	msm_submitqueue_close(ctx);
	kfree(ctx);
}

static void msm_postclose(struct drm_device *dev, struct drm_file *file)
{
	struct msm_drm_private *priv = dev->dev_private;
	struct msm_file_private *ctx = file->driver_priv;

	mutex_lock(&dev->struct_mutex);
	if (ctx == priv->lastctx)
		priv->lastctx = NULL;
	mutex_unlock(&dev->struct_mutex);

	context_close(ctx);
}

static irqreturn_t msm_irq(int irq, void *arg)
{
	struct drm_device *dev = arg;
	struct msm_drm_private *priv = dev->dev_private;
	struct msm_kms *kms = priv->kms;
	BUG_ON(!kms);
	return kms->funcs->irq(kms);
}

static void msm_irq_preinstall(struct drm_device *dev)
{
	struct msm_drm_private *priv = dev->dev_private;
	struct msm_kms *kms = priv->kms;
	BUG_ON(!kms);
	kms->funcs->irq_preinstall(kms);
}

static int msm_irq_postinstall(struct drm_device *dev)
{
	struct msm_drm_private *priv = dev->dev_private;
	struct msm_kms *kms = priv->kms;
	BUG_ON(!kms);

	if (kms->funcs->irq_postinstall)
		return kms->funcs->irq_postinstall(kms);

	return 0;
}

static void msm_irq_uninstall(struct drm_device *dev)
{
	struct msm_drm_private *priv = dev->dev_private;
	struct msm_kms *kms = priv->kms;
	BUG_ON(!kms);
	kms->funcs->irq_uninstall(kms);
}

static int msm_enable_vblank(struct drm_device *dev, unsigned int pipe)
{
	struct msm_drm_private *priv = dev->dev_private;
	struct msm_kms *kms = priv->kms;
	if (!kms)
		return -ENXIO;
	DBG("dev=%p, crtc=%u", dev, pipe);
	return vblank_ctrl_queue_work(priv, pipe, true);
}

static void msm_disable_vblank(struct drm_device *dev, unsigned int pipe)
{
	struct msm_drm_private *priv = dev->dev_private;
	struct msm_kms *kms = priv->kms;
	if (!kms)
		return;
	DBG("dev=%p, crtc=%u", dev, pipe);
	vblank_ctrl_queue_work(priv, pipe, false);
}

/*
 * DRM ioctls:
 */

static int msm_ioctl_get_param(struct drm_device *dev, void *data,
		struct drm_file *file)
{
	struct msm_drm_private *priv = dev->dev_private;
	struct drm_msm_param *args = data;
	struct msm_gpu *gpu;

	/* for now, we just have 3d pipe.. eventually this would need to
	 * be more clever to dispatch to appropriate gpu module:
	 */
	if (args->pipe != MSM_PIPE_3D0)
		return -EINVAL;

	gpu = priv->gpu;

	if (!gpu)
		return -ENXIO;

	return gpu->funcs->get_param(gpu, args->param, &args->value);
}

static int msm_ioctl_gem_new(struct drm_device *dev, void *data,
		struct drm_file *file)
{
	struct drm_msm_gem_new *args = data;

	if (args->flags & ~MSM_BO_FLAGS) {
		DRM_ERROR("invalid flags: %08x\n", args->flags);
		return -EINVAL;
	}

	return msm_gem_new_handle(dev, file, args->size,
			args->flags, &args->handle, NULL);
}

static inline ktime_t to_ktime(struct drm_msm_timespec timeout)
{
	return ktime_set(timeout.tv_sec, timeout.tv_nsec);
}

static int msm_ioctl_gem_cpu_prep(struct drm_device *dev, void *data,
		struct drm_file *file)
{
	struct drm_msm_gem_cpu_prep *args = data;
	struct drm_gem_object *obj;
	ktime_t timeout = to_ktime(args->timeout);
	int ret;

	if (args->op & ~MSM_PREP_FLAGS) {
		DRM_ERROR("invalid op: %08x\n", args->op);
		return -EINVAL;
	}

	obj = drm_gem_object_lookup(file, args->handle);
	if (!obj)
		return -ENOENT;

	ret = msm_gem_cpu_prep(obj, args->op, &timeout);

	drm_gem_object_put_unlocked(obj);

	return ret;
}

static int msm_ioctl_gem_cpu_fini(struct drm_device *dev, void *data,
		struct drm_file *file)
{
	struct drm_msm_gem_cpu_fini *args = data;
	struct drm_gem_object *obj;
	int ret;

	obj = drm_gem_object_lookup(file, args->handle);
	if (!obj)
		return -ENOENT;

	ret = msm_gem_cpu_fini(obj);

	drm_gem_object_put_unlocked(obj);

	return ret;
}

static int msm_ioctl_gem_info_iova(struct drm_device *dev,
		struct drm_gem_object *obj, uint64_t *iova)
{
	struct msm_drm_private *priv = dev->dev_private;

	if (!priv->gpu)
		return -EINVAL;

	/*
	 * Don't pin the memory here - just get an address so that userspace can
	 * be productive
	 */
	return msm_gem_get_iova(obj, priv->gpu->aspace, iova);
}

static int msm_ioctl_gem_info(struct drm_device *dev, void *data,
		struct drm_file *file)
{
	struct drm_msm_gem_info *args = data;
	struct drm_gem_object *obj;
	struct msm_gem_object *msm_obj;
	int i, ret = 0;

	if (args->pad)
		return -EINVAL;

	switch (args->info) {
	case MSM_INFO_GET_OFFSET:
	case MSM_INFO_GET_IOVA:
		/* value returned as immediate, not pointer, so len==0: */
		if (args->len)
			return -EINVAL;
		break;
	case MSM_INFO_SET_NAME:
	case MSM_INFO_GET_NAME:
		break;
	default:
		return -EINVAL;
	}

	obj = drm_gem_object_lookup(file, args->handle);
	if (!obj)
		return -ENOENT;

	msm_obj = to_msm_bo(obj);

	switch (args->info) {
	case MSM_INFO_GET_OFFSET:
		args->value = msm_gem_mmap_offset(obj);
		break;
	case MSM_INFO_GET_IOVA:
		ret = msm_ioctl_gem_info_iova(dev, obj, &args->value);
		break;
	case MSM_INFO_SET_NAME:
		/* length check should leave room for terminating null: */
		if (args->len >= sizeof(msm_obj->name)) {
			ret = -EINVAL;
			break;
		}
		if (copy_from_user(msm_obj->name, u64_to_user_ptr(args->value),
				   args->len)) {
			msm_obj->name[0] = '\0';
			ret = -EFAULT;
			break;
		}
		msm_obj->name[args->len] = '\0';
		for (i = 0; i < args->len; i++) {
			if (!isprint(msm_obj->name[i])) {
				msm_obj->name[i] = '\0';
				break;
			}
		}
		break;
	case MSM_INFO_GET_NAME:
		if (args->value && (args->len < strlen(msm_obj->name))) {
			ret = -EINVAL;
			break;
		}
		args->len = strlen(msm_obj->name);
		if (args->value) {
			if (copy_to_user(u64_to_user_ptr(args->value),
					 msm_obj->name, args->len))
				ret = -EFAULT;
		}
		break;
	}

	drm_gem_object_put_unlocked(obj);

	return ret;
}

static int msm_ioctl_wait_fence(struct drm_device *dev, void *data,
		struct drm_file *file)
{
	struct msm_drm_private *priv = dev->dev_private;
	struct drm_msm_wait_fence *args = data;
	ktime_t timeout = to_ktime(args->timeout);
	struct msm_gpu_submitqueue *queue;
	struct msm_gpu *gpu = priv->gpu;
	int ret;

	if (args->pad) {
		DRM_ERROR("invalid pad: %08x\n", args->pad);
		return -EINVAL;
	}

	if (!gpu)
		return 0;

	queue = msm_submitqueue_get(file->driver_priv, args->queueid);
	if (!queue)
		return -ENOENT;

	ret = msm_wait_fence(gpu->rb[queue->prio]->fctx, args->fence, &timeout,
		true);

	msm_submitqueue_put(queue);
	return ret;
}

static int msm_ioctl_gem_madvise(struct drm_device *dev, void *data,
		struct drm_file *file)
{
	struct drm_msm_gem_madvise *args = data;
	struct drm_gem_object *obj;
	int ret;

	switch (args->madv) {
	case MSM_MADV_DONTNEED:
	case MSM_MADV_WILLNEED:
		break;
	default:
		return -EINVAL;
	}

	ret = mutex_lock_interruptible(&dev->struct_mutex);
	if (ret)
		return ret;

	obj = drm_gem_object_lookup(file, args->handle);
	if (!obj) {
		ret = -ENOENT;
		goto unlock;
	}

	ret = msm_gem_madvise(obj, args->madv);
	if (ret >= 0) {
		args->retained = ret;
		ret = 0;
	}

	drm_gem_object_put(obj);

unlock:
	mutex_unlock(&dev->struct_mutex);
	return ret;
}


static int msm_ioctl_submitqueue_new(struct drm_device *dev, void *data,
		struct drm_file *file)
{
	struct drm_msm_submitqueue *args = data;

	if (args->flags & ~MSM_SUBMITQUEUE_FLAGS)
		return -EINVAL;

	return msm_submitqueue_create(dev, file->driver_priv, args->prio,
		args->flags, &args->id);
}

static int msm_ioctl_submitqueue_query(struct drm_device *dev, void *data,
		struct drm_file *file)
{
	return msm_submitqueue_query(dev, file->driver_priv, data);
}

static int msm_ioctl_submitqueue_close(struct drm_device *dev, void *data,
		struct drm_file *file)
{
	u32 id = *(u32 *) data;

	return msm_submitqueue_remove(file->driver_priv, id);
}

static const struct drm_ioctl_desc msm_ioctls[] = {
	DRM_IOCTL_DEF_DRV(MSM_GET_PARAM,    msm_ioctl_get_param,    DRM_RENDER_ALLOW),
	DRM_IOCTL_DEF_DRV(MSM_GEM_NEW,      msm_ioctl_gem_new,      DRM_RENDER_ALLOW),
	DRM_IOCTL_DEF_DRV(MSM_GEM_INFO,     msm_ioctl_gem_info,     DRM_RENDER_ALLOW),
	DRM_IOCTL_DEF_DRV(MSM_GEM_CPU_PREP, msm_ioctl_gem_cpu_prep, DRM_RENDER_ALLOW),
	DRM_IOCTL_DEF_DRV(MSM_GEM_CPU_FINI, msm_ioctl_gem_cpu_fini, DRM_RENDER_ALLOW),
	DRM_IOCTL_DEF_DRV(MSM_GEM_SUBMIT,   msm_ioctl_gem_submit,   DRM_RENDER_ALLOW),
	DRM_IOCTL_DEF_DRV(MSM_WAIT_FENCE,   msm_ioctl_wait_fence,   DRM_RENDER_ALLOW),
	DRM_IOCTL_DEF_DRV(MSM_GEM_MADVISE,  msm_ioctl_gem_madvise,  DRM_RENDER_ALLOW),
	DRM_IOCTL_DEF_DRV(MSM_SUBMITQUEUE_NEW,   msm_ioctl_submitqueue_new,   DRM_RENDER_ALLOW),
	DRM_IOCTL_DEF_DRV(MSM_SUBMITQUEUE_CLOSE, msm_ioctl_submitqueue_close, DRM_RENDER_ALLOW),
	DRM_IOCTL_DEF_DRV(MSM_SUBMITQUEUE_QUERY, msm_ioctl_submitqueue_query, DRM_RENDER_ALLOW),
};

static const struct vm_operations_struct vm_ops = {
	.fault = msm_gem_fault,
	.open = drm_gem_vm_open,
	.close = drm_gem_vm_close,
};

static const struct file_operations fops = {
	.owner              = THIS_MODULE,
	.open               = drm_open,
	.release            = drm_release,
	.unlocked_ioctl     = drm_ioctl,
	.compat_ioctl       = drm_compat_ioctl,
	.poll               = drm_poll,
	.read               = drm_read,
	.llseek             = no_llseek,
	.mmap               = msm_gem_mmap,
};

static struct drm_driver msm_driver = {
	.driver_features    = DRIVER_GEM |
				DRIVER_RENDER |
				DRIVER_ATOMIC |
				DRIVER_MODESET,
	.open               = msm_open,
	.postclose           = msm_postclose,
	.lastclose          = drm_fb_helper_lastclose,
	.irq_handler        = msm_irq,
	.irq_preinstall     = msm_irq_preinstall,
	.irq_postinstall    = msm_irq_postinstall,
	.irq_uninstall      = msm_irq_uninstall,
	.enable_vblank      = msm_enable_vblank,
	.disable_vblank     = msm_disable_vblank,
	.gem_free_object_unlocked = msm_gem_free_object,
	.gem_vm_ops         = &vm_ops,
	.dumb_create        = msm_gem_dumb_create,
	.dumb_map_offset    = msm_gem_dumb_map_offset,
	.prime_handle_to_fd = drm_gem_prime_handle_to_fd,
	.prime_fd_to_handle = drm_gem_prime_fd_to_handle,
	.gem_prime_pin      = msm_gem_prime_pin,
	.gem_prime_unpin    = msm_gem_prime_unpin,
	.gem_prime_get_sg_table = msm_gem_prime_get_sg_table,
	.gem_prime_import_sg_table = msm_gem_prime_import_sg_table,
	.gem_prime_vmap     = msm_gem_prime_vmap,
	.gem_prime_vunmap   = msm_gem_prime_vunmap,
	.gem_prime_mmap     = msm_gem_prime_mmap,
#ifdef CONFIG_DEBUG_FS
	.debugfs_init       = msm_debugfs_init,
#endif
	.ioctls             = msm_ioctls,
	.num_ioctls         = ARRAY_SIZE(msm_ioctls),
	.fops               = &fops,
	.name               = "msm",
	.desc               = "MSM Snapdragon DRM",
	.date               = "20130625",
	.major              = MSM_VERSION_MAJOR,
	.minor              = MSM_VERSION_MINOR,
	.patchlevel         = MSM_VERSION_PATCHLEVEL,
};

#ifdef CONFIG_PM_SLEEP
static int msm_pm_suspend(struct device *dev)
{
	struct drm_device *ddev = dev_get_drvdata(dev);
	struct msm_drm_private *priv = ddev->dev_private;

	if (WARN_ON(priv->pm_state))
		drm_atomic_state_put(priv->pm_state);

	priv->pm_state = drm_atomic_helper_suspend(ddev);
	if (IS_ERR(priv->pm_state)) {
		int ret = PTR_ERR(priv->pm_state);
		DRM_ERROR("Failed to suspend dpu, %d\n", ret);
		return ret;
	}

	return 0;
}

static int msm_pm_resume(struct device *dev)
{
	struct drm_device *ddev = dev_get_drvdata(dev);
	struct msm_drm_private *priv = ddev->dev_private;
	int ret;

	if (WARN_ON(!priv->pm_state))
		return -ENOENT;

	ret = drm_atomic_helper_resume(ddev, priv->pm_state);
	if (!ret)
		priv->pm_state = NULL;

	return ret;
}
#endif

#ifdef CONFIG_PM
static int msm_runtime_suspend(struct device *dev)
{
	struct drm_device *ddev = dev_get_drvdata(dev);
	struct msm_drm_private *priv = ddev->dev_private;
	struct msm_mdss *mdss = priv->mdss;

	DBG("");

	if (mdss && mdss->funcs)
		return mdss->funcs->disable(mdss);

	return 0;
}

static int msm_runtime_resume(struct device *dev)
{
	struct drm_device *ddev = dev_get_drvdata(dev);
	struct msm_drm_private *priv = ddev->dev_private;
	struct msm_mdss *mdss = priv->mdss;

	DBG("");

	if (mdss && mdss->funcs)
		return mdss->funcs->enable(mdss);

	return 0;
}
#endif

static const struct dev_pm_ops msm_pm_ops = {
	SET_SYSTEM_SLEEP_PM_OPS(msm_pm_suspend, msm_pm_resume)
	SET_RUNTIME_PM_OPS(msm_runtime_suspend, msm_runtime_resume, NULL)
};

/*
 * Componentized driver support:
 */

/*
 * NOTE: duplication of the same code as exynos or imx (or probably any other).
 * so probably some room for some helpers
 */
static int compare_of(struct device *dev, void *data)
{
	return dev->of_node == data;
}

/*
 * Identify what components need to be added by parsing what remote-endpoints
 * our MDP output ports are connected to. In the case of LVDS on MDP4, there
 * is no external component that we need to add since LVDS is within MDP4
 * itself.
 */
static int add_components_mdp(struct device *mdp_dev,
			      struct component_match **matchptr)
{
	struct device_node *np = mdp_dev->of_node;
	struct device_node *ep_node;
	struct device *master_dev;

	/*
	 * on MDP4 based platforms, the MDP platform device is the component
	 * master that adds other display interface components to itself.
	 *
	 * on MDP5 based platforms, the MDSS platform device is the component
	 * master that adds MDP5 and other display interface components to
	 * itself.
	 */
	if (of_device_is_compatible(np, "qcom,mdp4"))
		master_dev = mdp_dev;
	else
		master_dev = mdp_dev->parent;

	for_each_endpoint_of_node(np, ep_node) {
		struct device_node *intf;
		struct of_endpoint ep;
		int ret;

		ret = of_graph_parse_endpoint(ep_node, &ep);
		if (ret) {
			DRM_DEV_ERROR(mdp_dev, "unable to parse port endpoint\n");
			of_node_put(ep_node);
			return ret;
		}

		/*
		 * The LCDC/LVDS port on MDP4 is a speacial case where the
		 * remote-endpoint isn't a component that we need to add
		 */
		if (of_device_is_compatible(np, "qcom,mdp4") &&
		    ep.port == 0)
			continue;

		/*
		 * It's okay if some of the ports don't have a remote endpoint
		 * specified. It just means that the port isn't connected to
		 * any external interface.
		 */
		intf = of_graph_get_remote_port_parent(ep_node);
		if (!intf)
			continue;

		if (of_device_is_available(intf))
			drm_of_component_match_add(master_dev, matchptr,
						   compare_of, intf);

		of_node_put(intf);
	}

	return 0;
}

static int compare_name_mdp(struct device *dev, void *data)
{
	return (strstr(dev_name(dev), "mdp") != NULL);
}

static int add_display_components(struct device *dev,
				  struct component_match **matchptr)
{
	struct device *mdp_dev;
	int ret;

	/*
	 * MDP5/DPU based devices don't have a flat hierarchy. There is a top
	 * level parent: MDSS, and children: MDP5/DPU, DSI, HDMI, eDP etc.
	 * Populate the children devices, find the MDP5/DPU node, and then add
	 * the interfaces to our components list.
	 */
	if (of_device_is_compatible(dev->of_node, "qcom,mdss") ||
	    of_device_is_compatible(dev->of_node, "qcom,sdm845-mdss")) {
		ret = of_platform_populate(dev->of_node, NULL, NULL, dev);
		if (ret) {
			DRM_DEV_ERROR(dev, "failed to populate children devices\n");
			return ret;
		}

		mdp_dev = device_find_child(dev, NULL, compare_name_mdp);
		if (!mdp_dev) {
			DRM_DEV_ERROR(dev, "failed to find MDSS MDP node\n");
			of_platform_depopulate(dev);
			return -ENODEV;
		}

		put_device(mdp_dev);

		/* add the MDP component itself */
		drm_of_component_match_add(dev, matchptr, compare_of,
					   mdp_dev->of_node);
	} else {
		/* MDP4 */
		mdp_dev = dev;
	}

	ret = add_components_mdp(mdp_dev, matchptr);
	if (ret)
		of_platform_depopulate(dev);

	return ret;
}

/*
 * We don't know what's the best binding to link the gpu with the drm device.
 * Fow now, we just hunt for all the possible gpus that we support, and add them
 * as components.
 */
static const struct of_device_id msm_gpu_match[] = {
	{ .compatible = "qcom,adreno" },
	{ .compatible = "qcom,adreno-3xx" },
	{ .compatible = "amd,imageon" },
	{ .compatible = "qcom,kgsl-3d0" },
	{ },
};

static int add_gpu_components(struct device *dev,
			      struct component_match **matchptr)
{
	struct device_node *np;

	np = of_find_matching_node(NULL, msm_gpu_match);
	if (!np)
		return 0;

	drm_of_component_match_add(dev, matchptr, compare_of, np);

	of_node_put(np);

	return 0;
}

static int msm_drm_bind(struct device *dev)
{
	return msm_drm_init(dev, &msm_driver);
}

static void msm_drm_unbind(struct device *dev)
{
	msm_drm_uninit(dev);
}

static const struct component_master_ops msm_drm_ops = {
	.bind = msm_drm_bind,
	.unbind = msm_drm_unbind,
};

/*
 * Platform driver:
 */

static int msm_pdev_probe(struct platform_device *pdev)
{
	struct component_match *match = NULL;
	int ret;

	if (get_mdp_ver(pdev)) {
		ret = add_display_components(&pdev->dev, &match);
		if (ret)
			return ret;
	}

	ret = add_gpu_components(&pdev->dev, &match);
	if (ret)
		goto fail;

	/* on all devices that I am aware of, iommu's which can map
	 * any address the cpu can see are used:
	 */
	ret = dma_set_mask_and_coherent(&pdev->dev, ~0);
	if (ret)
		goto fail;
<<<<<<< HEAD

	ret = component_master_add_with_match(&pdev->dev, &msm_drm_ops, match);
	if (ret)
		goto fail;

=======

	ret = component_master_add_with_match(&pdev->dev, &msm_drm_ops, match);
	if (ret)
		goto fail;

>>>>>>> cc8f1299
	return 0;

fail:
	of_platform_depopulate(&pdev->dev);
	return ret;
}

static int msm_pdev_remove(struct platform_device *pdev)
{
	component_master_del(&pdev->dev, &msm_drm_ops);
	of_platform_depopulate(&pdev->dev);

	return 0;
}

static const struct of_device_id dt_match[] = {
	{ .compatible = "qcom,mdp4", .data = (void *)KMS_MDP4 },
	{ .compatible = "qcom,mdss", .data = (void *)KMS_MDP5 },
	{ .compatible = "qcom,sdm845-mdss", .data = (void *)KMS_DPU },
	{}
};
MODULE_DEVICE_TABLE(of, dt_match);

static struct platform_driver msm_platform_driver = {
	.probe      = msm_pdev_probe,
	.remove     = msm_pdev_remove,
	.driver     = {
		.name   = "msm",
		.of_match_table = dt_match,
		.pm     = &msm_pm_ops,
	},
};

static int __init msm_drm_register(void)
{
	if (!modeset)
		return -EINVAL;

	DBG("init");
	msm_mdp_register();
	msm_dpu_register();
	msm_dsi_register();
	msm_edp_register();
	msm_hdmi_register();
	adreno_register();
	return platform_driver_register(&msm_platform_driver);
}

static void __exit msm_drm_unregister(void)
{
	DBG("fini");
	platform_driver_unregister(&msm_platform_driver);
	msm_hdmi_unregister();
	adreno_unregister();
	msm_edp_unregister();
	msm_dsi_unregister();
	msm_mdp_unregister();
	msm_dpu_unregister();
}

module_init(msm_drm_register);
module_exit(msm_drm_unregister);

MODULE_AUTHOR("Rob Clark <robdclark@gmail.com");
MODULE_DESCRIPTION("MSM DRM Driver");
MODULE_LICENSE("GPL");<|MERGE_RESOLUTION|>--- conflicted
+++ resolved
@@ -1323,19 +1323,11 @@
 	ret = dma_set_mask_and_coherent(&pdev->dev, ~0);
 	if (ret)
 		goto fail;
-<<<<<<< HEAD
 
 	ret = component_master_add_with_match(&pdev->dev, &msm_drm_ops, match);
 	if (ret)
 		goto fail;
 
-=======
-
-	ret = component_master_add_with_match(&pdev->dev, &msm_drm_ops, match);
-	if (ret)
-		goto fail;
-
->>>>>>> cc8f1299
 	return 0;
 
 fail:
