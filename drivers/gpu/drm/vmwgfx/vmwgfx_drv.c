--- conflicted
+++ resolved
@@ -602,14 +602,6 @@
 	}
 
 	return ret;
-<<<<<<< HEAD
-}
-#else
-static int vmw_dma_masks(struct vmw_private *dev_priv)
-{
-	return 0;
-=======
->>>>>>> cc8f1299
 }
 
 static int vmw_driver_load(struct drm_device *dev, unsigned long chipset)
