--- conflicted
+++ resolved
@@ -3637,12 +3637,8 @@
 		}
 
 		err = hci_add_remote_oob_data(hdev, &cp->addr.bdaddr,
-<<<<<<< HEAD
-					      cp->hash, cp->rand);
-=======
 					      cp->addr.type, cp->hash,
 					      cp->rand, NULL, NULL);
->>>>>>> 81c41260
 		if (err < 0)
 			status = MGMT_STATUS_FAILED;
 		else
@@ -3663,11 +3659,6 @@
 			goto unlock;
 		}
 
-<<<<<<< HEAD
-		err = hci_add_remote_oob_ext_data(hdev, &cp->addr.bdaddr,
-						  cp->hash192, cp->rand192,
-						  cp->hash256, cp->rand256);
-=======
 		if (bdaddr_type_is_le(cp->addr.type)) {
 			rand192 = NULL;
 			hash192 = NULL;
@@ -3679,7 +3670,6 @@
 		err = hci_add_remote_oob_data(hdev, &cp->addr.bdaddr,
 					      cp->addr.type, hash192, rand192,
 					      cp->hash256, cp->rand256);
->>>>>>> 81c41260
 		if (err < 0)
 			status = MGMT_STATUS_FAILED;
 		else
@@ -3720,11 +3710,7 @@
 		goto done;
 	}
 
-<<<<<<< HEAD
-	err = hci_remove_remote_oob_data(hdev, &cp->addr.bdaddr);
-=======
 	err = hci_remove_remote_oob_data(hdev, &cp->addr.bdaddr, cp->addr.type);
->>>>>>> 81c41260
 	if (err < 0)
 		status = MGMT_STATUS_INVALID_PARAMS;
 	else
@@ -3904,30 +3890,15 @@
 		goto failed;
 	}
 
-<<<<<<< HEAD
-	if (test_bit(HCI_PERIODIC_INQ, &hdev->dev_flags)) {
-=======
 	if (hdev->discovery.state != DISCOVERY_STOPPED ||
 	    test_bit(HCI_PERIODIC_INQ, &hdev->dev_flags)) {
->>>>>>> 81c41260
 		err = cmd_complete(sk, hdev->id, MGMT_OP_START_DISCOVERY,
 				   MGMT_STATUS_BUSY, &cp->type,
 				   sizeof(cp->type));
 		goto failed;
 	}
 
-<<<<<<< HEAD
-	if (hdev->discovery.state != DISCOVERY_STOPPED) {
-		err = cmd_complete(sk, hdev->id, MGMT_OP_START_DISCOVERY,
-				   MGMT_STATUS_BUSY, &cp->type,
-				   sizeof(cp->type));
-		goto failed;
-	}
-
-	cmd = mgmt_pending_add(sk, MGMT_OP_START_DISCOVERY, hdev, NULL, 0);
-=======
 	cmd = mgmt_pending_add(sk, MGMT_OP_START_DISCOVERY, hdev, data, len);
->>>>>>> 81c41260
 	if (!cmd) {
 		err = -ENOMEM;
 		goto failed;
@@ -3945,27 +3916,6 @@
 
 	hci_req_init(&req, hdev);
 
-<<<<<<< HEAD
-	switch (hdev->discovery.type) {
-	case DISCOV_TYPE_BREDR:
-		status = mgmt_bredr_support(hdev);
-		if (status) {
-			err = cmd_complete(sk, hdev->id,
-					   MGMT_OP_START_DISCOVERY, status,
-					   &cp->type, sizeof(cp->type));
-			mgmt_pending_remove(cmd);
-			goto failed;
-		}
-
-		if (test_bit(HCI_INQUIRY, &hdev->flags)) {
-			err = cmd_complete(sk, hdev->id,
-					   MGMT_OP_START_DISCOVERY,
-					   MGMT_STATUS_BUSY, &cp->type,
-					   sizeof(cp->type));
-			mgmt_pending_remove(cmd);
-			goto failed;
-		}
-=======
 	if (!trigger_discovery(&req, &status)) {
 		err = cmd_complete(sk, hdev->id, MGMT_OP_START_DISCOVERY,
 				   status, &cp->type, sizeof(cp->type));
@@ -3978,7 +3928,6 @@
 		mgmt_pending_remove(cmd);
 		goto failed;
 	}
->>>>>>> 81c41260
 
 	hci_discovery_set_state(hdev, DISCOVERY_STARTING);
 
@@ -3987,44 +3936,6 @@
 	return err;
 }
 
-<<<<<<< HEAD
-	case DISCOV_TYPE_LE:
-	case DISCOV_TYPE_INTERLEAVED:
-		status = mgmt_le_support(hdev);
-		if (status) {
-			err = cmd_complete(sk, hdev->id,
-					   MGMT_OP_START_DISCOVERY, status,
-					   &cp->type, sizeof(cp->type));
-			mgmt_pending_remove(cmd);
-			goto failed;
-		}
-
-		if (hdev->discovery.type == DISCOV_TYPE_INTERLEAVED &&
-		    !test_bit(HCI_BREDR_ENABLED, &hdev->dev_flags)) {
-			err = cmd_complete(sk, hdev->id,
-					   MGMT_OP_START_DISCOVERY,
-					   MGMT_STATUS_NOT_SUPPORTED,
-					   &cp->type, sizeof(cp->type));
-			mgmt_pending_remove(cmd);
-			goto failed;
-		}
-
-		if (test_bit(HCI_LE_ADV, &hdev->dev_flags)) {
-			/* Don't let discovery abort an outgoing
-			 * connection attempt that's using directed
-			 * advertising.
-			 */
-			if (hci_conn_hash_lookup_state(hdev, LE_LINK,
-						       BT_CONNECT)) {
-				err = cmd_complete(sk, hdev->id,
-						   MGMT_OP_START_DISCOVERY,
-						   MGMT_STATUS_REJECTED,
-						   &cp->type,
-						   sizeof(cp->type));
-				mgmt_pending_remove(cmd);
-				goto failed;
-			}
-=======
 static void service_discovery_cmd_complete(struct pending_cmd *cmd, u8 status)
 {
 	cmd_complete(cmd->sk, cmd->index, cmd->opcode, status, cmd->param, 1);
@@ -4042,7 +3953,6 @@
 	int err;
 
 	BT_DBG("%s", hdev->name);
->>>>>>> 81c41260
 
 	hci_dev_lock(hdev);
 
@@ -4063,16 +3973,6 @@
 		goto failed;
 	}
 
-<<<<<<< HEAD
-		/* All active scans will be done with either a resolvable
-		 * private address (when privacy feature has been enabled)
-		 * or unresolvable private address.
-		 */
-		err = hci_update_random_address(&req, true, &own_addr_type);
-		if (err < 0) {
-			err = cmd_complete(sk, hdev->id,
-					   MGMT_OP_START_DISCOVERY,
-=======
 	uuid_count = __le16_to_cpu(cp->uuid_count);
 	if (uuid_count > max_uuid_count) {
 		BT_ERR("service_discovery: too big uuid_count value %u",
@@ -4119,7 +4019,6 @@
 		if (!hdev->discovery.uuids) {
 			err = cmd_complete(sk, hdev->id,
 					   MGMT_OP_START_SERVICE_DISCOVERY,
->>>>>>> 81c41260
 					   MGMT_STATUS_FAILED,
 					   &cp->type, sizeof(cp->type));
 			mgmt_pending_remove(cmd);
@@ -4129,17 +4028,10 @@
 
 	hci_req_init(&req, hdev);
 
-<<<<<<< HEAD
-	default:
-		err = cmd_complete(sk, hdev->id, MGMT_OP_START_DISCOVERY,
-				   MGMT_STATUS_INVALID_PARAMS,
-				   &cp->type, sizeof(cp->type));
-=======
 	if (!trigger_discovery(&req, &status)) {
 		err = cmd_complete(sk, hdev->id,
 				   MGMT_OP_START_SERVICE_DISCOVERY,
 				   status, &cp->type, sizeof(cp->type));
->>>>>>> 81c41260
 		mgmt_pending_remove(cmd);
 		goto failed;
 	}
@@ -6997,12 +6889,7 @@
 		cmd_status(cmd->sk, hdev->id, MGMT_OP_READ_LOCAL_OOB_DATA,
 			   mgmt_status(status));
 	} else {
-<<<<<<< HEAD
-		if (test_bit(HCI_SC_ENABLED, &hdev->dev_flags) &&
-		    hash256 && rand256) {
-=======
 		if (bredr_sc_enabled(hdev) && hash256 && rand256) {
->>>>>>> 81c41260
 			struct mgmt_rp_read_local_oob_ext_data rp;
 
 			memcpy(rp.hash192, hash192, sizeof(rp.hash192));
