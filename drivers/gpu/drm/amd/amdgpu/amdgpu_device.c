--- conflicted
+++ resolved
@@ -1781,15 +1781,10 @@
 		amdgpu_xgmi_add_device(adev);
 	amdgpu_amdkfd_device_init(adev);
 
-<<<<<<< HEAD
-	if (amdgpu_sriov_vf(adev)) {
-		amdgpu_virt_init_data_exchange(adev);
-=======
 init_failed:
 	if (amdgpu_sriov_vf(adev)) {
 		if (!r)
 			amdgpu_virt_init_data_exchange(adev);
->>>>>>> cc8f1299
 		amdgpu_virt_release_full_gpu(adev, true);
 	}
 
@@ -2751,16 +2746,6 @@
 	/* Get a log2 for easy divisions. */
 	adev->mm_stats.log2_max_MBps = ilog2(max(1u, max_MBps));
 
-<<<<<<< HEAD
-	r = amdgpu_ib_pool_init(adev);
-	if (r) {
-		dev_err(adev->dev, "IB initialization failed (%d).\n", r);
-		amdgpu_vf_error_put(adev, AMDGIM_ERROR_VF_IB_INIT_FAIL, 0, r);
-		goto failed;
-	}
-
-=======
->>>>>>> cc8f1299
 	amdgpu_fbdev_init(adev);
 
 	if (amdgpu_sriov_vf(adev) && amdgim_is_hwperf(adev))
