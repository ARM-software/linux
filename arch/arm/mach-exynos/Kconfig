--- conflicted
+++ resolved
@@ -62,11 +62,8 @@
 	default y
 	depends on ARCH_EXYNOS5
 	select SAMSUNG_DMADEV
-<<<<<<< HEAD
-=======
 	select S5P_PM if PM
 	select S5P_SLEEP if PM
->>>>>>> 67e7ebc2
 	help
 	  Enable EXYNOS5250 SoC support
 
@@ -211,10 +208,7 @@
 	select S3C_DEV_HSMMC2
 	select S3C_DEV_HSMMC3
 	select SAMSUNG_DEV_BACKLIGHT
-<<<<<<< HEAD
 	select EXYNOS_DEV_DRM
-=======
->>>>>>> 67e7ebc2
 	select EXYNOS_DEV_SYSMMU
 	select EXYNOS4_DEV_AHCI
 	select SAMSUNG_DEV_KEYPAD
@@ -345,10 +339,7 @@
 	select S5P_DEV_USB_EHCI
 	select SAMSUNG_DEV_BACKLIGHT
 	select SAMSUNG_DEV_PWM
-<<<<<<< HEAD
 	select EXYNOS_DEV_DRM
-=======
->>>>>>> 67e7ebc2
 	select EXYNOS_DEV_SYSMMU
 	select EXYNOS4_DEV_DMA
 	select EXYNOS4_DEV_USB_OHCI
