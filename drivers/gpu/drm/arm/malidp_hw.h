--- conflicted
+++ resolved
@@ -57,9 +57,9 @@
 };
 
 enum rotation_features {
-	ROTATE_ANY,	        /* supports rotation on any buffers */
+	ROTATE_ANY,		/* supports rotation on any buffers */
 	ROTATE_COMPRESSED,	/* supports rotation only on compressed buffers */
-	ROTATE_NONE,        /* does not support rotation at all */
+	ROTATE_NONE,		/* does not support rotation at all */
 };
 
 struct malidp_layer {
@@ -68,13 +68,10 @@
 	u16 ptr;		/* address offset for the pointer register */
 	u16 stride_offset;	/* offset to the first stride register. */
 	s16 yuv2rgb_offset;	/* offset to the YUV->RGB matrix entries */
-<<<<<<< HEAD
 	u16 mmu_ctrl_offset;    /* offset to the MMU control register */
-=======
 	enum rotation_features rot;    /* type of rotation supported */
 	/* address offset for the AFBC decoder registers */
 	u16 afbc_decoder_offset;
->>>>>>> 74e61642
 };
 
 enum malidp_scaling_coeff_set {
