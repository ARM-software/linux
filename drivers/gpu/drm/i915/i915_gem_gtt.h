/*
 * Copyright © 2014 Intel Corporation
 *
 * Permission is hereby granted, free of charge, to any person obtaining a
 * copy of this software and associated documentation files (the "Software"),
 * to deal in the Software without restriction, including without limitation
 * the rights to use, copy, modify, merge, publish, distribute, sublicense,
 * and/or sell copies of the Software, and to permit persons to whom the
 * Software is furnished to do so, subject to the following conditions:
 *
 * The above copyright notice and this permission notice (including the next
 * paragraph) shall be included in all copies or substantial portions of the
 * Software.
 *
 * THE SOFTWARE IS PROVIDED "AS IS", WITHOUT WARRANTY OF ANY KIND, EXPRESS OR
 * IMPLIED, INCLUDING BUT NOT LIMITED TO THE WARRANTIES OF MERCHANTABILITY,
 * FITNESS FOR A PARTICULAR PURPOSE AND NONINFRINGEMENT.  IN NO EVENT SHALL
 * THE AUTHORS OR COPYRIGHT HOLDERS BE LIABLE FOR ANY CLAIM, DAMAGES OR OTHER
 * LIABILITY, WHETHER IN AN ACTION OF CONTRACT, TORT OR OTHERWISE, ARISING
 * FROM, OUT OF OR IN CONNECTION WITH THE SOFTWARE OR THE USE OR OTHER DEALINGS
 * IN THE SOFTWARE.
 *
 * Please try to maintain the following order within this file unless it makes
 * sense to do otherwise. From top to bottom:
 * 1. typedefs
 * 2. #defines, and macros
 * 3. structure definitions
 * 4. function prototypes
 *
 * Within each section, please try to order by generation in ascending order,
 * from top to bottom (ie. gen6 on the top, gen8 on the bottom).
 */

#ifndef __I915_GEM_GTT_H__
#define __I915_GEM_GTT_H__

#include <linux/io-mapping.h>
#include <linux/mm.h>
#include <linux/pagevec.h>

#include "gt/intel_reset.h"
#include "i915_gem_fence_reg.h"
#include "i915_request.h"
#include "i915_scatterlist.h"
#include "i915_selftest.h"
#include "i915_timeline.h"

#define I915_GTT_PAGE_SIZE_4K	BIT_ULL(12)
#define I915_GTT_PAGE_SIZE_64K	BIT_ULL(16)
#define I915_GTT_PAGE_SIZE_2M	BIT_ULL(21)

#define I915_GTT_PAGE_SIZE I915_GTT_PAGE_SIZE_4K
#define I915_GTT_MAX_PAGE_SIZE I915_GTT_PAGE_SIZE_2M

#define I915_GTT_PAGE_MASK -I915_GTT_PAGE_SIZE

#define I915_GTT_MIN_ALIGNMENT I915_GTT_PAGE_SIZE

#define I915_FENCE_REG_NONE -1
#define I915_MAX_NUM_FENCES 32
/* 32 fences + sign bit for FENCE_REG_NONE */
#define I915_MAX_NUM_FENCE_BITS 6

struct drm_i915_file_private;
struct drm_i915_gem_object;
struct i915_vma;

typedef u32 gen6_pte_t;
typedef u64 gen8_pte_t;
typedef u64 gen8_pde_t;
typedef u64 gen8_ppgtt_pdpe_t;
typedef u64 gen8_ppgtt_pml4e_t;

#define ggtt_total_entries(ggtt) ((ggtt)->vm.total >> PAGE_SHIFT)

/* gen6-hsw has bit 11-4 for physical addr bit 39-32 */
#define GEN6_GTT_ADDR_ENCODE(addr)	((addr) | (((addr) >> 28) & 0xff0))
#define GEN6_PTE_ADDR_ENCODE(addr)	GEN6_GTT_ADDR_ENCODE(addr)
#define GEN6_PDE_ADDR_ENCODE(addr)	GEN6_GTT_ADDR_ENCODE(addr)
#define GEN6_PTE_CACHE_LLC		(2 << 1)
#define GEN6_PTE_UNCACHED		(1 << 1)
#define GEN6_PTE_VALID			(1 << 0)

#define I915_PTES(pte_len)		((unsigned int)(PAGE_SIZE / (pte_len)))
#define I915_PTE_MASK(pte_len)		(I915_PTES(pte_len) - 1)
#define I915_PDES			512
#define I915_PDE_MASK			(I915_PDES - 1)
#define NUM_PTE(pde_shift)     (1 << (pde_shift - PAGE_SHIFT))

#define GEN6_PTES			I915_PTES(sizeof(gen6_pte_t))
#define GEN6_PD_SIZE		        (I915_PDES * PAGE_SIZE)
#define GEN6_PD_ALIGN			(PAGE_SIZE * 16)
#define GEN6_PDE_SHIFT			22
#define GEN6_PDE_VALID			(1 << 0)

#define GEN7_PTE_CACHE_L3_LLC		(3 << 1)

#define BYT_PTE_SNOOPED_BY_CPU_CACHES	(1 << 2)
#define BYT_PTE_WRITEABLE		(1 << 1)

/* Cacheability Control is a 4-bit value. The low three bits are stored in bits
 * 3:1 of the PTE, while the fourth bit is stored in bit 11 of the PTE.
 */
#define HSW_CACHEABILITY_CONTROL(bits)	((((bits) & 0x7) << 1) | \
					 (((bits) & 0x8) << (11 - 3)))
#define HSW_WB_LLC_AGE3			HSW_CACHEABILITY_CONTROL(0x2)
#define HSW_WB_LLC_AGE0			HSW_CACHEABILITY_CONTROL(0x3)
#define HSW_WB_ELLC_LLC_AGE3		HSW_CACHEABILITY_CONTROL(0x8)
#define HSW_WB_ELLC_LLC_AGE0		HSW_CACHEABILITY_CONTROL(0xb)
#define HSW_WT_ELLC_LLC_AGE3		HSW_CACHEABILITY_CONTROL(0x7)
#define HSW_WT_ELLC_LLC_AGE0		HSW_CACHEABILITY_CONTROL(0x6)
#define HSW_PTE_UNCACHED		(0)
#define HSW_GTT_ADDR_ENCODE(addr)	((addr) | (((addr) >> 28) & 0x7f0))
#define HSW_PTE_ADDR_ENCODE(addr)	HSW_GTT_ADDR_ENCODE(addr)

/* GEN8 32b style address is defined as a 3 level page table:
 * 31:30 | 29:21 | 20:12 |  11:0
 * PDPE  |  PDE  |  PTE  | offset
 * The difference as compared to normal x86 3 level page table is the PDPEs are
 * programmed via register.
 */
#define GEN8_3LVL_PDPES			4
#define GEN8_PDE_SHIFT			21
#define GEN8_PDE_MASK			0x1ff
#define GEN8_PTE_SHIFT			12
#define GEN8_PTE_MASK			0x1ff
#define GEN8_PTES			I915_PTES(sizeof(gen8_pte_t))

/* GEN8 48b style address is defined as a 4 level page table:
 * 47:39 | 38:30 | 29:21 | 20:12 |  11:0
 * PML4E | PDPE  |  PDE  |  PTE  | offset
 */
#define GEN8_PML4ES_PER_PML4		512
#define GEN8_PML4E_SHIFT		39
#define GEN8_PML4E_MASK			(GEN8_PML4ES_PER_PML4 - 1)
#define GEN8_PDPE_SHIFT			30
/* NB: GEN8_PDPE_MASK is untrue for 32b platforms, but it has no impact on 32b page
 * tables */
#define GEN8_PDPE_MASK			0x1ff

#define PPAT_UNCACHED			(_PAGE_PWT | _PAGE_PCD)
#define PPAT_CACHED_PDE			0 /* WB LLC */
#define PPAT_CACHED			_PAGE_PAT /* WB LLCeLLC */
#define PPAT_DISPLAY_ELLC		_PAGE_PCD /* WT eLLC */

#define CHV_PPAT_SNOOP			(1<<6)
#define GEN8_PPAT_AGE(x)		((x)<<4)
#define GEN8_PPAT_LLCeLLC		(3<<2)
#define GEN8_PPAT_LLCELLC		(2<<2)
#define GEN8_PPAT_LLC			(1<<2)
#define GEN8_PPAT_WB			(3<<0)
#define GEN8_PPAT_WT			(2<<0)
#define GEN8_PPAT_WC			(1<<0)
#define GEN8_PPAT_UC			(0<<0)
#define GEN8_PPAT_ELLC_OVERRIDE		(0<<2)
#define GEN8_PPAT(i, x)			((u64)(x) << ((i) * 8))

#define GEN8_PPAT_GET_CA(x) ((x) & 3)
#define GEN8_PPAT_GET_TC(x) ((x) & (3 << 2))
#define GEN8_PPAT_GET_AGE(x) ((x) & (3 << 4))
#define CHV_PPAT_GET_SNOOP(x) ((x) & (1 << 6))

#define GEN8_PDE_IPS_64K BIT(11)
#define GEN8_PDE_PS_2M   BIT(7)

#define for_each_sgt_dma(__dmap, __iter, __sgt) \
	__for_each_sgt_dma(__dmap, __iter, __sgt, I915_GTT_PAGE_SIZE)

struct intel_remapped_plane_info {
	/* in gtt pages */
	unsigned int width, height, stride, offset;
} __packed;

struct intel_remapped_info {
	struct intel_remapped_plane_info plane[2];
	unsigned int unused_mbz;
} __packed;

struct intel_rotation_info {
	struct intel_remapped_plane_info plane[2];
} __packed;

struct intel_partial_info {
	u64 offset;
	unsigned int size;
} __packed;

enum i915_ggtt_view_type {
	I915_GGTT_VIEW_NORMAL = 0,
	I915_GGTT_VIEW_ROTATED = sizeof(struct intel_rotation_info),
	I915_GGTT_VIEW_PARTIAL = sizeof(struct intel_partial_info),
	I915_GGTT_VIEW_REMAPPED = sizeof(struct intel_remapped_info),
};

static inline void assert_i915_gem_gtt_types(void)
{
	BUILD_BUG_ON(sizeof(struct intel_rotation_info) != 8*sizeof(unsigned int));
	BUILD_BUG_ON(sizeof(struct intel_partial_info) != sizeof(u64) + sizeof(unsigned int));
	BUILD_BUG_ON(sizeof(struct intel_remapped_info) != 9*sizeof(unsigned int));

	/* Check that rotation/remapped shares offsets for simplicity */
	BUILD_BUG_ON(offsetof(struct intel_remapped_info, plane[0]) !=
		     offsetof(struct intel_rotation_info, plane[0]));
	BUILD_BUG_ON(offsetofend(struct intel_remapped_info, plane[1]) !=
		     offsetofend(struct intel_rotation_info, plane[1]));

	/* As we encode the size of each branch inside the union into its type,
	 * we have to be careful that each branch has a unique size.
	 */
	switch ((enum i915_ggtt_view_type)0) {
	case I915_GGTT_VIEW_NORMAL:
	case I915_GGTT_VIEW_PARTIAL:
	case I915_GGTT_VIEW_ROTATED:
	case I915_GGTT_VIEW_REMAPPED:
		/* gcc complains if these are identical cases */
		break;
	}
}

struct i915_ggtt_view {
	enum i915_ggtt_view_type type;
	union {
		/* Members need to contain no holes/padding */
		struct intel_partial_info partial;
		struct intel_rotation_info rotated;
		struct intel_remapped_info remapped;
	};
};

enum i915_cache_level;

struct i915_vma;

struct i915_page_dma {
	struct page *page;
	union {
		dma_addr_t daddr;

		/* For gen6/gen7 only. This is the offset in the GGTT
		 * where the page directory entries for PPGTT begin
		 */
		u32 ggtt_offset;
	};
};

#define px_base(px) (&(px)->base)
#define px_dma(px) (px_base(px)->daddr)

struct i915_page_table {
	struct i915_page_dma base;
	atomic_t used;
};

struct i915_page_directory {
	struct i915_page_dma base;
	atomic_t used;
	spinlock_t lock;
	void *entry[512];
};

struct i915_vma_ops {
	/* Map an object into an address space with the given cache flags. */
	int (*bind_vma)(struct i915_vma *vma,
			enum i915_cache_level cache_level,
			u32 flags);
	/*
	 * Unmap an object from an address space. This usually consists of
	 * setting the valid PTE entries to a reserved scratch page.
	 */
	void (*unbind_vma)(struct i915_vma *vma);

	int (*set_pages)(struct i915_vma *vma);
	void (*clear_pages)(struct i915_vma *vma);
};

struct pagestash {
	spinlock_t lock;
	struct pagevec pvec;
};

struct i915_address_space {
	struct kref ref;

	struct drm_mm mm;
	struct drm_i915_private *i915;
	struct device *dma;
	/* Every address space belongs to a struct file - except for the global
	 * GTT that is owned by the driver (and so @file is set to NULL). In
	 * principle, no information should leak from one context to another
	 * (or between files/processes etc) unless explicitly shared by the
	 * owner. Tracking the owner is important in order to free up per-file
	 * objects along with the file, to aide resource tracking, and to
	 * assign blame.
	 */
	struct drm_i915_file_private *file;
	u64 total;		/* size addr space maps (ex. 2GB for ggtt) */
	u64 reserved;		/* size addr space reserved */

	bool closed;

	struct mutex mutex; /* protects vma and our lists */
#define VM_CLASS_GGTT 0
#define VM_CLASS_PPGTT 1

	u64 scratch_pte;
	int scratch_order;
	struct i915_page_dma scratch_page;
	struct i915_page_table *scratch_pt;
	struct i915_page_directory *scratch_pd;
	struct i915_page_directory *scratch_pdp; /* GEN8+ & 48b PPGTT */

	/**
	 * List of vma currently bound.
	 */
	struct list_head bound_list;

	/**
	 * List of vma that are not unbound.
	 */
	struct list_head unbound_list;

	struct pagestash free_pages;

	/* Global GTT */
	bool is_ggtt:1;

	/* Some systems require uncached updates of the page directories */
	bool pt_kmap_wc:1;

	/* Some systems support read-only mappings for GGTT and/or PPGTT */
	bool has_read_only:1;

	u64 (*pte_encode)(dma_addr_t addr,
			  enum i915_cache_level level,
			  u32 flags); /* Create a valid PTE */
#define PTE_READ_ONLY	(1<<0)

	int (*allocate_va_range)(struct i915_address_space *vm,
				 u64 start, u64 length);
	void (*clear_range)(struct i915_address_space *vm,
			    u64 start, u64 length);
	void (*insert_page)(struct i915_address_space *vm,
			    dma_addr_t addr,
			    u64 offset,
			    enum i915_cache_level cache_level,
			    u32 flags);
	void (*insert_entries)(struct i915_address_space *vm,
			       struct i915_vma *vma,
			       enum i915_cache_level cache_level,
			       u32 flags);
	void (*cleanup)(struct i915_address_space *vm);

	struct i915_vma_ops vma_ops;

	I915_SELFTEST_DECLARE(struct fault_attr fault_attr);
	I915_SELFTEST_DECLARE(bool scrub_64K);
};

#define i915_is_ggtt(vm) ((vm)->is_ggtt)

static inline bool
i915_vm_is_4lvl(const struct i915_address_space *vm)
{
	return (vm->total - 1) >> 32;
}

static inline bool
i915_vm_has_scratch_64K(struct i915_address_space *vm)
{
	return vm->scratch_order == get_order(I915_GTT_PAGE_SIZE_64K);
}

/* The Graphics Translation Table is the way in which GEN hardware translates a
 * Graphics Virtual Address into a Physical Address. In addition to the normal
 * collateral associated with any va->pa translations GEN hardware also has a
 * portion of the GTT which can be mapped by the CPU and remain both coherent
 * and correct (in cases like swizzling). That region is referred to as GMADR in
 * the spec.
 */
struct i915_ggtt {
	struct i915_address_space vm;

	struct io_mapping iomap;	/* Mapping to our CPU mappable region */
	struct resource gmadr;          /* GMADR resource */
	resource_size_t mappable_end;	/* End offset that we can CPU map */

	/** "Graphics Stolen Memory" holds the global PTEs */
	void __iomem *gsm;
	void (*invalidate)(struct drm_i915_private *dev_priv);

	bool do_idle_maps;

	int mtrr;

	u32 pin_bias;

	unsigned int num_fences;
	struct i915_fence_reg fence_regs[I915_MAX_NUM_FENCES];
	struct list_head fence_list;

	/** List of all objects in gtt_space, currently mmaped by userspace.
	 * All objects within this list must also be on bound_list.
	 */
	struct list_head userfault_list;

	/* Manual runtime pm autosuspend delay for user GGTT mmaps */
	struct intel_wakeref_auto userfault_wakeref;

	struct drm_mm_node error_capture;
	struct drm_mm_node uc_fw;
};

struct i915_ppgtt {
	struct i915_address_space vm;

	intel_engine_mask_t pd_dirty_engines;
	struct i915_page_directory *pd;
};

struct gen6_ppgtt {
	struct i915_ppgtt base;

	struct i915_vma *vma;
	gen6_pte_t __iomem *pd_addr;

	unsigned int pin_count;
	bool scan_for_unused_pt;

	struct gen6_ppgtt_cleanup_work *work;
};

#define __to_gen6_ppgtt(base) container_of(base, struct gen6_ppgtt, base)

static inline struct gen6_ppgtt *to_gen6_ppgtt(struct i915_ppgtt *base)
{
	BUILD_BUG_ON(offsetof(struct gen6_ppgtt, base));
	return __to_gen6_ppgtt(base);
}

/*
 * gen6_for_each_pde() iterates over every pde from start until start+length.
 * If start and start+length are not perfectly divisible, the macro will round
 * down and up as needed. Start=0 and length=2G effectively iterates over
 * every PDE in the system. The macro modifies ALL its parameters except 'pd',
 * so each of the other parameters should preferably be a simple variable, or
 * at most an lvalue with no side-effects!
 */
#define gen6_for_each_pde(pt, pd, start, length, iter)			\
	for (iter = gen6_pde_index(start);				\
	     length > 0 && iter < I915_PDES &&				\
		     (pt = i915_pt_entry(pd, iter), true);		\
	     ({ u32 temp = ALIGN(start+1, 1 << GEN6_PDE_SHIFT);		\
		    temp = min(temp - start, length);			\
		    start += temp, length -= temp; }), ++iter)

#define gen6_for_all_pdes(pt, pd, iter)					\
	for (iter = 0;							\
	     iter < I915_PDES &&					\
		     (pt = i915_pt_entry(pd, iter), true);		\
	     ++iter)

static inline u32 i915_pte_index(u64 address, unsigned int pde_shift)
{
	const u32 mask = NUM_PTE(pde_shift) - 1;

	return (address >> PAGE_SHIFT) & mask;
}

/* Helper to counts the number of PTEs within the given length. This count
 * does not cross a page table boundary, so the max value would be
 * GEN6_PTES for GEN6, and GEN8_PTES for GEN8.
*/
static inline u32 i915_pte_count(u64 addr, u64 length, unsigned int pde_shift)
{
	const u64 mask = ~((1ULL << pde_shift) - 1);
	u64 end;

	GEM_BUG_ON(length == 0);
	GEM_BUG_ON(offset_in_page(addr | length));

	end = addr + length;

	if ((addr & mask) != (end & mask))
		return NUM_PTE(pde_shift) - i915_pte_index(addr, pde_shift);

	return i915_pte_index(end, pde_shift) - i915_pte_index(addr, pde_shift);
}

static inline u32 i915_pde_index(u64 addr, u32 shift)
{
	return (addr >> shift) & I915_PDE_MASK;
}

static inline u32 gen6_pte_index(u32 addr)
{
	return i915_pte_index(addr, GEN6_PDE_SHIFT);
}

static inline u32 gen6_pte_count(u32 addr, u32 length)
{
	return i915_pte_count(addr, length, GEN6_PDE_SHIFT);
}

static inline u32 gen6_pde_index(u32 addr)
{
	return i915_pde_index(addr, GEN6_PDE_SHIFT);
}

static inline unsigned int
i915_pdpes_per_pdp(const struct i915_address_space *vm)
{
	if (i915_vm_is_4lvl(vm))
		return GEN8_PML4ES_PER_PML4;

	return GEN8_3LVL_PDPES;
}

static inline struct i915_page_table *
i915_pt_entry(const struct i915_page_directory * const pd,
	      const unsigned short n)
{
	return pd->entry[n];
}

static inline struct i915_page_directory *
i915_pd_entry(const struct i915_page_directory * const pdp,
	      const unsigned short n)
{
	return pdp->entry[n];
}

static inline struct i915_page_directory *
i915_pdp_entry(const struct i915_page_directory * const pml4,
	       const unsigned short n)
{
	return pml4->entry[n];
}

/* Equivalent to the gen6 version, For each pde iterates over every pde
 * between from start until start + length. On gen8+ it simply iterates
 * over every page directory entry in a page directory.
 */
#define gen8_for_each_pde(pt, pd, start, length, iter)			\
	for (iter = gen8_pde_index(start);				\
	     length > 0 && iter < I915_PDES &&				\
		     (pt = i915_pt_entry(pd, iter), true);		\
	     ({ u64 temp = ALIGN(start+1, 1 << GEN8_PDE_SHIFT);		\
		    temp = min(temp - start, length);			\
		    start += temp, length -= temp; }), ++iter)

#define gen8_for_each_pdpe(pd, pdp, start, length, iter)		\
	for (iter = gen8_pdpe_index(start);				\
	     length > 0 && iter < i915_pdpes_per_pdp(vm) &&		\
		     (pd = i915_pd_entry(pdp, iter), true);		\
	     ({ u64 temp = ALIGN(start+1, 1 << GEN8_PDPE_SHIFT);	\
		    temp = min(temp - start, length);			\
		    start += temp, length -= temp; }), ++iter)

#define gen8_for_each_pml4e(pdp, pml4, start, length, iter)		\
	for (iter = gen8_pml4e_index(start);				\
	     length > 0 && iter < GEN8_PML4ES_PER_PML4 &&		\
		     (pdp = i915_pdp_entry(pml4, iter), true);		\
	     ({ u64 temp = ALIGN(start+1, 1ULL << GEN8_PML4E_SHIFT);	\
		    temp = min(temp - start, length);			\
		    start += temp, length -= temp; }), ++iter)

static inline u32 gen8_pte_index(u64 address)
{
	return i915_pte_index(address, GEN8_PDE_SHIFT);
}

static inline u32 gen8_pde_index(u64 address)
{
	return i915_pde_index(address, GEN8_PDE_SHIFT);
}

static inline u32 gen8_pdpe_index(u64 address)
{
	return (address >> GEN8_PDPE_SHIFT) & GEN8_PDPE_MASK;
}

static inline u32 gen8_pml4e_index(u64 address)
{
	return (address >> GEN8_PML4E_SHIFT) & GEN8_PML4E_MASK;
}

static inline u64 gen8_pte_count(u64 address, u64 length)
{
	return i915_pte_count(address, length, GEN8_PDE_SHIFT);
}

static inline dma_addr_t
i915_page_dir_dma_addr(const struct i915_ppgtt *ppgtt, const unsigned int n)
{
	struct i915_page_directory *pd;

	pd = i915_pdp_entry(ppgtt->pd, n);
	return px_dma(pd);
}

static inline struct i915_ggtt *
i915_vm_to_ggtt(struct i915_address_space *vm)
{
	BUILD_BUG_ON(offsetof(struct i915_ggtt, vm));
	GEM_BUG_ON(!i915_is_ggtt(vm));
	return container_of(vm, struct i915_ggtt, vm);
}

static inline struct i915_ppgtt *
i915_vm_to_ppgtt(struct i915_address_space *vm)
{
	BUILD_BUG_ON(offsetof(struct i915_ppgtt, vm));
	GEM_BUG_ON(i915_is_ggtt(vm));
	return container_of(vm, struct i915_ppgtt, vm);
}

#define INTEL_MAX_PPAT_ENTRIES 8
#define INTEL_PPAT_PERFECT_MATCH (~0U)

struct intel_ppat;

struct intel_ppat_entry {
	struct intel_ppat *ppat;
	struct kref ref;
	u8 value;
};

struct intel_ppat {
	struct intel_ppat_entry entries[INTEL_MAX_PPAT_ENTRIES];
	DECLARE_BITMAP(used, INTEL_MAX_PPAT_ENTRIES);
	DECLARE_BITMAP(dirty, INTEL_MAX_PPAT_ENTRIES);
	unsigned int max_entries;
	u8 clear_value;
	/*
	 * Return a score to show how two PPAT values match,
	 * a INTEL_PPAT_PERFECT_MATCH indicates a perfect match
	 */
	unsigned int (*match)(u8 src, u8 dst);
	void (*update_hw)(struct drm_i915_private *i915);

	struct drm_i915_private *i915;
};

const struct intel_ppat_entry *
intel_ppat_get(struct drm_i915_private *i915, u8 value);
void intel_ppat_put(const struct intel_ppat_entry *entry);

int i915_ggtt_probe_hw(struct drm_i915_private *dev_priv);
int i915_ggtt_init_hw(struct drm_i915_private *dev_priv);
int i915_ggtt_enable_hw(struct drm_i915_private *dev_priv);
void i915_ggtt_enable_guc(struct drm_i915_private *i915);
void i915_ggtt_disable_guc(struct drm_i915_private *i915);
int i915_gem_init_ggtt(struct drm_i915_private *dev_priv);
void i915_ggtt_cleanup_hw(struct drm_i915_private *dev_priv);

int i915_ppgtt_init_hw(struct drm_i915_private *dev_priv);

struct i915_ppgtt *i915_ppgtt_create(struct drm_i915_private *dev_priv);

static inline struct i915_address_space *
i915_vm_get(struct i915_address_space *vm)
{
	kref_get(&vm->ref);
	return vm;
}

void i915_vm_release(struct kref *kref);

static inline void i915_vm_put(struct i915_address_space *vm)
{
	kref_put(&vm->ref, i915_vm_release);
}

int gen6_ppgtt_pin(struct i915_ppgtt *base);
void gen6_ppgtt_unpin(struct i915_ppgtt *base);
void gen6_ppgtt_unpin_all(struct i915_ppgtt *base);

void i915_gem_suspend_gtt_mappings(struct drm_i915_private *dev_priv);
void i915_gem_restore_gtt_mappings(struct drm_i915_private *dev_priv);

int __must_check i915_gem_gtt_prepare_pages(struct drm_i915_gem_object *obj,
					    struct sg_table *pages);
void i915_gem_gtt_finish_pages(struct drm_i915_gem_object *obj,
			       struct sg_table *pages);

int i915_gem_gtt_reserve(struct i915_address_space *vm,
			 struct drm_mm_node *node,
			 u64 size, u64 offset, unsigned long color,
			 unsigned int flags);

int i915_gem_gtt_insert(struct i915_address_space *vm,
			struct drm_mm_node *node,
			u64 size, u64 alignment, unsigned long color,
			u64 start, u64 end, unsigned int flags);

/* Flags used by pin/bind&friends. */
#define PIN_NONBLOCK		BIT_ULL(0)
<<<<<<< HEAD
#define PIN_MAPPABLE		BIT_ULL(1)
#define PIN_ZONE_4G		BIT_ULL(2)
#define PIN_NONFAULT		BIT_ULL(3)
#define PIN_NOEVICT		BIT_ULL(4)

#define PIN_MBZ			BIT_ULL(5) /* I915_VMA_PIN_OVERFLOW */
#define PIN_GLOBAL		BIT_ULL(6) /* I915_VMA_GLOBAL_BIND */
#define PIN_USER		BIT_ULL(7) /* I915_VMA_LOCAL_BIND */
#define PIN_UPDATE		BIT_ULL(8)

#define PIN_HIGH		BIT_ULL(9)
#define PIN_OFFSET_BIAS		BIT_ULL(10)
#define PIN_OFFSET_FIXED	BIT_ULL(11)
=======
#define PIN_NONFAULT		BIT_ULL(1)
#define PIN_NOEVICT		BIT_ULL(2)
#define PIN_MAPPABLE		BIT_ULL(3)
#define PIN_ZONE_4G		BIT_ULL(4)
#define PIN_HIGH		BIT_ULL(5)
#define PIN_OFFSET_BIAS		BIT_ULL(6)
#define PIN_OFFSET_FIXED	BIT_ULL(7)

#define PIN_MBZ			BIT_ULL(8) /* I915_VMA_PIN_OVERFLOW */
#define PIN_GLOBAL		BIT_ULL(9) /* I915_VMA_GLOBAL_BIND */
#define PIN_USER		BIT_ULL(10) /* I915_VMA_LOCAL_BIND */
#define PIN_UPDATE		BIT_ULL(11)

>>>>>>> cc8f1299
#define PIN_OFFSET_MASK		(-I915_GTT_PAGE_SIZE)

#endif<|MERGE_RESOLUTION|>--- conflicted
+++ resolved
@@ -695,21 +695,6 @@
 
 /* Flags used by pin/bind&friends. */
 #define PIN_NONBLOCK		BIT_ULL(0)
-<<<<<<< HEAD
-#define PIN_MAPPABLE		BIT_ULL(1)
-#define PIN_ZONE_4G		BIT_ULL(2)
-#define PIN_NONFAULT		BIT_ULL(3)
-#define PIN_NOEVICT		BIT_ULL(4)
-
-#define PIN_MBZ			BIT_ULL(5) /* I915_VMA_PIN_OVERFLOW */
-#define PIN_GLOBAL		BIT_ULL(6) /* I915_VMA_GLOBAL_BIND */
-#define PIN_USER		BIT_ULL(7) /* I915_VMA_LOCAL_BIND */
-#define PIN_UPDATE		BIT_ULL(8)
-
-#define PIN_HIGH		BIT_ULL(9)
-#define PIN_OFFSET_BIAS		BIT_ULL(10)
-#define PIN_OFFSET_FIXED	BIT_ULL(11)
-=======
 #define PIN_NONFAULT		BIT_ULL(1)
 #define PIN_NOEVICT		BIT_ULL(2)
 #define PIN_MAPPABLE		BIT_ULL(3)
@@ -723,7 +708,6 @@
 #define PIN_USER		BIT_ULL(10) /* I915_VMA_LOCAL_BIND */
 #define PIN_UPDATE		BIT_ULL(11)
 
->>>>>>> cc8f1299
 #define PIN_OFFSET_MASK		(-I915_GTT_PAGE_SIZE)
 
 #endif