/*
 * Copyright © 2010 Daniel Vetter
 * Copyright © 2011-2014 Intel Corporation
 *
 * Permission is hereby granted, free of charge, to any person obtaining a
 * copy of this software and associated documentation files (the "Software"),
 * to deal in the Software without restriction, including without limitation
 * the rights to use, copy, modify, merge, publish, distribute, sublicense,
 * and/or sell copies of the Software, and to permit persons to whom the
 * Software is furnished to do so, subject to the following conditions:
 *
 * The above copyright notice and this permission notice (including the next
 * paragraph) shall be included in all copies or substantial portions of the
 * Software.
 *
 * THE SOFTWARE IS PROVIDED "AS IS", WITHOUT WARRANTY OF ANY KIND, EXPRESS OR
 * IMPLIED, INCLUDING BUT NOT LIMITED TO THE WARRANTIES OF MERCHANTABILITY,
 * FITNESS FOR A PARTICULAR PURPOSE AND NONINFRINGEMENT.  IN NO EVENT SHALL
 * THE AUTHORS OR COPYRIGHT HOLDERS BE LIABLE FOR ANY CLAIM, DAMAGES OR OTHER
 * LIABILITY, WHETHER IN AN ACTION OF CONTRACT, TORT OR OTHERWISE, ARISING
 * FROM, OUT OF OR IN CONNECTION WITH THE SOFTWARE OR THE USE OR OTHER DEALINGS
 * IN THE SOFTWARE.
 *
 */

#include <linux/slab.h> /* fault-inject.h is not standalone! */

#include <linux/fault-inject.h>
#include <linux/log2.h>
#include <linux/random.h>
#include <linux/seq_file.h>
#include <linux/stop_machine.h>

#include <asm/set_memory.h>

#include <drm/i915_drm.h>

#include "display/intel_frontbuffer.h"

#include "i915_drv.h"
#include "i915_scatterlist.h"
#include "i915_trace.h"
#include "i915_vgpu.h"
#include "intel_drv.h"

#define I915_GFP_ALLOW_FAIL (GFP_KERNEL | __GFP_RETRY_MAYFAIL | __GFP_NOWARN)

/**
 * DOC: Global GTT views
 *
 * Background and previous state
 *
 * Historically objects could exists (be bound) in global GTT space only as
 * singular instances with a view representing all of the object's backing pages
 * in a linear fashion. This view will be called a normal view.
 *
 * To support multiple views of the same object, where the number of mapped
 * pages is not equal to the backing store, or where the layout of the pages
 * is not linear, concept of a GGTT view was added.
 *
 * One example of an alternative view is a stereo display driven by a single
 * image. In this case we would have a framebuffer looking like this
 * (2x2 pages):
 *
 *    12
 *    34
 *
 * Above would represent a normal GGTT view as normally mapped for GPU or CPU
 * rendering. In contrast, fed to the display engine would be an alternative
 * view which could look something like this:
 *
 *   1212
 *   3434
 *
 * In this example both the size and layout of pages in the alternative view is
 * different from the normal view.
 *
 * Implementation and usage
 *
 * GGTT views are implemented using VMAs and are distinguished via enum
 * i915_ggtt_view_type and struct i915_ggtt_view.
 *
 * A new flavour of core GEM functions which work with GGTT bound objects were
 * added with the _ggtt_ infix, and sometimes with _view postfix to avoid
 * renaming  in large amounts of code. They take the struct i915_ggtt_view
 * parameter encapsulating all metadata required to implement a view.
 *
 * As a helper for callers which are only interested in the normal view,
 * globally const i915_ggtt_view_normal singleton instance exists. All old core
 * GEM API functions, the ones not taking the view parameter, are operating on,
 * or with the normal GGTT view.
 *
 * Code wanting to add or use a new GGTT view needs to:
 *
 * 1. Add a new enum with a suitable name.
 * 2. Extend the metadata in the i915_ggtt_view structure if required.
 * 3. Add support to i915_get_vma_pages().
 *
 * New views are required to build a scatter-gather table from within the
 * i915_get_vma_pages function. This table is stored in the vma.ggtt_view and
 * exists for the lifetime of an VMA.
 *
 * Core API is designed to have copy semantics which means that passed in
 * struct i915_ggtt_view does not need to be persistent (left around after
 * calling the core API functions).
 *
 */

static int
i915_get_ggtt_vma_pages(struct i915_vma *vma);

static void gen6_ggtt_invalidate(struct drm_i915_private *i915)
{
	struct intel_uncore *uncore = &i915->uncore;

	/*
	 * Note that as an uncached mmio write, this will flush the
	 * WCB of the writes into the GGTT before it triggers the invalidate.
	 */
	intel_uncore_write_fw(uncore, GFX_FLSH_CNTL_GEN6, GFX_FLSH_CNTL_EN);
}

static void guc_ggtt_invalidate(struct drm_i915_private *i915)
{
	struct intel_uncore *uncore = &i915->uncore;

	gen6_ggtt_invalidate(i915);
	intel_uncore_write_fw(uncore, GEN8_GTCR, GEN8_GTCR_INVALIDATE);
}

static void gmch_ggtt_invalidate(struct drm_i915_private *i915)
{
	intel_gtt_chipset_flush();
}

static inline void i915_ggtt_invalidate(struct drm_i915_private *i915)
{
	i915->ggtt.invalidate(i915);
}

static int ppgtt_bind_vma(struct i915_vma *vma,
			  enum i915_cache_level cache_level,
			  u32 unused)
{
	u32 pte_flags;
	int err;

	if (!(vma->flags & I915_VMA_LOCAL_BIND)) {
		err = vma->vm->allocate_va_range(vma->vm,
						 vma->node.start, vma->size);
		if (err)
			return err;
	}

	/* Applicable to VLV, and gen8+ */
	pte_flags = 0;
	if (i915_gem_object_is_readonly(vma->obj))
		pte_flags |= PTE_READ_ONLY;

	vma->vm->insert_entries(vma->vm, vma, cache_level, pte_flags);

	return 0;
}

static void ppgtt_unbind_vma(struct i915_vma *vma)
{
	vma->vm->clear_range(vma->vm, vma->node.start, vma->size);
}

static int ppgtt_set_pages(struct i915_vma *vma)
{
	GEM_BUG_ON(vma->pages);

	vma->pages = vma->obj->mm.pages;

	vma->page_sizes = vma->obj->mm.page_sizes;

	return 0;
}

static void clear_pages(struct i915_vma *vma)
{
	GEM_BUG_ON(!vma->pages);

	if (vma->pages != vma->obj->mm.pages) {
		sg_free_table(vma->pages);
		kfree(vma->pages);
	}
	vma->pages = NULL;

	memset(&vma->page_sizes, 0, sizeof(vma->page_sizes));
}

static u64 gen8_pte_encode(dma_addr_t addr,
			   enum i915_cache_level level,
			   u32 flags)
{
	gen8_pte_t pte = addr | _PAGE_PRESENT | _PAGE_RW;

	if (unlikely(flags & PTE_READ_ONLY))
		pte &= ~_PAGE_RW;

	switch (level) {
	case I915_CACHE_NONE:
		pte |= PPAT_UNCACHED;
		break;
	case I915_CACHE_WT:
		pte |= PPAT_DISPLAY_ELLC;
		break;
	default:
		pte |= PPAT_CACHED;
		break;
	}

	return pte;
}

static gen8_pde_t gen8_pde_encode(const dma_addr_t addr,
				  const enum i915_cache_level level)
{
	gen8_pde_t pde = _PAGE_PRESENT | _PAGE_RW;
	pde |= addr;
	if (level != I915_CACHE_NONE)
		pde |= PPAT_CACHED_PDE;
	else
		pde |= PPAT_UNCACHED;
	return pde;
}

#define gen8_pdpe_encode gen8_pde_encode
#define gen8_pml4e_encode gen8_pde_encode

static u64 snb_pte_encode(dma_addr_t addr,
			  enum i915_cache_level level,
			  u32 flags)
{
	gen6_pte_t pte = GEN6_PTE_VALID;
	pte |= GEN6_PTE_ADDR_ENCODE(addr);

	switch (level) {
	case I915_CACHE_L3_LLC:
	case I915_CACHE_LLC:
		pte |= GEN6_PTE_CACHE_LLC;
		break;
	case I915_CACHE_NONE:
		pte |= GEN6_PTE_UNCACHED;
		break;
	default:
		MISSING_CASE(level);
	}

	return pte;
}

static u64 ivb_pte_encode(dma_addr_t addr,
			  enum i915_cache_level level,
			  u32 flags)
{
	gen6_pte_t pte = GEN6_PTE_VALID;
	pte |= GEN6_PTE_ADDR_ENCODE(addr);

	switch (level) {
	case I915_CACHE_L3_LLC:
		pte |= GEN7_PTE_CACHE_L3_LLC;
		break;
	case I915_CACHE_LLC:
		pte |= GEN6_PTE_CACHE_LLC;
		break;
	case I915_CACHE_NONE:
		pte |= GEN6_PTE_UNCACHED;
		break;
	default:
		MISSING_CASE(level);
	}

	return pte;
}

static u64 byt_pte_encode(dma_addr_t addr,
			  enum i915_cache_level level,
			  u32 flags)
{
	gen6_pte_t pte = GEN6_PTE_VALID;
	pte |= GEN6_PTE_ADDR_ENCODE(addr);

	if (!(flags & PTE_READ_ONLY))
		pte |= BYT_PTE_WRITEABLE;

	if (level != I915_CACHE_NONE)
		pte |= BYT_PTE_SNOOPED_BY_CPU_CACHES;

	return pte;
}

static u64 hsw_pte_encode(dma_addr_t addr,
			  enum i915_cache_level level,
			  u32 flags)
{
	gen6_pte_t pte = GEN6_PTE_VALID;
	pte |= HSW_PTE_ADDR_ENCODE(addr);

	if (level != I915_CACHE_NONE)
		pte |= HSW_WB_LLC_AGE3;

	return pte;
}

static u64 iris_pte_encode(dma_addr_t addr,
			   enum i915_cache_level level,
			   u32 flags)
{
	gen6_pte_t pte = GEN6_PTE_VALID;
	pte |= HSW_PTE_ADDR_ENCODE(addr);

	switch (level) {
	case I915_CACHE_NONE:
		break;
	case I915_CACHE_WT:
		pte |= HSW_WT_ELLC_LLC_AGE3;
		break;
	default:
		pte |= HSW_WB_ELLC_LLC_AGE3;
		break;
	}

	return pte;
}

static void stash_init(struct pagestash *stash)
{
	pagevec_init(&stash->pvec);
	spin_lock_init(&stash->lock);
}

static struct page *stash_pop_page(struct pagestash *stash)
{
	struct page *page = NULL;

	spin_lock(&stash->lock);
	if (likely(stash->pvec.nr))
		page = stash->pvec.pages[--stash->pvec.nr];
	spin_unlock(&stash->lock);

	return page;
}

static void stash_push_pagevec(struct pagestash *stash, struct pagevec *pvec)
{
	unsigned int nr;

	spin_lock_nested(&stash->lock, SINGLE_DEPTH_NESTING);

	nr = min_t(typeof(nr), pvec->nr, pagevec_space(&stash->pvec));
	memcpy(stash->pvec.pages + stash->pvec.nr,
	       pvec->pages + pvec->nr - nr,
	       sizeof(pvec->pages[0]) * nr);
	stash->pvec.nr += nr;

	spin_unlock(&stash->lock);

	pvec->nr -= nr;
}

static struct page *vm_alloc_page(struct i915_address_space *vm, gfp_t gfp)
{
	struct pagevec stack;
	struct page *page;

	if (I915_SELFTEST_ONLY(should_fail(&vm->fault_attr, 1)))
		i915_gem_shrink_all(vm->i915);

	page = stash_pop_page(&vm->free_pages);
	if (page)
		return page;

	if (!vm->pt_kmap_wc)
		return alloc_page(gfp);

	/* Look in our global stash of WC pages... */
	page = stash_pop_page(&vm->i915->mm.wc_stash);
	if (page)
		return page;

	/*
	 * Otherwise batch allocate pages to amortize cost of set_pages_wc.
	 *
	 * We have to be careful as page allocation may trigger the shrinker
	 * (via direct reclaim) which will fill up the WC stash underneath us.
	 * So we add our WB pages into a temporary pvec on the stack and merge
	 * them into the WC stash after all the allocations are complete.
	 */
	pagevec_init(&stack);
	do {
		struct page *page;

		page = alloc_page(gfp);
		if (unlikely(!page))
			break;

		stack.pages[stack.nr++] = page;
	} while (pagevec_space(&stack));

	if (stack.nr && !set_pages_array_wc(stack.pages, stack.nr)) {
		page = stack.pages[--stack.nr];

		/* Merge spare WC pages to the global stash */
		if (stack.nr)
			stash_push_pagevec(&vm->i915->mm.wc_stash, &stack);

		/* Push any surplus WC pages onto the local VM stash */
		if (stack.nr)
			stash_push_pagevec(&vm->free_pages, &stack);
	}

	/* Return unwanted leftovers */
	if (unlikely(stack.nr)) {
		WARN_ON_ONCE(set_pages_array_wb(stack.pages, stack.nr));
		__pagevec_release(&stack);
	}

	return page;
}

static void vm_free_pages_release(struct i915_address_space *vm,
				  bool immediate)
{
	struct pagevec *pvec = &vm->free_pages.pvec;
	struct pagevec stack;

	lockdep_assert_held(&vm->free_pages.lock);
	GEM_BUG_ON(!pagevec_count(pvec));

	if (vm->pt_kmap_wc) {
		/*
		 * When we use WC, first fill up the global stash and then
		 * only if full immediately free the overflow.
		 */
		stash_push_pagevec(&vm->i915->mm.wc_stash, pvec);

		/*
		 * As we have made some room in the VM's free_pages,
		 * we can wait for it to fill again. Unless we are
		 * inside i915_address_space_fini() and must
		 * immediately release the pages!
		 */
		if (pvec->nr <= (immediate ? 0 : PAGEVEC_SIZE - 1))
			return;

		/*
		 * We have to drop the lock to allow ourselves to sleep,
		 * so take a copy of the pvec and clear the stash for
		 * others to use it as we sleep.
		 */
		stack = *pvec;
		pagevec_reinit(pvec);
		spin_unlock(&vm->free_pages.lock);

		pvec = &stack;
		set_pages_array_wb(pvec->pages, pvec->nr);

		spin_lock(&vm->free_pages.lock);
	}

	__pagevec_release(pvec);
}

static void vm_free_page(struct i915_address_space *vm, struct page *page)
{
	/*
	 * On !llc, we need to change the pages back to WB. We only do so
	 * in bulk, so we rarely need to change the page attributes here,
	 * but doing so requires a stop_machine() from deep inside arch/x86/mm.
	 * To make detection of the possible sleep more likely, use an
	 * unconditional might_sleep() for everybody.
	 */
	might_sleep();
	spin_lock(&vm->free_pages.lock);
	while (!pagevec_space(&vm->free_pages.pvec))
		vm_free_pages_release(vm, false);
	GEM_BUG_ON(pagevec_count(&vm->free_pages.pvec) >= PAGEVEC_SIZE);
	pagevec_add(&vm->free_pages.pvec, page);
	spin_unlock(&vm->free_pages.lock);
}

static void i915_address_space_init(struct i915_address_space *vm, int subclass)
{
	kref_init(&vm->ref);

	/*
	 * The vm->mutex must be reclaim safe (for use in the shrinker).
	 * Do a dummy acquire now under fs_reclaim so that any allocation
	 * attempt holding the lock is immediately reported by lockdep.
	 */
	mutex_init(&vm->mutex);
	lockdep_set_subclass(&vm->mutex, subclass);
	i915_gem_shrinker_taints_mutex(vm->i915, &vm->mutex);

	GEM_BUG_ON(!vm->total);
	drm_mm_init(&vm->mm, 0, vm->total);
	vm->mm.head_node.color = I915_COLOR_UNEVICTABLE;

	stash_init(&vm->free_pages);

	INIT_LIST_HEAD(&vm->unbound_list);
	INIT_LIST_HEAD(&vm->bound_list);
}

static void i915_address_space_fini(struct i915_address_space *vm)
{
	spin_lock(&vm->free_pages.lock);
	if (pagevec_count(&vm->free_pages.pvec))
		vm_free_pages_release(vm, true);
	GEM_BUG_ON(pagevec_count(&vm->free_pages.pvec));
	spin_unlock(&vm->free_pages.lock);

	drm_mm_takedown(&vm->mm);

	mutex_destroy(&vm->mutex);
}

static int __setup_page_dma(struct i915_address_space *vm,
			    struct i915_page_dma *p,
			    gfp_t gfp)
{
	p->page = vm_alloc_page(vm, gfp | I915_GFP_ALLOW_FAIL);
	if (unlikely(!p->page))
		return -ENOMEM;

	p->daddr = dma_map_page_attrs(vm->dma,
				      p->page, 0, PAGE_SIZE,
				      PCI_DMA_BIDIRECTIONAL,
				      DMA_ATTR_SKIP_CPU_SYNC |
				      DMA_ATTR_NO_WARN);
	if (unlikely(dma_mapping_error(vm->dma, p->daddr))) {
		vm_free_page(vm, p->page);
		return -ENOMEM;
	}

	return 0;
}

static int setup_page_dma(struct i915_address_space *vm,
			  struct i915_page_dma *p)
{
	return __setup_page_dma(vm, p, __GFP_HIGHMEM);
}

static void cleanup_page_dma(struct i915_address_space *vm,
			     struct i915_page_dma *p)
{
	dma_unmap_page(vm->dma, p->daddr, PAGE_SIZE, PCI_DMA_BIDIRECTIONAL);
	vm_free_page(vm, p->page);
}

#define kmap_atomic_px(px) kmap_atomic(px_base(px)->page)

#define setup_px(vm, px) setup_page_dma((vm), px_base(px))
#define cleanup_px(vm, px) cleanup_page_dma((vm), px_base(px))
#define fill_px(vm, px, v) fill_page_dma((vm), px_base(px), (v))
#define fill32_px(vm, px, v) fill_page_dma_32((vm), px_base(px), (v))

static void fill_page_dma(struct i915_address_space *vm,
			  struct i915_page_dma *p,
			  const u64 val)
{
	u64 * const vaddr = kmap_atomic(p->page);

	memset64(vaddr, val, PAGE_SIZE / sizeof(val));

	kunmap_atomic(vaddr);
}

static void fill_page_dma_32(struct i915_address_space *vm,
			     struct i915_page_dma *p,
			     const u32 v)
{
	fill_page_dma(vm, p, (u64)v << 32 | v);
}

static int
setup_scratch_page(struct i915_address_space *vm, gfp_t gfp)
{
	unsigned long size;

	/*
	 * In order to utilize 64K pages for an object with a size < 2M, we will
	 * need to support a 64K scratch page, given that every 16th entry for a
	 * page-table operating in 64K mode must point to a properly aligned 64K
	 * region, including any PTEs which happen to point to scratch.
	 *
	 * This is only relevant for the 48b PPGTT where we support
	 * huge-gtt-pages, see also i915_vma_insert(). However, as we share the
	 * scratch (read-only) between all vm, we create one 64k scratch page
	 * for all.
	 */
	size = I915_GTT_PAGE_SIZE_4K;
	if (i915_vm_is_4lvl(vm) &&
	    HAS_PAGE_SIZES(vm->i915, I915_GTT_PAGE_SIZE_64K)) {
		size = I915_GTT_PAGE_SIZE_64K;
		gfp |= __GFP_NOWARN;
	}
	gfp |= __GFP_ZERO | __GFP_RETRY_MAYFAIL;

	do {
		int order = get_order(size);
		struct page *page;
		dma_addr_t addr;

		page = alloc_pages(gfp, order);
		if (unlikely(!page))
			goto skip;

		addr = dma_map_page_attrs(vm->dma,
					  page, 0, size,
					  PCI_DMA_BIDIRECTIONAL,
					  DMA_ATTR_SKIP_CPU_SYNC |
					  DMA_ATTR_NO_WARN);
		if (unlikely(dma_mapping_error(vm->dma, addr)))
			goto free_page;

		if (unlikely(!IS_ALIGNED(addr, size)))
			goto unmap_page;

		vm->scratch_page.page = page;
		vm->scratch_page.daddr = addr;
		vm->scratch_order = order;
		return 0;

unmap_page:
		dma_unmap_page(vm->dma, addr, size, PCI_DMA_BIDIRECTIONAL);
free_page:
		__free_pages(page, order);
skip:
		if (size == I915_GTT_PAGE_SIZE_4K)
			return -ENOMEM;

		size = I915_GTT_PAGE_SIZE_4K;
		gfp &= ~__GFP_NOWARN;
	} while (1);
}

static void cleanup_scratch_page(struct i915_address_space *vm)
{
	struct i915_page_dma *p = &vm->scratch_page;
	int order = vm->scratch_order;

	dma_unmap_page(vm->dma, p->daddr, BIT(order) << PAGE_SHIFT,
		       PCI_DMA_BIDIRECTIONAL);
	__free_pages(p->page, order);
}

static struct i915_page_table *alloc_pt(struct i915_address_space *vm)
{
	struct i915_page_table *pt;

	pt = kmalloc(sizeof(*pt), I915_GFP_ALLOW_FAIL);
	if (unlikely(!pt))
		return ERR_PTR(-ENOMEM);

	if (unlikely(setup_px(vm, pt))) {
		kfree(pt);
		return ERR_PTR(-ENOMEM);
	}

	atomic_set(&pt->used, 0);

	return pt;
}

static void free_pt(struct i915_address_space *vm, struct i915_page_table *pt)
{
	cleanup_px(vm, pt);
	kfree(pt);
}

static void gen8_initialize_pt(struct i915_address_space *vm,
			       struct i915_page_table *pt)
{
	fill_px(vm, pt, vm->scratch_pte);
}

static void gen6_initialize_pt(struct i915_address_space *vm,
			       struct i915_page_table *pt)
{
	fill32_px(vm, pt, vm->scratch_pte);
}

static struct i915_page_directory *__alloc_pd(void)
{
	struct i915_page_directory *pd;

	pd = kmalloc(sizeof(*pd), I915_GFP_ALLOW_FAIL);

	if (unlikely(!pd))
		return NULL;

	memset(&pd->base, 0, sizeof(pd->base));
	atomic_set(&pd->used, 0);
	spin_lock_init(&pd->lock);

	/* for safety */
	pd->entry[0] = NULL;

	return pd;
}

static struct i915_page_directory *alloc_pd(struct i915_address_space *vm)
{
	struct i915_page_directory *pd;

	pd = __alloc_pd();
	if (unlikely(!pd))
		return ERR_PTR(-ENOMEM);

	if (unlikely(setup_px(vm, pd))) {
		kfree(pd);
		return ERR_PTR(-ENOMEM);
	}

	return pd;
}

static inline bool pd_has_phys_page(const struct i915_page_directory * const pd)
{
	return pd->base.page;
}

static void free_pd(struct i915_address_space *vm,
		    struct i915_page_directory *pd)
{
	if (likely(pd_has_phys_page(pd)))
		cleanup_px(vm, pd);

	kfree(pd);
}

static void init_pd_with_page(struct i915_address_space *vm,
			      struct i915_page_directory * const pd,
			      struct i915_page_table *pt)
{
	fill_px(vm, pd, gen8_pde_encode(px_dma(pt), I915_CACHE_LLC));
	memset_p(pd->entry, pt, 512);
}

static void init_pd(struct i915_address_space *vm,
		    struct i915_page_directory * const pd,
		    struct i915_page_directory * const to)
{
	GEM_DEBUG_BUG_ON(!pd_has_phys_page(pd));

	fill_px(vm, pd, gen8_pdpe_encode(px_dma(to), I915_CACHE_LLC));
	memset_p(pd->entry, to, 512);
}

/*
 * PDE TLBs are a pain to invalidate on GEN8+. When we modify
 * the page table structures, we mark them dirty so that
 * context switching/execlist queuing code takes extra steps
 * to ensure that tlbs are flushed.
 */
static void mark_tlbs_dirty(struct i915_ppgtt *ppgtt)
{
	ppgtt->pd_dirty_engines = ALL_ENGINES;
}

/* Removes entries from a single page table, releasing it if it's empty.
 * Caller can use the return value to update higher-level entries.
 */
static bool gen8_ppgtt_clear_pt(const struct i915_address_space *vm,
				struct i915_page_table *pt,
				u64 start, u64 length)
{
	unsigned int num_entries = gen8_pte_count(start, length);
	gen8_pte_t *vaddr;

	vaddr = kmap_atomic_px(pt);
	memset64(vaddr + gen8_pte_index(start), vm->scratch_pte, num_entries);
	kunmap_atomic(vaddr);

	GEM_BUG_ON(num_entries > atomic_read(&pt->used));
	return !atomic_sub_return(num_entries, &pt->used);
}

static void gen8_ppgtt_set_pde(struct i915_address_space *vm,
			       struct i915_page_directory *pd,
			       struct i915_page_table *pt,
			       unsigned int pde)
{
	gen8_pde_t *vaddr;

	vaddr = kmap_atomic_px(pd);
	vaddr[pde] = gen8_pde_encode(px_dma(pt), I915_CACHE_LLC);
	kunmap_atomic(vaddr);
}

static bool gen8_ppgtt_clear_pd(struct i915_address_space *vm,
				struct i915_page_directory *pd,
				u64 start, u64 length)
{
	struct i915_page_table *pt;
	u32 pde;

	gen8_for_each_pde(pt, pd, start, length, pde) {
		bool free = false;

		GEM_BUG_ON(pt == vm->scratch_pt);

		if (!gen8_ppgtt_clear_pt(vm, pt, start, length))
			continue;

		spin_lock(&pd->lock);
		if (!atomic_read(&pt->used)) {
			gen8_ppgtt_set_pde(vm, pd, vm->scratch_pt, pde);
			pd->entry[pde] = vm->scratch_pt;

			GEM_BUG_ON(!atomic_read(&pd->used));
			atomic_dec(&pd->used);
			free = true;
		}
		spin_unlock(&pd->lock);
		if (free)
			free_pt(vm, pt);
	}

	return !atomic_read(&pd->used);
}

static void gen8_ppgtt_set_pdpe(struct i915_page_directory *pdp,
				struct i915_page_directory *pd,
				unsigned int pdpe)
{
	gen8_ppgtt_pdpe_t *vaddr;

	if (!pd_has_phys_page(pdp))
		return;

	vaddr = kmap_atomic_px(pdp);
	vaddr[pdpe] = gen8_pdpe_encode(px_dma(pd), I915_CACHE_LLC);
	kunmap_atomic(vaddr);
}

/* Removes entries from a single page dir pointer, releasing it if it's empty.
 * Caller can use the return value to update higher-level entries
 */
static bool gen8_ppgtt_clear_pdp(struct i915_address_space *vm,
				 struct i915_page_directory * const pdp,
				 u64 start, u64 length)
{
	struct i915_page_directory *pd;
	unsigned int pdpe;

	gen8_for_each_pdpe(pd, pdp, start, length, pdpe) {
		bool free = false;

		GEM_BUG_ON(pd == vm->scratch_pd);

		if (!gen8_ppgtt_clear_pd(vm, pd, start, length))
			continue;

		spin_lock(&pdp->lock);
		if (!atomic_read(&pd->used)) {
			gen8_ppgtt_set_pdpe(pdp, vm->scratch_pd, pdpe);
			pdp->entry[pdpe] = vm->scratch_pd;

			GEM_BUG_ON(!atomic_read(&pdp->used));
			atomic_dec(&pdp->used);
			free = true;
		}
		spin_unlock(&pdp->lock);
		if (free)
			free_pd(vm, pd);
	}

	return !atomic_read(&pdp->used);
}

static void gen8_ppgtt_clear_3lvl(struct i915_address_space *vm,
				  u64 start, u64 length)
{
	gen8_ppgtt_clear_pdp(vm, i915_vm_to_ppgtt(vm)->pd, start, length);
}

static void gen8_ppgtt_set_pml4e(struct i915_page_directory *pml4,
				 struct i915_page_directory *pdp,
				 unsigned int pml4e)
{
	gen8_ppgtt_pml4e_t *vaddr;

	vaddr = kmap_atomic_px(pml4);
	vaddr[pml4e] = gen8_pml4e_encode(px_dma(pdp), I915_CACHE_LLC);
	kunmap_atomic(vaddr);
}

/* Removes entries from a single pml4.
 * This is the top-level structure in 4-level page tables used on gen8+.
 * Empty entries are always scratch pml4e.
 */
static void gen8_ppgtt_clear_4lvl(struct i915_address_space *vm,
				  u64 start, u64 length)
{
	struct i915_ppgtt *ppgtt = i915_vm_to_ppgtt(vm);
	struct i915_page_directory * const pml4 = ppgtt->pd;
	struct i915_page_directory *pdp;
	unsigned int pml4e;

	GEM_BUG_ON(!i915_vm_is_4lvl(vm));

	gen8_for_each_pml4e(pdp, pml4, start, length, pml4e) {
		bool free = false;
		GEM_BUG_ON(pdp == vm->scratch_pdp);

		if (!gen8_ppgtt_clear_pdp(vm, pdp, start, length))
			continue;

		spin_lock(&pml4->lock);
		if (!atomic_read(&pdp->used)) {
			gen8_ppgtt_set_pml4e(pml4, vm->scratch_pdp, pml4e);
			pml4->entry[pml4e] = vm->scratch_pdp;
			free = true;
		}
		spin_unlock(&pml4->lock);
		if (free)
			free_pd(vm, pdp);
	}
}

static inline struct sgt_dma {
	struct scatterlist *sg;
	dma_addr_t dma, max;
} sgt_dma(struct i915_vma *vma) {
	struct scatterlist *sg = vma->pages->sgl;
	dma_addr_t addr = sg_dma_address(sg);
	return (struct sgt_dma) { sg, addr, addr + sg->length };
}

struct gen8_insert_pte {
	u16 pml4e;
	u16 pdpe;
	u16 pde;
	u16 pte;
};

static __always_inline struct gen8_insert_pte gen8_insert_pte(u64 start)
{
	return (struct gen8_insert_pte) {
		 gen8_pml4e_index(start),
		 gen8_pdpe_index(start),
		 gen8_pde_index(start),
		 gen8_pte_index(start),
	};
}

static __always_inline bool
gen8_ppgtt_insert_pte_entries(struct i915_ppgtt *ppgtt,
			      struct i915_page_directory *pdp,
			      struct sgt_dma *iter,
			      struct gen8_insert_pte *idx,
			      enum i915_cache_level cache_level,
			      u32 flags)
{
	struct i915_page_directory *pd;
	const gen8_pte_t pte_encode = gen8_pte_encode(0, cache_level, flags);
	gen8_pte_t *vaddr;
	bool ret;

	GEM_BUG_ON(idx->pdpe >= i915_pdpes_per_pdp(&ppgtt->vm));
	pd = i915_pd_entry(pdp, idx->pdpe);
	vaddr = kmap_atomic_px(i915_pt_entry(pd, idx->pde));
	do {
		vaddr[idx->pte] = pte_encode | iter->dma;

		iter->dma += I915_GTT_PAGE_SIZE;
		if (iter->dma >= iter->max) {
			iter->sg = __sg_next(iter->sg);
			if (!iter->sg) {
				ret = false;
				break;
			}

			iter->dma = sg_dma_address(iter->sg);
			iter->max = iter->dma + iter->sg->length;
		}

		if (++idx->pte == GEN8_PTES) {
			idx->pte = 0;

			if (++idx->pde == I915_PDES) {
				idx->pde = 0;

				/* Limited by sg length for 3lvl */
				if (++idx->pdpe == GEN8_PML4ES_PER_PML4) {
					idx->pdpe = 0;
					ret = true;
					break;
				}

				GEM_BUG_ON(idx->pdpe >= i915_pdpes_per_pdp(&ppgtt->vm));
				pd = pdp->entry[idx->pdpe];
			}

			kunmap_atomic(vaddr);
			vaddr = kmap_atomic_px(i915_pt_entry(pd, idx->pde));
		}
	} while (1);
	kunmap_atomic(vaddr);

	return ret;
}

static void gen8_ppgtt_insert_3lvl(struct i915_address_space *vm,
				   struct i915_vma *vma,
				   enum i915_cache_level cache_level,
				   u32 flags)
{
	struct i915_ppgtt *ppgtt = i915_vm_to_ppgtt(vm);
	struct sgt_dma iter = sgt_dma(vma);
	struct gen8_insert_pte idx = gen8_insert_pte(vma->node.start);

	gen8_ppgtt_insert_pte_entries(ppgtt, ppgtt->pd, &iter, &idx,
				      cache_level, flags);

	vma->page_sizes.gtt = I915_GTT_PAGE_SIZE;
}

static void gen8_ppgtt_insert_huge_entries(struct i915_vma *vma,
					   struct i915_page_directory *pml4,
					   struct sgt_dma *iter,
					   enum i915_cache_level cache_level,
					   u32 flags)
{
	const gen8_pte_t pte_encode = gen8_pte_encode(0, cache_level, flags);
	u64 start = vma->node.start;
	dma_addr_t rem = iter->sg->length;

	do {
		struct gen8_insert_pte idx = gen8_insert_pte(start);
		struct i915_page_directory *pdp =
			i915_pdp_entry(pml4, idx.pml4e);
		struct i915_page_directory *pd = i915_pd_entry(pdp, idx.pdpe);
		unsigned int page_size;
		bool maybe_64K = false;
		gen8_pte_t encode = pte_encode;
		gen8_pte_t *vaddr;
		u16 index, max;

		if (vma->page_sizes.sg & I915_GTT_PAGE_SIZE_2M &&
		    IS_ALIGNED(iter->dma, I915_GTT_PAGE_SIZE_2M) &&
		    rem >= I915_GTT_PAGE_SIZE_2M && !idx.pte) {
			index = idx.pde;
			max = I915_PDES;
			page_size = I915_GTT_PAGE_SIZE_2M;

			encode |= GEN8_PDE_PS_2M;

			vaddr = kmap_atomic_px(pd);
		} else {
			struct i915_page_table *pt = i915_pt_entry(pd, idx.pde);

			index = idx.pte;
			max = GEN8_PTES;
			page_size = I915_GTT_PAGE_SIZE;

			if (!index &&
			    vma->page_sizes.sg & I915_GTT_PAGE_SIZE_64K &&
			    IS_ALIGNED(iter->dma, I915_GTT_PAGE_SIZE_64K) &&
			    (IS_ALIGNED(rem, I915_GTT_PAGE_SIZE_64K) ||
			     rem >= (max - index) * I915_GTT_PAGE_SIZE))
				maybe_64K = true;

			vaddr = kmap_atomic_px(pt);
		}

		do {
			GEM_BUG_ON(iter->sg->length < page_size);
			vaddr[index++] = encode | iter->dma;

			start += page_size;
			iter->dma += page_size;
			rem -= page_size;
			if (iter->dma >= iter->max) {
				iter->sg = __sg_next(iter->sg);
				if (!iter->sg)
					break;

				rem = iter->sg->length;
				iter->dma = sg_dma_address(iter->sg);
				iter->max = iter->dma + rem;

				if (maybe_64K && index < max &&
				    !(IS_ALIGNED(iter->dma, I915_GTT_PAGE_SIZE_64K) &&
				      (IS_ALIGNED(rem, I915_GTT_PAGE_SIZE_64K) ||
				       rem >= (max - index) * I915_GTT_PAGE_SIZE)))
					maybe_64K = false;

				if (unlikely(!IS_ALIGNED(iter->dma, page_size)))
					break;
			}
		} while (rem >= page_size && index < max);

		kunmap_atomic(vaddr);

		/*
		 * Is it safe to mark the 2M block as 64K? -- Either we have
		 * filled whole page-table with 64K entries, or filled part of
		 * it and have reached the end of the sg table and we have
		 * enough padding.
		 */
		if (maybe_64K &&
		    (index == max ||
		     (i915_vm_has_scratch_64K(vma->vm) &&
		      !iter->sg && IS_ALIGNED(vma->node.start +
					      vma->node.size,
					      I915_GTT_PAGE_SIZE_2M)))) {
			vaddr = kmap_atomic_px(pd);
			vaddr[idx.pde] |= GEN8_PDE_IPS_64K;
			kunmap_atomic(vaddr);
			page_size = I915_GTT_PAGE_SIZE_64K;

			/*
			 * We write all 4K page entries, even when using 64K
			 * pages. In order to verify that the HW isn't cheating
			 * by using the 4K PTE instead of the 64K PTE, we want
			 * to remove all the surplus entries. If the HW skipped
			 * the 64K PTE, it will read/write into the scratch page
			 * instead - which we detect as missing results during
			 * selftests.
			 */
			if (I915_SELFTEST_ONLY(vma->vm->scrub_64K)) {
				u16 i;

				encode = vma->vm->scratch_pte;
				vaddr = kmap_atomic_px(i915_pt_entry(pd,
								     idx.pde));

				for (i = 1; i < index; i += 16)
					memset64(vaddr + i, encode, 15);

				kunmap_atomic(vaddr);
			}
		}

		vma->page_sizes.gtt |= page_size;
	} while (iter->sg);
}

static void gen8_ppgtt_insert_4lvl(struct i915_address_space *vm,
				   struct i915_vma *vma,
				   enum i915_cache_level cache_level,
				   u32 flags)
{
	struct i915_ppgtt *ppgtt = i915_vm_to_ppgtt(vm);
	struct sgt_dma iter = sgt_dma(vma);
	struct i915_page_directory * const pml4 = ppgtt->pd;

	if (vma->page_sizes.sg > I915_GTT_PAGE_SIZE) {
		gen8_ppgtt_insert_huge_entries(vma, pml4, &iter, cache_level,
					       flags);
	} else {
		struct gen8_insert_pte idx = gen8_insert_pte(vma->node.start);

		while (gen8_ppgtt_insert_pte_entries(ppgtt,
						     i915_pdp_entry(pml4, idx.pml4e++),
						     &iter, &idx, cache_level,
						     flags))
			GEM_BUG_ON(idx.pml4e >= GEN8_PML4ES_PER_PML4);

		vma->page_sizes.gtt = I915_GTT_PAGE_SIZE;
	}
}

static void gen8_free_page_tables(struct i915_address_space *vm,
				  struct i915_page_directory *pd)
{
	int i;

	for (i = 0; i < I915_PDES; i++) {
		if (pd->entry[i] != vm->scratch_pt)
			free_pt(vm, pd->entry[i]);
	}
}

static int gen8_init_scratch(struct i915_address_space *vm)
{
	int ret;

	/*
	 * If everybody agrees to not to write into the scratch page,
	 * we can reuse it for all vm, keeping contexts and processes separate.
	 */
	if (vm->has_read_only &&
	    vm->i915->kernel_context &&
	    vm->i915->kernel_context->vm) {
		struct i915_address_space *clone = vm->i915->kernel_context->vm;

		GEM_BUG_ON(!clone->has_read_only);

		vm->scratch_order = clone->scratch_order;
		vm->scratch_pte = clone->scratch_pte;
		vm->scratch_pt  = clone->scratch_pt;
		vm->scratch_pd  = clone->scratch_pd;
		vm->scratch_pdp = clone->scratch_pdp;
		return 0;
	}

	ret = setup_scratch_page(vm, __GFP_HIGHMEM);
	if (ret)
		return ret;

	vm->scratch_pte =
		gen8_pte_encode(vm->scratch_page.daddr,
				I915_CACHE_LLC,
				vm->has_read_only);

	vm->scratch_pt = alloc_pt(vm);
	if (IS_ERR(vm->scratch_pt)) {
		ret = PTR_ERR(vm->scratch_pt);
		goto free_scratch_page;
	}

	vm->scratch_pd = alloc_pd(vm);
	if (IS_ERR(vm->scratch_pd)) {
		ret = PTR_ERR(vm->scratch_pd);
		goto free_pt;
	}

	if (i915_vm_is_4lvl(vm)) {
		vm->scratch_pdp = alloc_pd(vm);
		if (IS_ERR(vm->scratch_pdp)) {
			ret = PTR_ERR(vm->scratch_pdp);
			goto free_pd;
		}
	}

	gen8_initialize_pt(vm, vm->scratch_pt);
	init_pd_with_page(vm, vm->scratch_pd, vm->scratch_pt);
	if (i915_vm_is_4lvl(vm))
		init_pd(vm, vm->scratch_pdp, vm->scratch_pd);

	return 0;

free_pd:
	free_pd(vm, vm->scratch_pd);
free_pt:
	free_pt(vm, vm->scratch_pt);
free_scratch_page:
	cleanup_scratch_page(vm);

	return ret;
}

static int gen8_ppgtt_notify_vgt(struct i915_ppgtt *ppgtt, bool create)
{
	struct i915_address_space *vm = &ppgtt->vm;
	struct drm_i915_private *dev_priv = vm->i915;
	enum vgt_g2v_type msg;
	int i;

	if (i915_vm_is_4lvl(vm)) {
		const u64 daddr = px_dma(ppgtt->pd);

		I915_WRITE(vgtif_reg(pdp[0].lo), lower_32_bits(daddr));
		I915_WRITE(vgtif_reg(pdp[0].hi), upper_32_bits(daddr));

		msg = (create ? VGT_G2V_PPGTT_L4_PAGE_TABLE_CREATE :
				VGT_G2V_PPGTT_L4_PAGE_TABLE_DESTROY);
	} else {
		for (i = 0; i < GEN8_3LVL_PDPES; i++) {
			const u64 daddr = i915_page_dir_dma_addr(ppgtt, i);

			I915_WRITE(vgtif_reg(pdp[i].lo), lower_32_bits(daddr));
			I915_WRITE(vgtif_reg(pdp[i].hi), upper_32_bits(daddr));
		}

		msg = (create ? VGT_G2V_PPGTT_L3_PAGE_TABLE_CREATE :
				VGT_G2V_PPGTT_L3_PAGE_TABLE_DESTROY);
	}

	I915_WRITE(vgtif_reg(g2v_notify), msg);

	return 0;
}

static void gen8_free_scratch(struct i915_address_space *vm)
{
	if (!vm->scratch_page.daddr)
		return;

	if (i915_vm_is_4lvl(vm))
		free_pd(vm, vm->scratch_pdp);
	free_pd(vm, vm->scratch_pd);
	free_pt(vm, vm->scratch_pt);
	cleanup_scratch_page(vm);
}

static void gen8_ppgtt_cleanup_3lvl(struct i915_address_space *vm,
				    struct i915_page_directory *pdp)
{
	const unsigned int pdpes = i915_pdpes_per_pdp(vm);
	int i;

	for (i = 0; i < pdpes; i++) {
		if (pdp->entry[i] == vm->scratch_pd)
			continue;

		gen8_free_page_tables(vm, pdp->entry[i]);
		free_pd(vm, pdp->entry[i]);
	}

	free_pd(vm, pdp);
}

static void gen8_ppgtt_cleanup_4lvl(struct i915_ppgtt *ppgtt)
{
	struct i915_page_directory * const pml4 = ppgtt->pd;
	int i;

	for (i = 0; i < GEN8_PML4ES_PER_PML4; i++) {
		struct i915_page_directory *pdp = i915_pdp_entry(pml4, i);

		if (pdp == ppgtt->vm.scratch_pdp)
			continue;

		gen8_ppgtt_cleanup_3lvl(&ppgtt->vm, pdp);
	}

	free_pd(&ppgtt->vm, pml4);
}

static void gen8_ppgtt_cleanup(struct i915_address_space *vm)
{
	struct drm_i915_private *i915 = vm->i915;
	struct i915_ppgtt *ppgtt = i915_vm_to_ppgtt(vm);

	if (intel_vgpu_active(i915))
		gen8_ppgtt_notify_vgt(ppgtt, false);

	if (i915_vm_is_4lvl(vm))
		gen8_ppgtt_cleanup_4lvl(ppgtt);
	else
		gen8_ppgtt_cleanup_3lvl(&ppgtt->vm, ppgtt->pd);

	gen8_free_scratch(vm);
}

static int gen8_ppgtt_alloc_pd(struct i915_address_space *vm,
			       struct i915_page_directory *pd,
			       u64 start, u64 length)
{
	struct i915_page_table *pt, *alloc = NULL;
	u64 from = start;
	unsigned int pde;
	int ret = 0;

	spin_lock(&pd->lock);
	gen8_for_each_pde(pt, pd, start, length, pde) {
		const int count = gen8_pte_count(start, length);

		if (pt == vm->scratch_pt) {
			spin_unlock(&pd->lock);

			pt = fetch_and_zero(&alloc);
			if (!pt)
				pt = alloc_pt(vm);
			if (IS_ERR(pt)) {
				ret = PTR_ERR(pt);
				goto unwind;
			}

			if (count < GEN8_PTES || intel_vgpu_active(vm->i915))
				gen8_initialize_pt(vm, pt);

			spin_lock(&pd->lock);
			if (pd->entry[pde] == vm->scratch_pt) {
				gen8_ppgtt_set_pde(vm, pd, pt, pde);
				pd->entry[pde] = pt;
				atomic_inc(&pd->used);
			} else {
				alloc = pt;
				pt = pd->entry[pde];
			}
		}

		atomic_add(count, &pt->used);
	}
	spin_unlock(&pd->lock);
	goto out;

unwind:
	gen8_ppgtt_clear_pd(vm, pd, from, start - from);
out:
	if (alloc)
		free_pt(vm, alloc);
	return ret;
}

static int gen8_ppgtt_alloc_pdp(struct i915_address_space *vm,
				struct i915_page_directory *pdp,
				u64 start, u64 length)
{
	struct i915_page_directory *pd, *alloc = NULL;
	u64 from = start;
	unsigned int pdpe;
	int ret = 0;

	spin_lock(&pdp->lock);
	gen8_for_each_pdpe(pd, pdp, start, length, pdpe) {
		if (pd == vm->scratch_pd) {
			spin_unlock(&pdp->lock);

			pd = fetch_and_zero(&alloc);
			if (!pd)
				pd = alloc_pd(vm);
			if (IS_ERR(pd)) {
				ret = PTR_ERR(pd);
				goto unwind;
			}

			init_pd_with_page(vm, pd, vm->scratch_pt);

			spin_lock(&pdp->lock);
			if (pdp->entry[pdpe] == vm->scratch_pd) {
				gen8_ppgtt_set_pdpe(pdp, pd, pdpe);
				pdp->entry[pdpe] = pd;
				atomic_inc(&pdp->used);
			} else {
				alloc = pd;
				pd = pdp->entry[pdpe];
			}
		}
		atomic_inc(&pd->used);
		spin_unlock(&pdp->lock);

		ret = gen8_ppgtt_alloc_pd(vm, pd, start, length);
		if (unlikely(ret))
			goto unwind_pd;

		spin_lock(&pdp->lock);
		atomic_dec(&pd->used);
	}
	spin_unlock(&pdp->lock);
	goto out;

unwind_pd:
	spin_lock(&pdp->lock);
	if (atomic_dec_and_test(&pd->used)) {
		gen8_ppgtt_set_pdpe(pdp, vm->scratch_pd, pdpe);
		GEM_BUG_ON(!atomic_read(&pdp->used));
		atomic_dec(&pdp->used);
		free_pd(vm, pd);
	}
	spin_unlock(&pdp->lock);
unwind:
	gen8_ppgtt_clear_pdp(vm, pdp, from, start - from);
out:
	if (alloc)
		free_pd(vm, alloc);
	return ret;
}

static int gen8_ppgtt_alloc_3lvl(struct i915_address_space *vm,
				 u64 start, u64 length)
{
	return gen8_ppgtt_alloc_pdp(vm,
				    i915_vm_to_ppgtt(vm)->pd, start, length);
}

static int gen8_ppgtt_alloc_4lvl(struct i915_address_space *vm,
				 u64 start, u64 length)
{
	struct i915_ppgtt *ppgtt = i915_vm_to_ppgtt(vm);
	struct i915_page_directory * const pml4 = ppgtt->pd;
	struct i915_page_directory *pdp, *alloc = NULL;
	u64 from = start;
	int ret = 0;
	u32 pml4e;

	spin_lock(&pml4->lock);
	gen8_for_each_pml4e(pdp, pml4, start, length, pml4e) {
		if (pdp == vm->scratch_pdp) {
			spin_unlock(&pml4->lock);

			pdp = fetch_and_zero(&alloc);
			if (!pdp)
				pdp = alloc_pd(vm);
			if (IS_ERR(pdp)) {
				ret = PTR_ERR(pdp);
				goto unwind;
			}

			init_pd(vm, pdp, vm->scratch_pd);

			spin_lock(&pml4->lock);
			if (pml4->entry[pml4e] == vm->scratch_pdp) {
				gen8_ppgtt_set_pml4e(pml4, pdp, pml4e);
				pml4->entry[pml4e] = pdp;
			} else {
				alloc = pdp;
				pdp = pml4->entry[pml4e];
			}
		}
		atomic_inc(&pdp->used);
		spin_unlock(&pml4->lock);

		ret = gen8_ppgtt_alloc_pdp(vm, pdp, start, length);
		if (unlikely(ret))
			goto unwind_pdp;

		spin_lock(&pml4->lock);
		atomic_dec(&pdp->used);
	}
	spin_unlock(&pml4->lock);
	goto out;

unwind_pdp:
	spin_lock(&pml4->lock);
	if (atomic_dec_and_test(&pdp->used)) {
		gen8_ppgtt_set_pml4e(pml4, vm->scratch_pdp, pml4e);
		free_pd(vm, pdp);
	}
	spin_unlock(&pml4->lock);
unwind:
	gen8_ppgtt_clear_4lvl(vm, from, start - from);
out:
	if (alloc)
		free_pd(vm, alloc);
	return ret;
}

static int gen8_preallocate_top_level_pdp(struct i915_ppgtt *ppgtt)
{
	struct i915_address_space *vm = &ppgtt->vm;
	struct i915_page_directory *pdp = ppgtt->pd;
	struct i915_page_directory *pd;
	u64 start = 0, length = ppgtt->vm.total;
	u64 from = start;
	unsigned int pdpe;

	gen8_for_each_pdpe(pd, pdp, start, length, pdpe) {
		pd = alloc_pd(vm);
		if (IS_ERR(pd))
			goto unwind;

		init_pd_with_page(vm, pd, vm->scratch_pt);
		gen8_ppgtt_set_pdpe(pdp, pd, pdpe);

		atomic_inc(&pdp->used);
	}

	atomic_inc(&pdp->used); /* never remove */

	return 0;

unwind:
	start -= from;
	gen8_for_each_pdpe(pd, pdp, from, start, pdpe) {
		gen8_ppgtt_set_pdpe(pdp, vm->scratch_pd, pdpe);
		free_pd(vm, pd);
	}
	atomic_set(&pdp->used, 0);
	return -ENOMEM;
}

static void ppgtt_init(struct drm_i915_private *i915,
		       struct i915_ppgtt *ppgtt)
{
	ppgtt->vm.i915 = i915;
	ppgtt->vm.dma = &i915->drm.pdev->dev;
	ppgtt->vm.total = BIT_ULL(INTEL_INFO(i915)->ppgtt_size);

	i915_address_space_init(&ppgtt->vm, VM_CLASS_PPGTT);

	ppgtt->vm.vma_ops.bind_vma    = ppgtt_bind_vma;
	ppgtt->vm.vma_ops.unbind_vma  = ppgtt_unbind_vma;
	ppgtt->vm.vma_ops.set_pages   = ppgtt_set_pages;
	ppgtt->vm.vma_ops.clear_pages = clear_pages;
}

/*
 * GEN8 legacy ppgtt programming is accomplished through a max 4 PDP registers
 * with a net effect resembling a 2-level page table in normal x86 terms. Each
 * PDP represents 1GB of memory 4 * 512 * 512 * 4096 = 4GB legacy 32b address
 * space.
 *
 */
static struct i915_ppgtt *gen8_ppgtt_create(struct drm_i915_private *i915)
{
	struct i915_ppgtt *ppgtt;
	int err;

	ppgtt = kzalloc(sizeof(*ppgtt), GFP_KERNEL);
	if (!ppgtt)
		return ERR_PTR(-ENOMEM);

	ppgtt_init(i915, ppgtt);

	/*
	 * From bdw, there is hw support for read-only pages in the PPGTT.
	 *
	 * Gen11 has HSDES#:1807136187 unresolved. Disable ro support
	 * for now.
	 */
	ppgtt->vm.has_read_only = INTEL_GEN(i915) != 11;

	/* There are only few exceptions for gen >=6. chv and bxt.
	 * And we are not sure about the latter so play safe for now.
	 */
	if (IS_CHERRYVIEW(i915) || IS_BROXTON(i915))
		ppgtt->vm.pt_kmap_wc = true;

	err = gen8_init_scratch(&ppgtt->vm);
	if (err)
		goto err_free;

	ppgtt->pd = __alloc_pd();
	if (!ppgtt->pd) {
		err = -ENOMEM;
		goto err_free_scratch;
	}

	if (i915_vm_is_4lvl(&ppgtt->vm)) {
		err = setup_px(&ppgtt->vm, ppgtt->pd);
		if (err)
			goto err_free_pdp;

		init_pd(&ppgtt->vm, ppgtt->pd, ppgtt->vm.scratch_pdp);

		ppgtt->vm.allocate_va_range = gen8_ppgtt_alloc_4lvl;
		ppgtt->vm.insert_entries = gen8_ppgtt_insert_4lvl;
		ppgtt->vm.clear_range = gen8_ppgtt_clear_4lvl;
	} else {
		/*
		 * We don't need to setup dma for top level pdp, only
		 * for entries. So point entries to scratch.
		 */
		memset_p(ppgtt->pd->entry, ppgtt->vm.scratch_pd,
			 GEN8_3LVL_PDPES);

		if (intel_vgpu_active(i915)) {
			err = gen8_preallocate_top_level_pdp(ppgtt);
			if (err)
				goto err_free_pdp;
		}

		ppgtt->vm.allocate_va_range = gen8_ppgtt_alloc_3lvl;
		ppgtt->vm.insert_entries = gen8_ppgtt_insert_3lvl;
		ppgtt->vm.clear_range = gen8_ppgtt_clear_3lvl;
	}

	if (intel_vgpu_active(i915))
		gen8_ppgtt_notify_vgt(ppgtt, true);

	ppgtt->vm.cleanup = gen8_ppgtt_cleanup;

	return ppgtt;

err_free_pdp:
	free_pd(&ppgtt->vm, ppgtt->pd);
err_free_scratch:
	gen8_free_scratch(&ppgtt->vm);
err_free:
	kfree(ppgtt);
	return ERR_PTR(err);
}

<<<<<<< HEAD
static void gen6_dump_ppgtt(struct i915_hw_ppgtt *base, struct seq_file *m)
{
	struct gen6_hw_ppgtt *ppgtt = to_gen6_ppgtt(base);
	const gen6_pte_t scratch_pte = ppgtt->scratch_pte;
	struct i915_page_table *pt;
	u32 pte, pde;

	gen6_for_all_pdes(pt, &base->pd, pde) {
		gen6_pte_t *vaddr;

		if (pt == base->vm.scratch_pt)
			continue;

		if (i915_vma_is_bound(ppgtt->vma, I915_VMA_GLOBAL_BIND)) {
			u32 expected =
				GEN6_PDE_ADDR_ENCODE(px_dma(pt)) |
				GEN6_PDE_VALID;
			u32 pd_entry = readl(ppgtt->pd_addr + pde);

			if (pd_entry != expected)
				seq_printf(m,
					   "\tPDE #%d mismatch: Actual PDE: %x Expected PDE: %x\n",
					   pde,
					   pd_entry,
					   expected);

			seq_printf(m, "\tPDE: %x\n", pd_entry);
		}

		vaddr = kmap_atomic_px(base->pd.page_table[pde]);
		for (pte = 0; pte < GEN6_PTES; pte += 4) {
			int i;

			for (i = 0; i < 4; i++)
				if (vaddr[pte + i] != scratch_pte)
					break;
			if (i == 4)
				continue;

			seq_printf(m, "\t\t(%03d, %04d) %08llx: ",
				   pde, pte,
				   (pde * GEN6_PTES + pte) * I915_GTT_PAGE_SIZE);
			for (i = 0; i < 4; i++) {
				if (vaddr[pte + i] != scratch_pte)
					seq_printf(m, " %08x", vaddr[pte + i]);
				else
					seq_puts(m, "  SCRATCH");
			}
			seq_puts(m, "\n");
		}
		kunmap_atomic(vaddr);
	}
}

=======
>>>>>>> cc8f1299
/* Write pde (index) from the page directory @pd to the page table @pt */
static inline void gen6_write_pde(const struct gen6_ppgtt *ppgtt,
				  const unsigned int pde,
				  const struct i915_page_table *pt)
{
	/* Caller needs to make sure the write completes if necessary */
	iowrite32(GEN6_PDE_ADDR_ENCODE(px_dma(pt)) | GEN6_PDE_VALID,
		  ppgtt->pd_addr + pde);
}

static void gen7_ppgtt_enable(struct drm_i915_private *dev_priv)
{
	struct intel_engine_cs *engine;
	u32 ecochk, ecobits;
	enum intel_engine_id id;

	ecobits = I915_READ(GAC_ECO_BITS);
	I915_WRITE(GAC_ECO_BITS, ecobits | ECOBITS_PPGTT_CACHE64B);

	ecochk = I915_READ(GAM_ECOCHK);
	if (IS_HASWELL(dev_priv)) {
		ecochk |= ECOCHK_PPGTT_WB_HSW;
	} else {
		ecochk |= ECOCHK_PPGTT_LLC_IVB;
		ecochk &= ~ECOCHK_PPGTT_GFDT_IVB;
	}
	I915_WRITE(GAM_ECOCHK, ecochk);

	for_each_engine(engine, dev_priv, id) {
		/* GFX_MODE is per-ring on gen7+ */
		ENGINE_WRITE(engine,
			     RING_MODE_GEN7,
			     _MASKED_BIT_ENABLE(GFX_PPGTT_ENABLE));
	}
}

static void gen6_ppgtt_enable(struct drm_i915_private *dev_priv)
{
	u32 ecochk, gab_ctl, ecobits;

	ecobits = I915_READ(GAC_ECO_BITS);
	I915_WRITE(GAC_ECO_BITS, ecobits | ECOBITS_SNB_BIT |
		   ECOBITS_PPGTT_CACHE64B);

	gab_ctl = I915_READ(GAB_CTL);
	I915_WRITE(GAB_CTL, gab_ctl | GAB_CTL_CONT_AFTER_PAGEFAULT);

	ecochk = I915_READ(GAM_ECOCHK);
	I915_WRITE(GAM_ECOCHK, ecochk | ECOCHK_SNB_BIT | ECOCHK_PPGTT_CACHE64B);

	if (HAS_PPGTT(dev_priv)) /* may be disabled for VT-d */
		I915_WRITE(GFX_MODE, _MASKED_BIT_ENABLE(GFX_PPGTT_ENABLE));
}

/* PPGTT support for Sandybdrige/Gen6 and later */
static void gen6_ppgtt_clear_range(struct i915_address_space *vm,
				   u64 start, u64 length)
{
	struct gen6_ppgtt * const ppgtt = to_gen6_ppgtt(i915_vm_to_ppgtt(vm));
	const unsigned int first_entry = start / I915_GTT_PAGE_SIZE;
	const gen6_pte_t scratch_pte = vm->scratch_pte;
	unsigned int pde = first_entry / GEN6_PTES;
	unsigned int pte = first_entry % GEN6_PTES;
	unsigned int num_entries = length / I915_GTT_PAGE_SIZE;

	while (num_entries) {
		struct i915_page_table * const pt =
			i915_pt_entry(ppgtt->base.pd, pde++);
		const unsigned int count = min(num_entries, GEN6_PTES - pte);
		gen6_pte_t *vaddr;

		GEM_BUG_ON(pt == vm->scratch_pt);

		num_entries -= count;

		GEM_BUG_ON(count > atomic_read(&pt->used));
		if (!atomic_sub_return(count, &pt->used))
			ppgtt->scan_for_unused_pt = true;

		/*
		 * Note that the hw doesn't support removing PDE on the fly
		 * (they are cached inside the context with no means to
		 * invalidate the cache), so we can only reset the PTE
		 * entries back to scratch.
		 */

		vaddr = kmap_atomic_px(pt);
		memset32(vaddr + pte, scratch_pte, count);
		kunmap_atomic(vaddr);

		pte = 0;
	}
}

static void gen6_ppgtt_insert_entries(struct i915_address_space *vm,
				      struct i915_vma *vma,
				      enum i915_cache_level cache_level,
				      u32 flags)
{
	struct i915_ppgtt *ppgtt = i915_vm_to_ppgtt(vm);
	struct i915_page_directory * const pd = ppgtt->pd;
	unsigned first_entry = vma->node.start / I915_GTT_PAGE_SIZE;
	unsigned act_pt = first_entry / GEN6_PTES;
	unsigned act_pte = first_entry % GEN6_PTES;
	const u32 pte_encode = vm->pte_encode(0, cache_level, flags);
	struct sgt_dma iter = sgt_dma(vma);
	gen6_pte_t *vaddr;

	GEM_BUG_ON(i915_pt_entry(pd, act_pt) == vm->scratch_pt);

	vaddr = kmap_atomic_px(i915_pt_entry(pd, act_pt));
	do {
		vaddr[act_pte] = pte_encode | GEN6_PTE_ADDR_ENCODE(iter.dma);

		iter.dma += I915_GTT_PAGE_SIZE;
		if (iter.dma == iter.max) {
			iter.sg = __sg_next(iter.sg);
			if (!iter.sg)
				break;

			iter.dma = sg_dma_address(iter.sg);
			iter.max = iter.dma + iter.sg->length;
		}

		if (++act_pte == GEN6_PTES) {
			kunmap_atomic(vaddr);
			vaddr = kmap_atomic_px(i915_pt_entry(pd, ++act_pt));
			act_pte = 0;
		}
	} while (1);
	kunmap_atomic(vaddr);

	vma->page_sizes.gtt = I915_GTT_PAGE_SIZE;
}

static int gen6_alloc_va_range(struct i915_address_space *vm,
			       u64 start, u64 length)
{
	struct gen6_ppgtt *ppgtt = to_gen6_ppgtt(i915_vm_to_ppgtt(vm));
	struct i915_page_directory * const pd = ppgtt->base.pd;
	struct i915_page_table *pt, *alloc = NULL;
	intel_wakeref_t wakeref;
	u64 from = start;
	unsigned int pde;
	bool flush = false;
	int ret = 0;

	wakeref = intel_runtime_pm_get(&vm->i915->runtime_pm);

	spin_lock(&pd->lock);
	gen6_for_each_pde(pt, pd, start, length, pde) {
		const unsigned int count = gen6_pte_count(start, length);

		if (pt == vm->scratch_pt) {
			spin_unlock(&pd->lock);

			pt = fetch_and_zero(&alloc);
			if (!pt)
				pt = alloc_pt(vm);
			if (IS_ERR(pt)) {
				ret = PTR_ERR(pt);
				goto unwind_out;
			}

			gen6_initialize_pt(vm, pt);

			spin_lock(&pd->lock);
			if (pd->entry[pde] == vm->scratch_pt) {
				pd->entry[pde] = pt;
				if (i915_vma_is_bound(ppgtt->vma,
						      I915_VMA_GLOBAL_BIND)) {
					gen6_write_pde(ppgtt, pde, pt);
					flush = true;
				}
			} else {
				alloc = pt;
				pt = pd->entry[pde];
			}
		}

		atomic_add(count, &pt->used);
	}
	spin_unlock(&pd->lock);

	if (flush) {
		mark_tlbs_dirty(&ppgtt->base);
		gen6_ggtt_invalidate(vm->i915);
	}

	goto out;

unwind_out:
	gen6_ppgtt_clear_range(vm, from, start - from);
out:
	if (alloc)
		free_pt(vm, alloc);
	intel_runtime_pm_put(&vm->i915->runtime_pm, wakeref);
	return ret;
}

static int gen6_ppgtt_init_scratch(struct gen6_ppgtt *ppgtt)
{
	struct i915_address_space * const vm = &ppgtt->base.vm;
	struct i915_page_directory * const pd = ppgtt->base.pd;
	struct i915_page_table *unused;
	u32 pde;
	int ret;

	ret = setup_scratch_page(vm, __GFP_HIGHMEM);
	if (ret)
		return ret;

	vm->scratch_pte = vm->pte_encode(vm->scratch_page.daddr,
					 I915_CACHE_NONE,
					 PTE_READ_ONLY);

	vm->scratch_pt = alloc_pt(vm);
	if (IS_ERR(vm->scratch_pt)) {
		cleanup_scratch_page(vm);
		return PTR_ERR(vm->scratch_pt);
	}

	gen6_initialize_pt(vm, vm->scratch_pt);

	gen6_for_all_pdes(unused, pd, pde)
		pd->entry[pde] = vm->scratch_pt;

	return 0;
}

static void gen6_ppgtt_free_scratch(struct i915_address_space *vm)
{
	free_pt(vm, vm->scratch_pt);
	cleanup_scratch_page(vm);
}

static void gen6_ppgtt_free_pd(struct gen6_ppgtt *ppgtt)
{
	struct i915_page_directory * const pd = ppgtt->base.pd;
	struct i915_page_table *pt;
	u32 pde;

	gen6_for_all_pdes(pt, pd, pde)
		if (pt != ppgtt->base.vm.scratch_pt)
			free_pt(&ppgtt->base.vm, pt);
}

struct gen6_ppgtt_cleanup_work {
	struct work_struct base;
	struct i915_vma *vma;
};

static void gen6_ppgtt_cleanup_work(struct work_struct *wrk)
{
	struct gen6_ppgtt_cleanup_work *work =
		container_of(wrk, typeof(*work), base);
	/* Side note, vma->vm is the GGTT not the ppgtt we just destroyed! */
	struct drm_i915_private *i915 = work->vma->vm->i915;

	mutex_lock(&i915->drm.struct_mutex);
	i915_vma_destroy(work->vma);
	mutex_unlock(&i915->drm.struct_mutex);

	kfree(work);
}

static int nop_set_pages(struct i915_vma *vma)
{
	return -ENODEV;
}

static void nop_clear_pages(struct i915_vma *vma)
{
}

static int nop_bind(struct i915_vma *vma,
		    enum i915_cache_level cache_level,
		    u32 unused)
{
	return -ENODEV;
}

static void nop_unbind(struct i915_vma *vma)
{
}

static const struct i915_vma_ops nop_vma_ops = {
	.set_pages = nop_set_pages,
	.clear_pages = nop_clear_pages,
	.bind_vma = nop_bind,
	.unbind_vma = nop_unbind,
};

static void gen6_ppgtt_cleanup(struct i915_address_space *vm)
{
	struct gen6_ppgtt *ppgtt = to_gen6_ppgtt(i915_vm_to_ppgtt(vm));
	struct gen6_ppgtt_cleanup_work *work = ppgtt->work;

	/* FIXME remove the struct_mutex to bring the locking under control */
	INIT_WORK(&work->base, gen6_ppgtt_cleanup_work);
	work->vma = ppgtt->vma;
	work->vma->ops = &nop_vma_ops;
	schedule_work(&work->base);

	gen6_ppgtt_free_pd(ppgtt);
	gen6_ppgtt_free_scratch(vm);
	kfree(ppgtt->base.pd);
}

static int pd_vma_set_pages(struct i915_vma *vma)
{
	vma->pages = ERR_PTR(-ENODEV);
	return 0;
}

static void pd_vma_clear_pages(struct i915_vma *vma)
{
	GEM_BUG_ON(!vma->pages);

	vma->pages = NULL;
}

static int pd_vma_bind(struct i915_vma *vma,
		       enum i915_cache_level cache_level,
		       u32 unused)
{
	struct i915_ggtt *ggtt = i915_vm_to_ggtt(vma->vm);
<<<<<<< HEAD
	struct gen6_hw_ppgtt *ppgtt = vma->private;
=======
	struct gen6_ppgtt *ppgtt = vma->private;
>>>>>>> cc8f1299
	u32 ggtt_offset = i915_ggtt_offset(vma) / I915_GTT_PAGE_SIZE;
	struct i915_page_table *pt;
	unsigned int pde;

	ppgtt->base.pd->base.ggtt_offset = ggtt_offset * sizeof(gen6_pte_t);
	ppgtt->pd_addr = (gen6_pte_t __iomem *)ggtt->gsm + ggtt_offset;

	gen6_for_all_pdes(pt, ppgtt->base.pd, pde)
		gen6_write_pde(ppgtt, pde, pt);

	mark_tlbs_dirty(&ppgtt->base);
	gen6_ggtt_invalidate(ppgtt->base.vm.i915);

	return 0;
}

static void pd_vma_unbind(struct i915_vma *vma)
{
	struct gen6_ppgtt *ppgtt = vma->private;
	struct i915_page_directory * const pd = ppgtt->base.pd;
	struct i915_page_table * const scratch_pt = ppgtt->base.vm.scratch_pt;
	struct i915_page_table *pt;
	unsigned int pde;

	if (!ppgtt->scan_for_unused_pt)
		return;

	/* Free all no longer used page tables */
	gen6_for_all_pdes(pt, ppgtt->base.pd, pde) {
		if (atomic_read(&pt->used) || pt == scratch_pt)
			continue;

		free_pt(&ppgtt->base.vm, pt);
		pd->entry[pde] = scratch_pt;
	}

	ppgtt->scan_for_unused_pt = false;
}

static const struct i915_vma_ops pd_vma_ops = {
	.set_pages = pd_vma_set_pages,
	.clear_pages = pd_vma_clear_pages,
	.bind_vma = pd_vma_bind,
	.unbind_vma = pd_vma_unbind,
};

static struct i915_vma *pd_vma_create(struct gen6_ppgtt *ppgtt, int size)
{
	struct drm_i915_private *i915 = ppgtt->base.vm.i915;
	struct i915_ggtt *ggtt = &i915->ggtt;
	struct i915_vma *vma;

	GEM_BUG_ON(!IS_ALIGNED(size, I915_GTT_PAGE_SIZE));
	GEM_BUG_ON(size > ggtt->vm.total);

	vma = i915_vma_alloc();
	if (!vma)
		return ERR_PTR(-ENOMEM);

	i915_active_init(i915, &vma->active, NULL);
	INIT_ACTIVE_REQUEST(&vma->last_fence);

	vma->vm = &ggtt->vm;
	vma->ops = &pd_vma_ops;
	vma->private = ppgtt;

	vma->size = size;
	vma->fence_size = size;
	vma->flags = I915_VMA_GGTT;
	vma->ggtt_view.type = I915_GGTT_VIEW_ROTATED; /* prevent fencing */

	INIT_LIST_HEAD(&vma->obj_link);
	INIT_LIST_HEAD(&vma->closed_link);

	mutex_lock(&vma->vm->mutex);
	list_add(&vma->vm_link, &vma->vm->unbound_list);
	mutex_unlock(&vma->vm->mutex);

	return vma;
}

int gen6_ppgtt_pin(struct i915_ppgtt *base)
{
<<<<<<< HEAD
	struct gen6_hw_ppgtt *ppgtt = to_gen6_ppgtt(base);
	int err;
=======
	struct gen6_ppgtt *ppgtt = to_gen6_ppgtt(base);
	int err;

	GEM_BUG_ON(ppgtt->base.vm.closed);
>>>>>>> cc8f1299

	/*
	 * Workaround the limited maximum vma->pin_count and the aliasing_ppgtt
	 * which will be pinned into every active context.
	 * (When vma->pin_count becomes atomic, I expect we will naturally
	 * need a larger, unpacked, type and kill this redundancy.)
	 */
	if (ppgtt->pin_count++)
		return 0;

	/*
	 * PPGTT PDEs reside in the GGTT and consists of 512 entries. The
	 * allocator works in address space sizes, so it's multiplied by page
	 * size. We allocate at the top of the GTT to avoid fragmentation.
	 */
	err = i915_vma_pin(ppgtt->vma,
			   0, GEN6_PD_ALIGN,
			   PIN_GLOBAL | PIN_HIGH);
	if (err)
		goto unpin;

	return 0;

unpin:
	ppgtt->pin_count = 0;
	return err;
}

void gen6_ppgtt_unpin(struct i915_ppgtt *base)
{
	struct gen6_ppgtt *ppgtt = to_gen6_ppgtt(base);

	GEM_BUG_ON(!ppgtt->pin_count);
	if (--ppgtt->pin_count)
		return;

	i915_vma_unpin(ppgtt->vma);
}

void gen6_ppgtt_unpin_all(struct i915_ppgtt *base)
{
	struct gen6_ppgtt *ppgtt = to_gen6_ppgtt(base);

	if (!ppgtt->pin_count)
		return;

	ppgtt->pin_count = 0;
	i915_vma_unpin(ppgtt->vma);
}

static struct i915_ppgtt *gen6_ppgtt_create(struct drm_i915_private *i915)
{
	struct i915_ggtt * const ggtt = &i915->ggtt;
	struct gen6_ppgtt *ppgtt;
	int err;

	ppgtt = kzalloc(sizeof(*ppgtt), GFP_KERNEL);
	if (!ppgtt)
		return ERR_PTR(-ENOMEM);

<<<<<<< HEAD
	kref_init(&ppgtt->base.ref);

	ppgtt->base.vm.i915 = i915;
	ppgtt->base.vm.dma = &i915->drm.pdev->dev;

	ppgtt->base.vm.total = I915_PDES * GEN6_PTES * I915_GTT_PAGE_SIZE;

	i915_address_space_init(&ppgtt->base.vm, i915);
=======
	ppgtt_init(i915, &ppgtt->base);
>>>>>>> cc8f1299

	ppgtt->base.vm.allocate_va_range = gen6_alloc_va_range;
	ppgtt->base.vm.clear_range = gen6_ppgtt_clear_range;
	ppgtt->base.vm.insert_entries = gen6_ppgtt_insert_entries;
	ppgtt->base.vm.cleanup = gen6_ppgtt_cleanup;

	ppgtt->base.vm.pte_encode = ggtt->vm.pte_encode;

	ppgtt->work = kmalloc(sizeof(*ppgtt->work), GFP_KERNEL);
	if (!ppgtt->work) {
		err = -ENOMEM;
		goto err_free;
	}

	ppgtt->base.pd = __alloc_pd();
	if (!ppgtt->base.pd) {
		err = -ENOMEM;
		goto err_work;
	}

	err = gen6_ppgtt_init_scratch(ppgtt);
	if (err)
		goto err_pd;

	ppgtt->vma = pd_vma_create(ppgtt, GEN6_PD_SIZE);
	if (IS_ERR(ppgtt->vma)) {
		err = PTR_ERR(ppgtt->vma);
		goto err_scratch;
	}

	return &ppgtt->base;

err_scratch:
	gen6_ppgtt_free_scratch(&ppgtt->base.vm);
err_pd:
	kfree(ppgtt->base.pd);
err_work:
	kfree(ppgtt->work);
err_free:
	kfree(ppgtt);
	return ERR_PTR(err);
}

static void gtt_write_workarounds(struct drm_i915_private *dev_priv)
{
	/* This function is for gtt related workarounds. This function is
	 * called on driver load and after a GPU reset, so you can place
	 * workarounds here even if they get overwritten by GPU reset.
	 */
	/* WaIncreaseDefaultTLBEntries:chv,bdw,skl,bxt,kbl,glk,cfl,cnl,icl */
	if (IS_BROADWELL(dev_priv))
		I915_WRITE(GEN8_L3_LRA_1_GPGPU, GEN8_L3_LRA_1_GPGPU_DEFAULT_VALUE_BDW);
	else if (IS_CHERRYVIEW(dev_priv))
		I915_WRITE(GEN8_L3_LRA_1_GPGPU, GEN8_L3_LRA_1_GPGPU_DEFAULT_VALUE_CHV);
	else if (IS_GEN9_LP(dev_priv))
		I915_WRITE(GEN8_L3_LRA_1_GPGPU, GEN9_L3_LRA_1_GPGPU_DEFAULT_VALUE_BXT);
	else if (INTEL_GEN(dev_priv) >= 9)
		I915_WRITE(GEN8_L3_LRA_1_GPGPU, GEN9_L3_LRA_1_GPGPU_DEFAULT_VALUE_SKL);

	/*
	 * To support 64K PTEs we need to first enable the use of the
	 * Intermediate-Page-Size(IPS) bit of the PDE field via some magical
	 * mmio, otherwise the page-walker will simply ignore the IPS bit. This
	 * shouldn't be needed after GEN10.
	 *
	 * 64K pages were first introduced from BDW+, although technically they
	 * only *work* from gen9+. For pre-BDW we instead have the option for
	 * 32K pages, but we don't currently have any support for it in our
	 * driver.
	 */
	if (HAS_PAGE_SIZES(dev_priv, I915_GTT_PAGE_SIZE_64K) &&
	    INTEL_GEN(dev_priv) <= 10)
		I915_WRITE(GEN8_GAMW_ECO_DEV_RW_IA,
			   I915_READ(GEN8_GAMW_ECO_DEV_RW_IA) |
			   GAMW_ECO_ENABLE_64K_IPS_FIELD);
}

int i915_ppgtt_init_hw(struct drm_i915_private *dev_priv)
{
	gtt_write_workarounds(dev_priv);

	if (IS_GEN(dev_priv, 6))
		gen6_ppgtt_enable(dev_priv);
	else if (IS_GEN(dev_priv, 7))
		gen7_ppgtt_enable(dev_priv);

	return 0;
}

static struct i915_ppgtt *
__ppgtt_create(struct drm_i915_private *i915)
{
	if (INTEL_GEN(i915) < 8)
		return gen6_ppgtt_create(i915);
	else
		return gen8_ppgtt_create(i915);
}

struct i915_ppgtt *
i915_ppgtt_create(struct drm_i915_private *i915)
{
	struct i915_ppgtt *ppgtt;

	ppgtt = __ppgtt_create(i915);
	if (IS_ERR(ppgtt))
		return ppgtt;

	trace_i915_ppgtt_create(&ppgtt->vm);

	return ppgtt;
}

static void ppgtt_destroy_vma(struct i915_address_space *vm)
{
	struct list_head *phases[] = {
		&vm->bound_list,
		&vm->unbound_list,
		NULL,
	}, **phase;

	vm->closed = true;
	for (phase = phases; *phase; phase++) {
		struct i915_vma *vma, *vn;

		list_for_each_entry_safe(vma, vn, *phase, vm_link)
			i915_vma_destroy(vma);
	}
}

void i915_vm_release(struct kref *kref)
{
	struct i915_address_space *vm =
		container_of(kref, struct i915_address_space, ref);

	GEM_BUG_ON(i915_is_ggtt(vm));
	trace_i915_ppgtt_release(vm);

	ppgtt_destroy_vma(vm);

	GEM_BUG_ON(!list_empty(&vm->bound_list));
	GEM_BUG_ON(!list_empty(&vm->unbound_list));

	vm->cleanup(vm);
	i915_address_space_fini(vm);

	kfree(vm);
}

/* Certain Gen5 chipsets require require idling the GPU before
 * unmapping anything from the GTT when VT-d is enabled.
 */
static bool needs_idle_maps(struct drm_i915_private *dev_priv)
{
	/* Query intel_iommu to see if we need the workaround. Presumably that
	 * was loaded first.
	 */
	return IS_GEN(dev_priv, 5) && IS_MOBILE(dev_priv) && intel_vtd_active();
}

void i915_gem_suspend_gtt_mappings(struct drm_i915_private *dev_priv)
{
	struct i915_ggtt *ggtt = &dev_priv->ggtt;

	/* Don't bother messing with faults pre GEN6 as we have little
	 * documentation supporting that it's a good idea.
	 */
	if (INTEL_GEN(dev_priv) < 6)
		return;

	i915_check_and_clear_faults(dev_priv);

	ggtt->vm.clear_range(&ggtt->vm, 0, ggtt->vm.total);

	i915_ggtt_invalidate(dev_priv);
}

int i915_gem_gtt_prepare_pages(struct drm_i915_gem_object *obj,
			       struct sg_table *pages)
{
	do {
		if (dma_map_sg_attrs(&obj->base.dev->pdev->dev,
				     pages->sgl, pages->nents,
				     PCI_DMA_BIDIRECTIONAL,
				     DMA_ATTR_NO_WARN))
			return 0;

		/*
		 * If the DMA remap fails, one cause can be that we have
		 * too many objects pinned in a small remapping table,
		 * such as swiotlb. Incrementally purge all other objects and
		 * try again - if there are no more pages to remove from
		 * the DMA remapper, i915_gem_shrink will return 0.
		 */
		GEM_BUG_ON(obj->mm.pages == pages);
	} while (i915_gem_shrink(to_i915(obj->base.dev),
				 obj->base.size >> PAGE_SHIFT, NULL,
				 I915_SHRINK_BOUND |
				 I915_SHRINK_UNBOUND));

	return -ENOSPC;
}

static void gen8_set_pte(void __iomem *addr, gen8_pte_t pte)
{
	writeq(pte, addr);
}

static void gen8_ggtt_insert_page(struct i915_address_space *vm,
				  dma_addr_t addr,
				  u64 offset,
				  enum i915_cache_level level,
				  u32 unused)
{
	struct i915_ggtt *ggtt = i915_vm_to_ggtt(vm);
	gen8_pte_t __iomem *pte =
		(gen8_pte_t __iomem *)ggtt->gsm + offset / I915_GTT_PAGE_SIZE;

	gen8_set_pte(pte, gen8_pte_encode(addr, level, 0));

	ggtt->invalidate(vm->i915);
}

static void gen8_ggtt_insert_entries(struct i915_address_space *vm,
				     struct i915_vma *vma,
				     enum i915_cache_level level,
				     u32 flags)
{
	struct i915_ggtt *ggtt = i915_vm_to_ggtt(vm);
	struct sgt_iter sgt_iter;
	gen8_pte_t __iomem *gtt_entries;
	const gen8_pte_t pte_encode = gen8_pte_encode(0, level, 0);
	dma_addr_t addr;

	/*
	 * Note that we ignore PTE_READ_ONLY here. The caller must be careful
	 * not to allow the user to override access to a read only page.
	 */

	gtt_entries = (gen8_pte_t __iomem *)ggtt->gsm;
	gtt_entries += vma->node.start / I915_GTT_PAGE_SIZE;
	for_each_sgt_dma(addr, sgt_iter, vma->pages)
		gen8_set_pte(gtt_entries++, pte_encode | addr);

	/*
	 * We want to flush the TLBs only after we're certain all the PTE
	 * updates have finished.
	 */
	ggtt->invalidate(vm->i915);
}

static void gen6_ggtt_insert_page(struct i915_address_space *vm,
				  dma_addr_t addr,
				  u64 offset,
				  enum i915_cache_level level,
				  u32 flags)
{
	struct i915_ggtt *ggtt = i915_vm_to_ggtt(vm);
	gen6_pte_t __iomem *pte =
		(gen6_pte_t __iomem *)ggtt->gsm + offset / I915_GTT_PAGE_SIZE;

	iowrite32(vm->pte_encode(addr, level, flags), pte);

	ggtt->invalidate(vm->i915);
}

/*
 * Binds an object into the global gtt with the specified cache level. The object
 * will be accessible to the GPU via commands whose operands reference offsets
 * within the global GTT as well as accessible by the GPU through the GMADR
 * mapped BAR (dev_priv->mm.gtt->gtt).
 */
static void gen6_ggtt_insert_entries(struct i915_address_space *vm,
				     struct i915_vma *vma,
				     enum i915_cache_level level,
				     u32 flags)
{
	struct i915_ggtt *ggtt = i915_vm_to_ggtt(vm);
	gen6_pte_t __iomem *entries = (gen6_pte_t __iomem *)ggtt->gsm;
	unsigned int i = vma->node.start / I915_GTT_PAGE_SIZE;
	struct sgt_iter iter;
	dma_addr_t addr;
	for_each_sgt_dma(addr, iter, vma->pages)
		iowrite32(vm->pte_encode(addr, level, flags), &entries[i++]);

	/*
	 * We want to flush the TLBs only after we're certain all the PTE
	 * updates have finished.
	 */
	ggtt->invalidate(vm->i915);
}

static void nop_clear_range(struct i915_address_space *vm,
			    u64 start, u64 length)
{
}

static void gen8_ggtt_clear_range(struct i915_address_space *vm,
				  u64 start, u64 length)
{
	struct i915_ggtt *ggtt = i915_vm_to_ggtt(vm);
	unsigned first_entry = start / I915_GTT_PAGE_SIZE;
	unsigned num_entries = length / I915_GTT_PAGE_SIZE;
	const gen8_pte_t scratch_pte = vm->scratch_pte;
	gen8_pte_t __iomem *gtt_base =
		(gen8_pte_t __iomem *)ggtt->gsm + first_entry;
	const int max_entries = ggtt_total_entries(ggtt) - first_entry;
	int i;

	if (WARN(num_entries > max_entries,
		 "First entry = %d; Num entries = %d (max=%d)\n",
		 first_entry, num_entries, max_entries))
		num_entries = max_entries;

	for (i = 0; i < num_entries; i++)
		gen8_set_pte(&gtt_base[i], scratch_pte);
}

static void bxt_vtd_ggtt_wa(struct i915_address_space *vm)
{
	struct drm_i915_private *dev_priv = vm->i915;

	/*
	 * Make sure the internal GAM fifo has been cleared of all GTT
	 * writes before exiting stop_machine(). This guarantees that
	 * any aperture accesses waiting to start in another process
	 * cannot back up behind the GTT writes causing a hang.
	 * The register can be any arbitrary GAM register.
	 */
	POSTING_READ(GFX_FLSH_CNTL_GEN6);
}

struct insert_page {
	struct i915_address_space *vm;
	dma_addr_t addr;
	u64 offset;
	enum i915_cache_level level;
};

static int bxt_vtd_ggtt_insert_page__cb(void *_arg)
{
	struct insert_page *arg = _arg;

	gen8_ggtt_insert_page(arg->vm, arg->addr, arg->offset, arg->level, 0);
	bxt_vtd_ggtt_wa(arg->vm);

	return 0;
}

static void bxt_vtd_ggtt_insert_page__BKL(struct i915_address_space *vm,
					  dma_addr_t addr,
					  u64 offset,
					  enum i915_cache_level level,
					  u32 unused)
{
	struct insert_page arg = { vm, addr, offset, level };

	stop_machine(bxt_vtd_ggtt_insert_page__cb, &arg, NULL);
}

struct insert_entries {
	struct i915_address_space *vm;
	struct i915_vma *vma;
	enum i915_cache_level level;
	u32 flags;
};

static int bxt_vtd_ggtt_insert_entries__cb(void *_arg)
{
	struct insert_entries *arg = _arg;

	gen8_ggtt_insert_entries(arg->vm, arg->vma, arg->level, arg->flags);
	bxt_vtd_ggtt_wa(arg->vm);

	return 0;
}

static void bxt_vtd_ggtt_insert_entries__BKL(struct i915_address_space *vm,
					     struct i915_vma *vma,
					     enum i915_cache_level level,
					     u32 flags)
{
	struct insert_entries arg = { vm, vma, level, flags };

	stop_machine(bxt_vtd_ggtt_insert_entries__cb, &arg, NULL);
}

struct clear_range {
	struct i915_address_space *vm;
	u64 start;
	u64 length;
};

static int bxt_vtd_ggtt_clear_range__cb(void *_arg)
{
	struct clear_range *arg = _arg;

	gen8_ggtt_clear_range(arg->vm, arg->start, arg->length);
	bxt_vtd_ggtt_wa(arg->vm);

	return 0;
}

static void bxt_vtd_ggtt_clear_range__BKL(struct i915_address_space *vm,
					  u64 start,
					  u64 length)
{
	struct clear_range arg = { vm, start, length };

	stop_machine(bxt_vtd_ggtt_clear_range__cb, &arg, NULL);
}

static void gen6_ggtt_clear_range(struct i915_address_space *vm,
				  u64 start, u64 length)
{
	struct i915_ggtt *ggtt = i915_vm_to_ggtt(vm);
	unsigned first_entry = start / I915_GTT_PAGE_SIZE;
	unsigned num_entries = length / I915_GTT_PAGE_SIZE;
	gen6_pte_t scratch_pte, __iomem *gtt_base =
		(gen6_pte_t __iomem *)ggtt->gsm + first_entry;
	const int max_entries = ggtt_total_entries(ggtt) - first_entry;
	int i;

	if (WARN(num_entries > max_entries,
		 "First entry = %d; Num entries = %d (max=%d)\n",
		 first_entry, num_entries, max_entries))
		num_entries = max_entries;

	scratch_pte = vm->scratch_pte;

	for (i = 0; i < num_entries; i++)
		iowrite32(scratch_pte, &gtt_base[i]);
}

static void i915_ggtt_insert_page(struct i915_address_space *vm,
				  dma_addr_t addr,
				  u64 offset,
				  enum i915_cache_level cache_level,
				  u32 unused)
{
	unsigned int flags = (cache_level == I915_CACHE_NONE) ?
		AGP_USER_MEMORY : AGP_USER_CACHED_MEMORY;

	intel_gtt_insert_page(addr, offset >> PAGE_SHIFT, flags);
}

static void i915_ggtt_insert_entries(struct i915_address_space *vm,
				     struct i915_vma *vma,
				     enum i915_cache_level cache_level,
				     u32 unused)
{
	unsigned int flags = (cache_level == I915_CACHE_NONE) ?
		AGP_USER_MEMORY : AGP_USER_CACHED_MEMORY;

	intel_gtt_insert_sg_entries(vma->pages, vma->node.start >> PAGE_SHIFT,
				    flags);
}

static void i915_ggtt_clear_range(struct i915_address_space *vm,
				  u64 start, u64 length)
{
	intel_gtt_clear_range(start >> PAGE_SHIFT, length >> PAGE_SHIFT);
}

static int ggtt_bind_vma(struct i915_vma *vma,
			 enum i915_cache_level cache_level,
			 u32 flags)
{
	struct drm_i915_private *i915 = vma->vm->i915;
	struct drm_i915_gem_object *obj = vma->obj;
	intel_wakeref_t wakeref;
	u32 pte_flags;

	/* Applicable to VLV (gen8+ do not support RO in the GGTT) */
	pte_flags = 0;
	if (i915_gem_object_is_readonly(obj))
		pte_flags |= PTE_READ_ONLY;

	with_intel_runtime_pm(&i915->runtime_pm, wakeref)
		vma->vm->insert_entries(vma->vm, vma, cache_level, pte_flags);

	vma->page_sizes.gtt = I915_GTT_PAGE_SIZE;

	/*
	 * Without aliasing PPGTT there's no difference between
	 * GLOBAL/LOCAL_BIND, it's all the same ptes. Hence unconditionally
	 * upgrade to both bound if we bind either to avoid double-binding.
	 */
	vma->flags |= I915_VMA_GLOBAL_BIND | I915_VMA_LOCAL_BIND;

	return 0;
}

static void ggtt_unbind_vma(struct i915_vma *vma)
{
	struct drm_i915_private *i915 = vma->vm->i915;
	intel_wakeref_t wakeref;

	with_intel_runtime_pm(&i915->runtime_pm, wakeref)
		vma->vm->clear_range(vma->vm, vma->node.start, vma->size);
}

static int aliasing_gtt_bind_vma(struct i915_vma *vma,
				 enum i915_cache_level cache_level,
				 u32 flags)
{
	struct drm_i915_private *i915 = vma->vm->i915;
	u32 pte_flags;
	int ret;

	/* Currently applicable only to VLV */
	pte_flags = 0;
	if (i915_gem_object_is_readonly(vma->obj))
		pte_flags |= PTE_READ_ONLY;

	if (flags & I915_VMA_LOCAL_BIND) {
		struct i915_ppgtt *appgtt = i915->mm.aliasing_ppgtt;

		if (!(vma->flags & I915_VMA_LOCAL_BIND)) {
			ret = appgtt->vm.allocate_va_range(&appgtt->vm,
							   vma->node.start,
							   vma->size);
			if (ret)
				return ret;
		}

		appgtt->vm.insert_entries(&appgtt->vm, vma, cache_level,
					  pte_flags);
	}

	if (flags & I915_VMA_GLOBAL_BIND) {
		intel_wakeref_t wakeref;

		with_intel_runtime_pm(&i915->runtime_pm, wakeref) {
			vma->vm->insert_entries(vma->vm, vma,
						cache_level, pte_flags);
		}
	}

	return 0;
}

static void aliasing_gtt_unbind_vma(struct i915_vma *vma)
{
	struct drm_i915_private *i915 = vma->vm->i915;

	if (vma->flags & I915_VMA_GLOBAL_BIND) {
		struct i915_address_space *vm = vma->vm;
		intel_wakeref_t wakeref;

		with_intel_runtime_pm(&i915->runtime_pm, wakeref)
			vm->clear_range(vm, vma->node.start, vma->size);
	}

	if (vma->flags & I915_VMA_LOCAL_BIND) {
		struct i915_address_space *vm = &i915->mm.aliasing_ppgtt->vm;

		vm->clear_range(vm, vma->node.start, vma->size);
	}
}

void i915_gem_gtt_finish_pages(struct drm_i915_gem_object *obj,
			       struct sg_table *pages)
{
	struct drm_i915_private *dev_priv = to_i915(obj->base.dev);
	struct device *kdev = &dev_priv->drm.pdev->dev;
	struct i915_ggtt *ggtt = &dev_priv->ggtt;

	if (unlikely(ggtt->do_idle_maps)) {
		if (i915_gem_wait_for_idle(dev_priv, 0, MAX_SCHEDULE_TIMEOUT)) {
			DRM_ERROR("Failed to wait for idle; VT'd may hang.\n");
			/* Wait a bit, in hopes it avoids the hang */
			udelay(10);
		}
	}

	dma_unmap_sg(kdev, pages->sgl, pages->nents, PCI_DMA_BIDIRECTIONAL);
}

static int ggtt_set_pages(struct i915_vma *vma)
{
	int ret;

	GEM_BUG_ON(vma->pages);

	ret = i915_get_ggtt_vma_pages(vma);
	if (ret)
		return ret;

	vma->page_sizes = vma->obj->mm.page_sizes;

	return 0;
}

static void i915_gtt_color_adjust(const struct drm_mm_node *node,
				  unsigned long color,
				  u64 *start,
				  u64 *end)
{
	if (node->allocated && node->color != color)
		*start += I915_GTT_PAGE_SIZE;

	/* Also leave a space between the unallocated reserved node after the
	 * GTT and any objects within the GTT, i.e. we use the color adjustment
	 * to insert a guard page to prevent prefetches crossing over the
	 * GTT boundary.
	 */
	node = list_next_entry(node, node_list);
	if (node->color != color)
		*end -= I915_GTT_PAGE_SIZE;
}

static int init_aliasing_ppgtt(struct drm_i915_private *i915)
{
	struct i915_ggtt *ggtt = &i915->ggtt;
	struct i915_ppgtt *ppgtt;
	int err;

	ppgtt = i915_ppgtt_create(i915);
	if (IS_ERR(ppgtt))
		return PTR_ERR(ppgtt);

	if (GEM_WARN_ON(ppgtt->vm.total < ggtt->vm.total)) {
		err = -ENODEV;
		goto err_ppgtt;
	}

	/*
	 * Note we only pre-allocate as far as the end of the global
	 * GTT. On 48b / 4-level page-tables, the difference is very,
	 * very significant! We have to preallocate as GVT/vgpu does
	 * not like the page directory disappearing.
	 */
	err = ppgtt->vm.allocate_va_range(&ppgtt->vm, 0, ggtt->vm.total);
	if (err)
		goto err_ppgtt;

	i915->mm.aliasing_ppgtt = ppgtt;

	GEM_BUG_ON(ggtt->vm.vma_ops.bind_vma != ggtt_bind_vma);
	ggtt->vm.vma_ops.bind_vma = aliasing_gtt_bind_vma;

	GEM_BUG_ON(ggtt->vm.vma_ops.unbind_vma != ggtt_unbind_vma);
	ggtt->vm.vma_ops.unbind_vma = aliasing_gtt_unbind_vma;

	return 0;

err_ppgtt:
	i915_vm_put(&ppgtt->vm);
	return err;
}

static void fini_aliasing_ppgtt(struct drm_i915_private *i915)
{
	struct i915_ggtt *ggtt = &i915->ggtt;
	struct i915_ppgtt *ppgtt;

	ppgtt = fetch_and_zero(&i915->mm.aliasing_ppgtt);
	if (!ppgtt)
		return;

	i915_vm_put(&ppgtt->vm);

	ggtt->vm.vma_ops.bind_vma   = ggtt_bind_vma;
	ggtt->vm.vma_ops.unbind_vma = ggtt_unbind_vma;
}

static int ggtt_reserve_guc_top(struct i915_ggtt *ggtt)
{
	u64 size;
	int ret;

	if (!USES_GUC(ggtt->vm.i915))
		return 0;

	GEM_BUG_ON(ggtt->vm.total <= GUC_GGTT_TOP);
	size = ggtt->vm.total - GUC_GGTT_TOP;

	ret = i915_gem_gtt_reserve(&ggtt->vm, &ggtt->uc_fw, size,
				   GUC_GGTT_TOP, I915_COLOR_UNEVICTABLE,
				   PIN_NOEVICT);
	if (ret)
		DRM_DEBUG_DRIVER("Failed to reserve top of GGTT for GuC\n");

	return ret;
}

static void ggtt_release_guc_top(struct i915_ggtt *ggtt)
{
	if (drm_mm_node_allocated(&ggtt->uc_fw))
		drm_mm_remove_node(&ggtt->uc_fw);
}

int i915_gem_init_ggtt(struct drm_i915_private *dev_priv)
{
	/* Let GEM Manage all of the aperture.
	 *
	 * However, leave one page at the end still bound to the scratch page.
	 * There are a number of places where the hardware apparently prefetches
	 * past the end of the object, and we've seen multiple hangs with the
	 * GPU head pointer stuck in a batchbuffer bound at the last page of the
	 * aperture.  One page should be enough to keep any prefetching inside
	 * of the aperture.
	 */
	struct i915_ggtt *ggtt = &dev_priv->ggtt;
	unsigned long hole_start, hole_end;
	struct drm_mm_node *entry;
	int ret;

	/*
	 * GuC requires all resources that we're sharing with it to be placed in
	 * non-WOPCM memory. If GuC is not present or not in use we still need a
	 * small bias as ring wraparound at offset 0 sometimes hangs. No idea
	 * why.
	 */
	ggtt->pin_bias = max_t(u32, I915_GTT_PAGE_SIZE,
			       intel_wopcm_guc_size(&dev_priv->wopcm));

	ret = intel_vgt_balloon(dev_priv);
	if (ret)
		return ret;

	/* Reserve a mappable slot for our lockless error capture */
	ret = drm_mm_insert_node_in_range(&ggtt->vm.mm, &ggtt->error_capture,
					  PAGE_SIZE, 0, I915_COLOR_UNEVICTABLE,
					  0, ggtt->mappable_end,
					  DRM_MM_INSERT_LOW);
	if (ret)
		return ret;

	/*
	 * The upper portion of the GuC address space has a sizeable hole
	 * (several MB) that is inaccessible by GuC. Reserve this range within
	 * GGTT as it can comfortably hold GuC/HuC firmware images.
	 */
	ret = ggtt_reserve_guc_top(ggtt);
	if (ret)
		goto err_reserve;

	/* Clear any non-preallocated blocks */
	drm_mm_for_each_hole(entry, &ggtt->vm.mm, hole_start, hole_end) {
		DRM_DEBUG_KMS("clearing unused GTT space: [%lx, %lx]\n",
			      hole_start, hole_end);
		ggtt->vm.clear_range(&ggtt->vm, hole_start,
				     hole_end - hole_start);
	}

	/* And finally clear the reserved guard page */
	ggtt->vm.clear_range(&ggtt->vm, ggtt->vm.total - PAGE_SIZE, PAGE_SIZE);

	if (INTEL_PPGTT(dev_priv) == INTEL_PPGTT_ALIASING) {
		ret = init_aliasing_ppgtt(dev_priv);
		if (ret)
			goto err_appgtt;
	}

	return 0;

err_appgtt:
	ggtt_release_guc_top(ggtt);
err_reserve:
	drm_mm_remove_node(&ggtt->error_capture);
	return ret;
}

/**
 * i915_ggtt_cleanup_hw - Clean up GGTT hardware initialization
 * @dev_priv: i915 device
 */
void i915_ggtt_cleanup_hw(struct drm_i915_private *dev_priv)
{
	struct i915_ggtt *ggtt = &dev_priv->ggtt;
	struct i915_vma *vma, *vn;
	struct pagevec *pvec;

	ggtt->vm.closed = true;

	mutex_lock(&dev_priv->drm.struct_mutex);
	fini_aliasing_ppgtt(dev_priv);

	list_for_each_entry_safe(vma, vn, &ggtt->vm.bound_list, vm_link)
		WARN_ON(i915_vma_unbind(vma));

	if (drm_mm_node_allocated(&ggtt->error_capture))
		drm_mm_remove_node(&ggtt->error_capture);

	ggtt_release_guc_top(ggtt);

	if (drm_mm_initialized(&ggtt->vm.mm)) {
		intel_vgt_deballoon(dev_priv);
		i915_address_space_fini(&ggtt->vm);
	}

	ggtt->vm.cleanup(&ggtt->vm);

	pvec = &dev_priv->mm.wc_stash.pvec;
	if (pvec->nr) {
		set_pages_array_wb(pvec->pages, pvec->nr);
		__pagevec_release(pvec);
	}

	mutex_unlock(&dev_priv->drm.struct_mutex);

	arch_phys_wc_del(ggtt->mtrr);
	io_mapping_fini(&ggtt->iomap);

	i915_gem_cleanup_stolen(dev_priv);
}

static unsigned int gen6_get_total_gtt_size(u16 snb_gmch_ctl)
{
	snb_gmch_ctl >>= SNB_GMCH_GGMS_SHIFT;
	snb_gmch_ctl &= SNB_GMCH_GGMS_MASK;
	return snb_gmch_ctl << 20;
}

static unsigned int gen8_get_total_gtt_size(u16 bdw_gmch_ctl)
{
	bdw_gmch_ctl >>= BDW_GMCH_GGMS_SHIFT;
	bdw_gmch_ctl &= BDW_GMCH_GGMS_MASK;
	if (bdw_gmch_ctl)
		bdw_gmch_ctl = 1 << bdw_gmch_ctl;

#ifdef CONFIG_X86_32
	/* Limit 32b platforms to a 2GB GGTT: 4 << 20 / pte size * I915_GTT_PAGE_SIZE */
	if (bdw_gmch_ctl > 4)
		bdw_gmch_ctl = 4;
#endif

	return bdw_gmch_ctl << 20;
}

static unsigned int chv_get_total_gtt_size(u16 gmch_ctrl)
{
	gmch_ctrl >>= SNB_GMCH_GGMS_SHIFT;
	gmch_ctrl &= SNB_GMCH_GGMS_MASK;

	if (gmch_ctrl)
		return 1 << (20 + gmch_ctrl);

	return 0;
}

static int ggtt_probe_common(struct i915_ggtt *ggtt, u64 size)
{
	struct drm_i915_private *dev_priv = ggtt->vm.i915;
	struct pci_dev *pdev = dev_priv->drm.pdev;
	phys_addr_t phys_addr;
	int ret;

	/* For Modern GENs the PTEs and register space are split in the BAR */
	phys_addr = pci_resource_start(pdev, 0) + pci_resource_len(pdev, 0) / 2;

	/*
	 * On BXT+/CNL+ writes larger than 64 bit to the GTT pagetable range
	 * will be dropped. For WC mappings in general we have 64 byte burst
	 * writes when the WC buffer is flushed, so we can't use it, but have to
	 * resort to an uncached mapping. The WC issue is easily caught by the
	 * readback check when writing GTT PTE entries.
	 */
	if (IS_GEN9_LP(dev_priv) || INTEL_GEN(dev_priv) >= 10)
		ggtt->gsm = ioremap_nocache(phys_addr, size);
	else
		ggtt->gsm = ioremap_wc(phys_addr, size);
	if (!ggtt->gsm) {
		DRM_ERROR("Failed to map the ggtt page table\n");
		return -ENOMEM;
	}

	ret = setup_scratch_page(&ggtt->vm, GFP_DMA32);
	if (ret) {
		DRM_ERROR("Scratch setup failed\n");
		/* iounmap will also get called at remove, but meh */
		iounmap(ggtt->gsm);
		return ret;
	}

	ggtt->vm.scratch_pte =
		ggtt->vm.pte_encode(ggtt->vm.scratch_page.daddr,
				    I915_CACHE_NONE, 0);

	return 0;
}

static struct intel_ppat_entry *
__alloc_ppat_entry(struct intel_ppat *ppat, unsigned int index, u8 value)
{
	struct intel_ppat_entry *entry = &ppat->entries[index];

	GEM_BUG_ON(index >= ppat->max_entries);
	GEM_BUG_ON(test_bit(index, ppat->used));

	entry->ppat = ppat;
	entry->value = value;
	kref_init(&entry->ref);
	set_bit(index, ppat->used);
	set_bit(index, ppat->dirty);

	return entry;
}

static void __free_ppat_entry(struct intel_ppat_entry *entry)
{
	struct intel_ppat *ppat = entry->ppat;
	unsigned int index = entry - ppat->entries;

	GEM_BUG_ON(index >= ppat->max_entries);
	GEM_BUG_ON(!test_bit(index, ppat->used));

	entry->value = ppat->clear_value;
	clear_bit(index, ppat->used);
	set_bit(index, ppat->dirty);
}

/**
 * intel_ppat_get - get a usable PPAT entry
 * @i915: i915 device instance
 * @value: the PPAT value required by the caller
 *
 * The function tries to search if there is an existing PPAT entry which
 * matches with the required value. If perfectly matched, the existing PPAT
 * entry will be used. If only partially matched, it will try to check if
 * there is any available PPAT index. If yes, it will allocate a new PPAT
 * index for the required entry and update the HW. If not, the partially
 * matched entry will be used.
 */
const struct intel_ppat_entry *
intel_ppat_get(struct drm_i915_private *i915, u8 value)
{
	struct intel_ppat *ppat = &i915->ppat;
	struct intel_ppat_entry *entry = NULL;
	unsigned int scanned, best_score;
	int i;

	GEM_BUG_ON(!ppat->max_entries);

	scanned = best_score = 0;
	for_each_set_bit(i, ppat->used, ppat->max_entries) {
		unsigned int score;

		score = ppat->match(ppat->entries[i].value, value);
		if (score > best_score) {
			entry = &ppat->entries[i];
			if (score == INTEL_PPAT_PERFECT_MATCH) {
				kref_get(&entry->ref);
				return entry;
			}
			best_score = score;
		}
		scanned++;
	}

	if (scanned == ppat->max_entries) {
		if (!entry)
			return ERR_PTR(-ENOSPC);

		kref_get(&entry->ref);
		return entry;
	}

	i = find_first_zero_bit(ppat->used, ppat->max_entries);
	entry = __alloc_ppat_entry(ppat, i, value);
	ppat->update_hw(i915);
	return entry;
}

static void release_ppat(struct kref *kref)
{
	struct intel_ppat_entry *entry =
		container_of(kref, struct intel_ppat_entry, ref);
	struct drm_i915_private *i915 = entry->ppat->i915;

	__free_ppat_entry(entry);
	entry->ppat->update_hw(i915);
}

/**
 * intel_ppat_put - put back the PPAT entry got from intel_ppat_get()
 * @entry: an intel PPAT entry
 *
 * Put back the PPAT entry got from intel_ppat_get(). If the PPAT index of the
 * entry is dynamically allocated, its reference count will be decreased. Once
 * the reference count becomes into zero, the PPAT index becomes free again.
 */
void intel_ppat_put(const struct intel_ppat_entry *entry)
{
	struct intel_ppat *ppat = entry->ppat;
	unsigned int index = entry - ppat->entries;

	GEM_BUG_ON(!ppat->max_entries);

	kref_put(&ppat->entries[index].ref, release_ppat);
}

static void cnl_private_pat_update_hw(struct drm_i915_private *dev_priv)
{
	struct intel_ppat *ppat = &dev_priv->ppat;
	int i;

	for_each_set_bit(i, ppat->dirty, ppat->max_entries) {
		I915_WRITE(GEN10_PAT_INDEX(i), ppat->entries[i].value);
		clear_bit(i, ppat->dirty);
	}
}

static void bdw_private_pat_update_hw(struct drm_i915_private *dev_priv)
{
	struct intel_ppat *ppat = &dev_priv->ppat;
	u64 pat = 0;
	int i;

	for (i = 0; i < ppat->max_entries; i++)
		pat |= GEN8_PPAT(i, ppat->entries[i].value);

	bitmap_clear(ppat->dirty, 0, ppat->max_entries);

	I915_WRITE(GEN8_PRIVATE_PAT_LO, lower_32_bits(pat));
	I915_WRITE(GEN8_PRIVATE_PAT_HI, upper_32_bits(pat));
}

static unsigned int bdw_private_pat_match(u8 src, u8 dst)
{
	unsigned int score = 0;
	enum {
		AGE_MATCH = BIT(0),
		TC_MATCH = BIT(1),
		CA_MATCH = BIT(2),
	};

	/* Cache attribute has to be matched. */
	if (GEN8_PPAT_GET_CA(src) != GEN8_PPAT_GET_CA(dst))
		return 0;

	score |= CA_MATCH;

	if (GEN8_PPAT_GET_TC(src) == GEN8_PPAT_GET_TC(dst))
		score |= TC_MATCH;

	if (GEN8_PPAT_GET_AGE(src) == GEN8_PPAT_GET_AGE(dst))
		score |= AGE_MATCH;

	if (score == (AGE_MATCH | TC_MATCH | CA_MATCH))
		return INTEL_PPAT_PERFECT_MATCH;

	return score;
}

static unsigned int chv_private_pat_match(u8 src, u8 dst)
{
	return (CHV_PPAT_GET_SNOOP(src) == CHV_PPAT_GET_SNOOP(dst)) ?
		INTEL_PPAT_PERFECT_MATCH : 0;
}

static void cnl_setup_private_ppat(struct intel_ppat *ppat)
{
	ppat->max_entries = 8;
	ppat->update_hw = cnl_private_pat_update_hw;
	ppat->match = bdw_private_pat_match;
	ppat->clear_value = GEN8_PPAT_WB | GEN8_PPAT_LLCELLC | GEN8_PPAT_AGE(3);

	__alloc_ppat_entry(ppat, 0, GEN8_PPAT_WB | GEN8_PPAT_LLC);
	__alloc_ppat_entry(ppat, 1, GEN8_PPAT_WC | GEN8_PPAT_LLCELLC);
	__alloc_ppat_entry(ppat, 2, GEN8_PPAT_WT | GEN8_PPAT_LLCELLC);
	__alloc_ppat_entry(ppat, 3, GEN8_PPAT_UC);
	__alloc_ppat_entry(ppat, 4, GEN8_PPAT_WB | GEN8_PPAT_LLCELLC | GEN8_PPAT_AGE(0));
	__alloc_ppat_entry(ppat, 5, GEN8_PPAT_WB | GEN8_PPAT_LLCELLC | GEN8_PPAT_AGE(1));
	__alloc_ppat_entry(ppat, 6, GEN8_PPAT_WB | GEN8_PPAT_LLCELLC | GEN8_PPAT_AGE(2));
	__alloc_ppat_entry(ppat, 7, GEN8_PPAT_WB | GEN8_PPAT_LLCELLC | GEN8_PPAT_AGE(3));
}

/* The GGTT and PPGTT need a private PPAT setup in order to handle cacheability
 * bits. When using advanced contexts each context stores its own PAT, but
 * writing this data shouldn't be harmful even in those cases. */
static void bdw_setup_private_ppat(struct intel_ppat *ppat)
{
	ppat->max_entries = 8;
	ppat->update_hw = bdw_private_pat_update_hw;
	ppat->match = bdw_private_pat_match;
	ppat->clear_value = GEN8_PPAT_WB | GEN8_PPAT_LLCELLC | GEN8_PPAT_AGE(3);

	if (!HAS_PPGTT(ppat->i915)) {
		/* Spec: "For GGTT, there is NO pat_sel[2:0] from the entry,
		 * so RTL will always use the value corresponding to
		 * pat_sel = 000".
		 * So let's disable cache for GGTT to avoid screen corruptions.
		 * MOCS still can be used though.
		 * - System agent ggtt writes (i.e. cpu gtt mmaps) already work
		 * before this patch, i.e. the same uncached + snooping access
		 * like on gen6/7 seems to be in effect.
		 * - So this just fixes blitter/render access. Again it looks
		 * like it's not just uncached access, but uncached + snooping.
		 * So we can still hold onto all our assumptions wrt cpu
		 * clflushing on LLC machines.
		 */
		__alloc_ppat_entry(ppat, 0, GEN8_PPAT_UC);
		return;
	}

	__alloc_ppat_entry(ppat, 0, GEN8_PPAT_WB | GEN8_PPAT_LLC);      /* for normal objects, no eLLC */
	__alloc_ppat_entry(ppat, 1, GEN8_PPAT_WC | GEN8_PPAT_LLCELLC);  /* for something pointing to ptes? */
	__alloc_ppat_entry(ppat, 2, GEN8_PPAT_WT | GEN8_PPAT_LLCELLC);  /* for scanout with eLLC */
	__alloc_ppat_entry(ppat, 3, GEN8_PPAT_UC);                      /* Uncached objects, mostly for scanout */
	__alloc_ppat_entry(ppat, 4, GEN8_PPAT_WB | GEN8_PPAT_LLCELLC | GEN8_PPAT_AGE(0));
	__alloc_ppat_entry(ppat, 5, GEN8_PPAT_WB | GEN8_PPAT_LLCELLC | GEN8_PPAT_AGE(1));
	__alloc_ppat_entry(ppat, 6, GEN8_PPAT_WB | GEN8_PPAT_LLCELLC | GEN8_PPAT_AGE(2));
	__alloc_ppat_entry(ppat, 7, GEN8_PPAT_WB | GEN8_PPAT_LLCELLC | GEN8_PPAT_AGE(3));
}

static void chv_setup_private_ppat(struct intel_ppat *ppat)
{
	ppat->max_entries = 8;
	ppat->update_hw = bdw_private_pat_update_hw;
	ppat->match = chv_private_pat_match;
	ppat->clear_value = CHV_PPAT_SNOOP;

	/*
	 * Map WB on BDW to snooped on CHV.
	 *
	 * Only the snoop bit has meaning for CHV, the rest is
	 * ignored.
	 *
	 * The hardware will never snoop for certain types of accesses:
	 * - CPU GTT (GMADR->GGTT->no snoop->memory)
	 * - PPGTT page tables
	 * - some other special cycles
	 *
	 * As with BDW, we also need to consider the following for GT accesses:
	 * "For GGTT, there is NO pat_sel[2:0] from the entry,
	 * so RTL will always use the value corresponding to
	 * pat_sel = 000".
	 * Which means we must set the snoop bit in PAT entry 0
	 * in order to keep the global status page working.
	 */

	__alloc_ppat_entry(ppat, 0, CHV_PPAT_SNOOP);
	__alloc_ppat_entry(ppat, 1, 0);
	__alloc_ppat_entry(ppat, 2, 0);
	__alloc_ppat_entry(ppat, 3, 0);
	__alloc_ppat_entry(ppat, 4, CHV_PPAT_SNOOP);
	__alloc_ppat_entry(ppat, 5, CHV_PPAT_SNOOP);
	__alloc_ppat_entry(ppat, 6, CHV_PPAT_SNOOP);
	__alloc_ppat_entry(ppat, 7, CHV_PPAT_SNOOP);
}

static void gen6_gmch_remove(struct i915_address_space *vm)
{
	struct i915_ggtt *ggtt = i915_vm_to_ggtt(vm);

	iounmap(ggtt->gsm);
	cleanup_scratch_page(vm);
}

static void setup_private_pat(struct drm_i915_private *dev_priv)
{
	struct intel_ppat *ppat = &dev_priv->ppat;
	int i;

	ppat->i915 = dev_priv;

	if (INTEL_GEN(dev_priv) >= 10)
		cnl_setup_private_ppat(ppat);
	else if (IS_CHERRYVIEW(dev_priv) || IS_GEN9_LP(dev_priv))
		chv_setup_private_ppat(ppat);
	else
		bdw_setup_private_ppat(ppat);

	GEM_BUG_ON(ppat->max_entries > INTEL_MAX_PPAT_ENTRIES);

	for_each_clear_bit(i, ppat->used, ppat->max_entries) {
		ppat->entries[i].value = ppat->clear_value;
		ppat->entries[i].ppat = ppat;
		set_bit(i, ppat->dirty);
	}

	ppat->update_hw(dev_priv);
}

static int gen8_gmch_probe(struct i915_ggtt *ggtt)
{
	struct drm_i915_private *dev_priv = ggtt->vm.i915;
	struct pci_dev *pdev = dev_priv->drm.pdev;
	unsigned int size;
	u16 snb_gmch_ctl;
	int err;

	/* TODO: We're not aware of mappable constraints on gen8 yet */
	ggtt->gmadr =
		(struct resource) DEFINE_RES_MEM(pci_resource_start(pdev, 2),
						 pci_resource_len(pdev, 2));
	ggtt->mappable_end = resource_size(&ggtt->gmadr);

	err = pci_set_dma_mask(pdev, DMA_BIT_MASK(39));
	if (!err)
		err = pci_set_consistent_dma_mask(pdev, DMA_BIT_MASK(39));
	if (err)
		DRM_ERROR("Can't set DMA mask/consistent mask (%d)\n", err);

	pci_read_config_word(pdev, SNB_GMCH_CTRL, &snb_gmch_ctl);
	if (IS_CHERRYVIEW(dev_priv))
		size = chv_get_total_gtt_size(snb_gmch_ctl);
	else
		size = gen8_get_total_gtt_size(snb_gmch_ctl);

	ggtt->vm.total = (size / sizeof(gen8_pte_t)) * I915_GTT_PAGE_SIZE;
	ggtt->vm.cleanup = gen6_gmch_remove;
	ggtt->vm.insert_page = gen8_ggtt_insert_page;
	ggtt->vm.clear_range = nop_clear_range;
	if (intel_scanout_needs_vtd_wa(dev_priv))
		ggtt->vm.clear_range = gen8_ggtt_clear_range;

	ggtt->vm.insert_entries = gen8_ggtt_insert_entries;

	/* Serialize GTT updates with aperture access on BXT if VT-d is on. */
	if (intel_ggtt_update_needs_vtd_wa(dev_priv) ||
	    IS_CHERRYVIEW(dev_priv) /* fails with concurrent use/update */) {
		ggtt->vm.insert_entries = bxt_vtd_ggtt_insert_entries__BKL;
		ggtt->vm.insert_page    = bxt_vtd_ggtt_insert_page__BKL;
		if (ggtt->vm.clear_range != nop_clear_range)
			ggtt->vm.clear_range = bxt_vtd_ggtt_clear_range__BKL;

		/* Prevent recursively calling stop_machine() and deadlocks. */
		dev_info(dev_priv->drm.dev,
			 "Disabling error capture for VT-d workaround\n");
		i915_disable_error_state(dev_priv, -ENODEV);
	}

	ggtt->invalidate = gen6_ggtt_invalidate;

	ggtt->vm.vma_ops.bind_vma    = ggtt_bind_vma;
	ggtt->vm.vma_ops.unbind_vma  = ggtt_unbind_vma;
	ggtt->vm.vma_ops.set_pages   = ggtt_set_pages;
	ggtt->vm.vma_ops.clear_pages = clear_pages;

	ggtt->vm.pte_encode = gen8_pte_encode;

	setup_private_pat(dev_priv);

	return ggtt_probe_common(ggtt, size);
}

static int gen6_gmch_probe(struct i915_ggtt *ggtt)
{
	struct drm_i915_private *dev_priv = ggtt->vm.i915;
	struct pci_dev *pdev = dev_priv->drm.pdev;
	unsigned int size;
	u16 snb_gmch_ctl;
	int err;

	ggtt->gmadr =
		(struct resource) DEFINE_RES_MEM(pci_resource_start(pdev, 2),
						 pci_resource_len(pdev, 2));
	ggtt->mappable_end = resource_size(&ggtt->gmadr);

	/* 64/512MB is the current min/max we actually know of, but this is just
	 * a coarse sanity check.
	 */
	if (ggtt->mappable_end < (64<<20) || ggtt->mappable_end > (512<<20)) {
		DRM_ERROR("Unknown GMADR size (%pa)\n", &ggtt->mappable_end);
		return -ENXIO;
	}

	err = pci_set_dma_mask(pdev, DMA_BIT_MASK(40));
	if (!err)
		err = pci_set_consistent_dma_mask(pdev, DMA_BIT_MASK(40));
	if (err)
		DRM_ERROR("Can't set DMA mask/consistent mask (%d)\n", err);
	pci_read_config_word(pdev, SNB_GMCH_CTRL, &snb_gmch_ctl);

	size = gen6_get_total_gtt_size(snb_gmch_ctl);
	ggtt->vm.total = (size / sizeof(gen6_pte_t)) * I915_GTT_PAGE_SIZE;

	ggtt->vm.clear_range = nop_clear_range;
	if (!HAS_FULL_PPGTT(dev_priv) || intel_scanout_needs_vtd_wa(dev_priv))
		ggtt->vm.clear_range = gen6_ggtt_clear_range;
	ggtt->vm.insert_page = gen6_ggtt_insert_page;
	ggtt->vm.insert_entries = gen6_ggtt_insert_entries;
	ggtt->vm.cleanup = gen6_gmch_remove;

	ggtt->invalidate = gen6_ggtt_invalidate;

	if (HAS_EDRAM(dev_priv))
		ggtt->vm.pte_encode = iris_pte_encode;
	else if (IS_HASWELL(dev_priv))
		ggtt->vm.pte_encode = hsw_pte_encode;
	else if (IS_VALLEYVIEW(dev_priv))
		ggtt->vm.pte_encode = byt_pte_encode;
	else if (INTEL_GEN(dev_priv) >= 7)
		ggtt->vm.pte_encode = ivb_pte_encode;
	else
		ggtt->vm.pte_encode = snb_pte_encode;

	ggtt->vm.vma_ops.bind_vma    = ggtt_bind_vma;
	ggtt->vm.vma_ops.unbind_vma  = ggtt_unbind_vma;
	ggtt->vm.vma_ops.set_pages   = ggtt_set_pages;
	ggtt->vm.vma_ops.clear_pages = clear_pages;

	return ggtt_probe_common(ggtt, size);
}

static void i915_gmch_remove(struct i915_address_space *vm)
{
	intel_gmch_remove();
}

static int i915_gmch_probe(struct i915_ggtt *ggtt)
{
	struct drm_i915_private *dev_priv = ggtt->vm.i915;
	phys_addr_t gmadr_base;
	int ret;

	ret = intel_gmch_probe(dev_priv->bridge_dev, dev_priv->drm.pdev, NULL);
	if (!ret) {
		DRM_ERROR("failed to set up gmch\n");
		return -EIO;
	}

	intel_gtt_get(&ggtt->vm.total, &gmadr_base, &ggtt->mappable_end);

	ggtt->gmadr =
		(struct resource) DEFINE_RES_MEM(gmadr_base,
						 ggtt->mappable_end);

	ggtt->do_idle_maps = needs_idle_maps(dev_priv);
	ggtt->vm.insert_page = i915_ggtt_insert_page;
	ggtt->vm.insert_entries = i915_ggtt_insert_entries;
	ggtt->vm.clear_range = i915_ggtt_clear_range;
	ggtt->vm.cleanup = i915_gmch_remove;

	ggtt->invalidate = gmch_ggtt_invalidate;

	ggtt->vm.vma_ops.bind_vma    = ggtt_bind_vma;
	ggtt->vm.vma_ops.unbind_vma  = ggtt_unbind_vma;
	ggtt->vm.vma_ops.set_pages   = ggtt_set_pages;
	ggtt->vm.vma_ops.clear_pages = clear_pages;

	if (unlikely(ggtt->do_idle_maps))
		DRM_INFO("applying Ironlake quirks for intel_iommu\n");

	return 0;
}

/**
 * i915_ggtt_probe_hw - Probe GGTT hardware location
 * @dev_priv: i915 device
 */
int i915_ggtt_probe_hw(struct drm_i915_private *dev_priv)
{
	struct i915_ggtt *ggtt = &dev_priv->ggtt;
	int ret;

	ggtt->vm.i915 = dev_priv;
	ggtt->vm.dma = &dev_priv->drm.pdev->dev;

	if (INTEL_GEN(dev_priv) <= 5)
		ret = i915_gmch_probe(ggtt);
	else if (INTEL_GEN(dev_priv) < 8)
		ret = gen6_gmch_probe(ggtt);
	else
		ret = gen8_gmch_probe(ggtt);
	if (ret)
		return ret;

	if ((ggtt->vm.total - 1) >> 32) {
		DRM_ERROR("We never expected a Global GTT with more than 32bits"
			  " of address space! Found %lldM!\n",
			  ggtt->vm.total >> 20);
		ggtt->vm.total = 1ULL << 32;
		ggtt->mappable_end =
			min_t(u64, ggtt->mappable_end, ggtt->vm.total);
	}

	if (ggtt->mappable_end > ggtt->vm.total) {
		DRM_ERROR("mappable aperture extends past end of GGTT,"
			  " aperture=%pa, total=%llx\n",
			  &ggtt->mappable_end, ggtt->vm.total);
		ggtt->mappable_end = ggtt->vm.total;
	}

	/* GMADR is the PCI mmio aperture into the global GTT. */
	DRM_DEBUG_DRIVER("GGTT size = %lluM\n", ggtt->vm.total >> 20);
	DRM_DEBUG_DRIVER("GMADR size = %lluM\n", (u64)ggtt->mappable_end >> 20);
	DRM_DEBUG_DRIVER("DSM size = %lluM\n",
			 (u64)resource_size(&intel_graphics_stolen_res) >> 20);
	if (intel_vtd_active())
		DRM_INFO("VT-d active for gfx access\n");

	return 0;
}

/**
 * i915_ggtt_init_hw - Initialize GGTT hardware
 * @dev_priv: i915 device
 */
int i915_ggtt_init_hw(struct drm_i915_private *dev_priv)
{
	struct i915_ggtt *ggtt = &dev_priv->ggtt;
	int ret;

	stash_init(&dev_priv->mm.wc_stash);

	/* Note that we use page colouring to enforce a guard page at the
	 * end of the address space. This is required as the CS may prefetch
	 * beyond the end of the batch buffer, across the page boundary,
	 * and beyond the end of the GTT if we do not provide a guard.
	 */
	mutex_lock(&dev_priv->drm.struct_mutex);
	i915_address_space_init(&ggtt->vm, VM_CLASS_GGTT);

	ggtt->vm.is_ggtt = true;

	/* Only VLV supports read-only GGTT mappings */
	ggtt->vm.has_read_only = IS_VALLEYVIEW(dev_priv);

	if (!HAS_LLC(dev_priv) && !HAS_PPGTT(dev_priv))
		ggtt->vm.mm.color_adjust = i915_gtt_color_adjust;
	mutex_unlock(&dev_priv->drm.struct_mutex);

	if (!io_mapping_init_wc(&dev_priv->ggtt.iomap,
				dev_priv->ggtt.gmadr.start,
				dev_priv->ggtt.mappable_end)) {
		ret = -EIO;
		goto out_gtt_cleanup;
	}

	ggtt->mtrr = arch_phys_wc_add(ggtt->gmadr.start, ggtt->mappable_end);

	i915_ggtt_init_fences(ggtt);

	/*
	 * Initialise stolen early so that we may reserve preallocated
	 * objects for the BIOS to KMS transition.
	 */
	ret = i915_gem_init_stolen(dev_priv);
	if (ret)
		goto out_gtt_cleanup;

	return 0;

out_gtt_cleanup:
	ggtt->vm.cleanup(&ggtt->vm);
	return ret;
}

int i915_ggtt_enable_hw(struct drm_i915_private *dev_priv)
{
	if (INTEL_GEN(dev_priv) < 6 && !intel_enable_gtt())
		return -EIO;

	return 0;
}

void i915_ggtt_enable_guc(struct drm_i915_private *i915)
{
	GEM_BUG_ON(i915->ggtt.invalidate != gen6_ggtt_invalidate);

	i915->ggtt.invalidate = guc_ggtt_invalidate;

	i915_ggtt_invalidate(i915);
}

void i915_ggtt_disable_guc(struct drm_i915_private *i915)
{
	/* XXX Temporary pardon for error unload */
	if (i915->ggtt.invalidate == gen6_ggtt_invalidate)
		return;

	/* We should only be called after i915_ggtt_enable_guc() */
	GEM_BUG_ON(i915->ggtt.invalidate != guc_ggtt_invalidate);

	i915->ggtt.invalidate = gen6_ggtt_invalidate;

	i915_ggtt_invalidate(i915);
}

void i915_gem_restore_gtt_mappings(struct drm_i915_private *dev_priv)
{
	struct i915_ggtt *ggtt = &dev_priv->ggtt;
	struct i915_vma *vma, *vn;

	i915_check_and_clear_faults(dev_priv);

	mutex_lock(&ggtt->vm.mutex);

	/* First fill our portion of the GTT with scratch pages */
	ggtt->vm.clear_range(&ggtt->vm, 0, ggtt->vm.total);
	ggtt->vm.closed = true; /* skip rewriting PTE on VMA unbind */

	/* clflush objects bound into the GGTT and rebind them. */
	list_for_each_entry_safe(vma, vn, &ggtt->vm.bound_list, vm_link) {
		struct drm_i915_gem_object *obj = vma->obj;

		if (!(vma->flags & I915_VMA_GLOBAL_BIND))
			continue;

		mutex_unlock(&ggtt->vm.mutex);

		if (!i915_vma_unbind(vma))
			goto lock;

		WARN_ON(i915_vma_bind(vma,
				      obj ? obj->cache_level : 0,
				      PIN_UPDATE));
		if (obj) {
			i915_gem_object_lock(obj);
			WARN_ON(i915_gem_object_set_to_gtt_domain(obj, false));
			i915_gem_object_unlock(obj);
		}

lock:
		mutex_lock(&ggtt->vm.mutex);
	}

	ggtt->vm.closed = false;
	i915_ggtt_invalidate(dev_priv);

	mutex_unlock(&ggtt->vm.mutex);

	if (INTEL_GEN(dev_priv) >= 8) {
		struct intel_ppat *ppat = &dev_priv->ppat;

		bitmap_set(ppat->dirty, 0, ppat->max_entries);
		dev_priv->ppat.update_hw(dev_priv);
		return;
	}
}

static struct scatterlist *
rotate_pages(struct drm_i915_gem_object *obj, unsigned int offset,
	     unsigned int width, unsigned int height,
	     unsigned int stride,
	     struct sg_table *st, struct scatterlist *sg)
{
	unsigned int column, row;
	unsigned int src_idx;

	for (column = 0; column < width; column++) {
		src_idx = stride * (height - 1) + column + offset;
		for (row = 0; row < height; row++) {
			st->nents++;
			/* We don't need the pages, but need to initialize
			 * the entries so the sg list can be happily traversed.
			 * The only thing we need are DMA addresses.
			 */
			sg_set_page(sg, NULL, I915_GTT_PAGE_SIZE, 0);
<<<<<<< HEAD
			sg_dma_address(sg) = in[offset + src_idx];
=======
			sg_dma_address(sg) =
				i915_gem_object_get_dma_address(obj, src_idx);
>>>>>>> cc8f1299
			sg_dma_len(sg) = I915_GTT_PAGE_SIZE;
			sg = sg_next(sg);
			src_idx -= stride;
		}
	}

	return sg;
}

static noinline struct sg_table *
intel_rotate_pages(struct intel_rotation_info *rot_info,
		   struct drm_i915_gem_object *obj)
{
<<<<<<< HEAD
	const unsigned long n_pages = obj->base.size / I915_GTT_PAGE_SIZE;
=======
>>>>>>> cc8f1299
	unsigned int size = intel_rotation_info_size(rot_info);
	struct sg_table *st;
	struct scatterlist *sg;
	int ret = -ENOMEM;
	int i;

	/* Allocate target SG list. */
	st = kmalloc(sizeof(*st), GFP_KERNEL);
	if (!st)
		goto err_st_alloc;

	ret = sg_alloc_table(st, size, GFP_KERNEL);
	if (ret)
		goto err_sg_alloc;

	st->nents = 0;
	sg = st->sgl;

	for (i = 0 ; i < ARRAY_SIZE(rot_info->plane); i++) {
		sg = rotate_pages(obj, rot_info->plane[i].offset,
				  rot_info->plane[i].width, rot_info->plane[i].height,
				  rot_info->plane[i].stride, st, sg);
	}

	return st;

err_sg_alloc:
	kfree(st);
err_st_alloc:

	DRM_DEBUG_DRIVER("Failed to create rotated mapping for object size %zu! (%ux%u tiles, %u pages)\n",
			 obj->base.size, rot_info->plane[0].width, rot_info->plane[0].height, size);

	return ERR_PTR(ret);
}

static struct scatterlist *
remap_pages(struct drm_i915_gem_object *obj, unsigned int offset,
	    unsigned int width, unsigned int height,
	    unsigned int stride,
	    struct sg_table *st, struct scatterlist *sg)
{
	unsigned int row;

	for (row = 0; row < height; row++) {
		unsigned int left = width * I915_GTT_PAGE_SIZE;

		while (left) {
			dma_addr_t addr;
			unsigned int length;

			/* We don't need the pages, but need to initialize
			 * the entries so the sg list can be happily traversed.
			 * The only thing we need are DMA addresses.
			 */

			addr = i915_gem_object_get_dma_address_len(obj, offset, &length);

			length = min(left, length);

			st->nents++;

			sg_set_page(sg, NULL, length, 0);
			sg_dma_address(sg) = addr;
			sg_dma_len(sg) = length;
			sg = sg_next(sg);

			offset += length / I915_GTT_PAGE_SIZE;
			left -= length;
		}

		offset += stride - width;
	}

	return sg;
}

static noinline struct sg_table *
intel_remap_pages(struct intel_remapped_info *rem_info,
		  struct drm_i915_gem_object *obj)
{
	unsigned int size = intel_remapped_info_size(rem_info);
	struct sg_table *st;
	struct scatterlist *sg;
	int ret = -ENOMEM;
	int i;

	/* Allocate target SG list. */
	st = kmalloc(sizeof(*st), GFP_KERNEL);
	if (!st)
		goto err_st_alloc;

	ret = sg_alloc_table(st, size, GFP_KERNEL);
	if (ret)
		goto err_sg_alloc;

	st->nents = 0;
	sg = st->sgl;

	for (i = 0 ; i < ARRAY_SIZE(rem_info->plane); i++) {
		sg = remap_pages(obj, rem_info->plane[i].offset,
				 rem_info->plane[i].width, rem_info->plane[i].height,
				 rem_info->plane[i].stride, st, sg);
	}

	i915_sg_trim(st);

	return st;

err_sg_alloc:
	kfree(st);
err_st_alloc:

	DRM_DEBUG_DRIVER("Failed to create remapped mapping for object size %zu! (%ux%u tiles, %u pages)\n",
			 obj->base.size, rem_info->plane[0].width, rem_info->plane[0].height, size);

	return ERR_PTR(ret);
}

static noinline struct sg_table *
intel_partial_pages(const struct i915_ggtt_view *view,
		    struct drm_i915_gem_object *obj)
{
	struct sg_table *st;
	struct scatterlist *sg, *iter;
	unsigned int count = view->partial.size;
	unsigned int offset;
	int ret = -ENOMEM;

	st = kmalloc(sizeof(*st), GFP_KERNEL);
	if (!st)
		goto err_st_alloc;

	ret = sg_alloc_table(st, count, GFP_KERNEL);
	if (ret)
		goto err_sg_alloc;

	iter = i915_gem_object_get_sg(obj, view->partial.offset, &offset);
	GEM_BUG_ON(!iter);

	sg = st->sgl;
	st->nents = 0;
	do {
		unsigned int len;

		len = min(iter->length - (offset << PAGE_SHIFT),
			  count << PAGE_SHIFT);
		sg_set_page(sg, NULL, len, 0);
		sg_dma_address(sg) =
			sg_dma_address(iter) + (offset << PAGE_SHIFT);
		sg_dma_len(sg) = len;

		st->nents++;
		count -= len >> PAGE_SHIFT;
		if (count == 0) {
			sg_mark_end(sg);
			i915_sg_trim(st); /* Drop any unused tail entries. */

			return st;
		}

		sg = __sg_next(sg);
		iter = __sg_next(iter);
		offset = 0;
	} while (1);

err_sg_alloc:
	kfree(st);
err_st_alloc:
	return ERR_PTR(ret);
}

static int
i915_get_ggtt_vma_pages(struct i915_vma *vma)
{
	int ret;

	/* The vma->pages are only valid within the lifespan of the borrowed
	 * obj->mm.pages. When the obj->mm.pages sg_table is regenerated, so
	 * must be the vma->pages. A simple rule is that vma->pages must only
	 * be accessed when the obj->mm.pages are pinned.
	 */
	GEM_BUG_ON(!i915_gem_object_has_pinned_pages(vma->obj));

	switch (vma->ggtt_view.type) {
	default:
		GEM_BUG_ON(vma->ggtt_view.type);
		/* fall through */
	case I915_GGTT_VIEW_NORMAL:
		vma->pages = vma->obj->mm.pages;
		return 0;

	case I915_GGTT_VIEW_ROTATED:
		vma->pages =
			intel_rotate_pages(&vma->ggtt_view.rotated, vma->obj);
		break;

	case I915_GGTT_VIEW_REMAPPED:
		vma->pages =
			intel_remap_pages(&vma->ggtt_view.remapped, vma->obj);
		break;

	case I915_GGTT_VIEW_PARTIAL:
		vma->pages = intel_partial_pages(&vma->ggtt_view, vma->obj);
		break;
	}

	ret = 0;
	if (IS_ERR(vma->pages)) {
		ret = PTR_ERR(vma->pages);
		vma->pages = NULL;
		DRM_ERROR("Failed to get pages for VMA view type %u (%d)!\n",
			  vma->ggtt_view.type, ret);
	}
	return ret;
}

/**
 * i915_gem_gtt_reserve - reserve a node in an address_space (GTT)
 * @vm: the &struct i915_address_space
 * @node: the &struct drm_mm_node (typically i915_vma.mode)
 * @size: how much space to allocate inside the GTT,
 *        must be #I915_GTT_PAGE_SIZE aligned
 * @offset: where to insert inside the GTT,
 *          must be #I915_GTT_MIN_ALIGNMENT aligned, and the node
 *          (@offset + @size) must fit within the address space
 * @color: color to apply to node, if this node is not from a VMA,
 *         color must be #I915_COLOR_UNEVICTABLE
 * @flags: control search and eviction behaviour
 *
 * i915_gem_gtt_reserve() tries to insert the @node at the exact @offset inside
 * the address space (using @size and @color). If the @node does not fit, it
 * tries to evict any overlapping nodes from the GTT, including any
 * neighbouring nodes if the colors do not match (to ensure guard pages between
 * differing domains). See i915_gem_evict_for_node() for the gory details
 * on the eviction algorithm. #PIN_NONBLOCK may used to prevent waiting on
 * evicting active overlapping objects, and any overlapping node that is pinned
 * or marked as unevictable will also result in failure.
 *
 * Returns: 0 on success, -ENOSPC if no suitable hole is found, -EINTR if
 * asked to wait for eviction and interrupted.
 */
int i915_gem_gtt_reserve(struct i915_address_space *vm,
			 struct drm_mm_node *node,
			 u64 size, u64 offset, unsigned long color,
			 unsigned int flags)
{
	int err;

	GEM_BUG_ON(!size);
	GEM_BUG_ON(!IS_ALIGNED(size, I915_GTT_PAGE_SIZE));
	GEM_BUG_ON(!IS_ALIGNED(offset, I915_GTT_MIN_ALIGNMENT));
	GEM_BUG_ON(range_overflows(offset, size, vm->total));
	GEM_BUG_ON(vm == &vm->i915->mm.aliasing_ppgtt->vm);
	GEM_BUG_ON(drm_mm_node_allocated(node));

	node->size = size;
	node->start = offset;
	node->color = color;

	err = drm_mm_reserve_node(&vm->mm, node);
	if (err != -ENOSPC)
		return err;

	if (flags & PIN_NOEVICT)
		return -ENOSPC;

	err = i915_gem_evict_for_node(vm, node, flags);
	if (err == 0)
		err = drm_mm_reserve_node(&vm->mm, node);

	return err;
}

static u64 random_offset(u64 start, u64 end, u64 len, u64 align)
{
	u64 range, addr;

	GEM_BUG_ON(range_overflows(start, len, end));
	GEM_BUG_ON(round_up(start, align) > round_down(end - len, align));

	range = round_down(end - len, align) - round_up(start, align);
	if (range) {
		if (sizeof(unsigned long) == sizeof(u64)) {
			addr = get_random_long();
		} else {
			addr = get_random_int();
			if (range > U32_MAX) {
				addr <<= 32;
				addr |= get_random_int();
			}
		}
		div64_u64_rem(addr, range, &addr);
		start += addr;
	}

	return round_up(start, align);
}

/**
 * i915_gem_gtt_insert - insert a node into an address_space (GTT)
 * @vm: the &struct i915_address_space
 * @node: the &struct drm_mm_node (typically i915_vma.node)
 * @size: how much space to allocate inside the GTT,
 *        must be #I915_GTT_PAGE_SIZE aligned
 * @alignment: required alignment of starting offset, may be 0 but
 *             if specified, this must be a power-of-two and at least
 *             #I915_GTT_MIN_ALIGNMENT
 * @color: color to apply to node
 * @start: start of any range restriction inside GTT (0 for all),
 *         must be #I915_GTT_PAGE_SIZE aligned
 * @end: end of any range restriction inside GTT (U64_MAX for all),
 *       must be #I915_GTT_PAGE_SIZE aligned if not U64_MAX
 * @flags: control search and eviction behaviour
 *
 * i915_gem_gtt_insert() first searches for an available hole into which
 * is can insert the node. The hole address is aligned to @alignment and
 * its @size must then fit entirely within the [@start, @end] bounds. The
 * nodes on either side of the hole must match @color, or else a guard page
 * will be inserted between the two nodes (or the node evicted). If no
 * suitable hole is found, first a victim is randomly selected and tested
 * for eviction, otherwise then the LRU list of objects within the GTT
 * is scanned to find the first set of replacement nodes to create the hole.
 * Those old overlapping nodes are evicted from the GTT (and so must be
 * rebound before any future use). Any node that is currently pinned cannot
 * be evicted (see i915_vma_pin()). Similar if the node's VMA is currently
 * active and #PIN_NONBLOCK is specified, that node is also skipped when
 * searching for an eviction candidate. See i915_gem_evict_something() for
 * the gory details on the eviction algorithm.
 *
 * Returns: 0 on success, -ENOSPC if no suitable hole is found, -EINTR if
 * asked to wait for eviction and interrupted.
 */
int i915_gem_gtt_insert(struct i915_address_space *vm,
			struct drm_mm_node *node,
			u64 size, u64 alignment, unsigned long color,
			u64 start, u64 end, unsigned int flags)
{
	enum drm_mm_insert_mode mode;
	u64 offset;
	int err;

	lockdep_assert_held(&vm->i915->drm.struct_mutex);
	GEM_BUG_ON(!size);
	GEM_BUG_ON(!IS_ALIGNED(size, I915_GTT_PAGE_SIZE));
	GEM_BUG_ON(alignment && !is_power_of_2(alignment));
	GEM_BUG_ON(alignment && !IS_ALIGNED(alignment, I915_GTT_MIN_ALIGNMENT));
	GEM_BUG_ON(start >= end);
	GEM_BUG_ON(start > 0  && !IS_ALIGNED(start, I915_GTT_PAGE_SIZE));
	GEM_BUG_ON(end < U64_MAX && !IS_ALIGNED(end, I915_GTT_PAGE_SIZE));
	GEM_BUG_ON(vm == &vm->i915->mm.aliasing_ppgtt->vm);
	GEM_BUG_ON(drm_mm_node_allocated(node));

	if (unlikely(range_overflows(start, size, end)))
		return -ENOSPC;

	if (unlikely(round_up(start, alignment) > round_down(end - size, alignment)))
		return -ENOSPC;

	mode = DRM_MM_INSERT_BEST;
	if (flags & PIN_HIGH)
		mode = DRM_MM_INSERT_HIGHEST;
	if (flags & PIN_MAPPABLE)
		mode = DRM_MM_INSERT_LOW;

	/* We only allocate in PAGE_SIZE/GTT_PAGE_SIZE (4096) chunks,
	 * so we know that we always have a minimum alignment of 4096.
	 * The drm_mm range manager is optimised to return results
	 * with zero alignment, so where possible use the optimal
	 * path.
	 */
	BUILD_BUG_ON(I915_GTT_MIN_ALIGNMENT > I915_GTT_PAGE_SIZE);
	if (alignment <= I915_GTT_MIN_ALIGNMENT)
		alignment = 0;

	err = drm_mm_insert_node_in_range(&vm->mm, node,
					  size, alignment, color,
					  start, end, mode);
	if (err != -ENOSPC)
		return err;

	if (mode & DRM_MM_INSERT_ONCE) {
		err = drm_mm_insert_node_in_range(&vm->mm, node,
						  size, alignment, color,
						  start, end,
						  DRM_MM_INSERT_BEST);
		if (err != -ENOSPC)
			return err;
	}

	if (flags & PIN_NOEVICT)
		return -ENOSPC;

	/* No free space, pick a slot at random.
	 *
	 * There is a pathological case here using a GTT shared between
	 * mmap and GPU (i.e. ggtt/aliasing_ppgtt but not full-ppgtt):
	 *
	 *    |<-- 256 MiB aperture -->||<-- 1792 MiB unmappable -->|
	 *         (64k objects)             (448k objects)
	 *
	 * Now imagine that the eviction LRU is ordered top-down (just because
	 * pathology meets real life), and that we need to evict an object to
	 * make room inside the aperture. The eviction scan then has to walk
	 * the 448k list before it finds one within range. And now imagine that
	 * it has to search for a new hole between every byte inside the memcpy,
	 * for several simultaneous clients.
	 *
	 * On a full-ppgtt system, if we have run out of available space, there
	 * will be lots and lots of objects in the eviction list! Again,
	 * searching that LRU list may be slow if we are also applying any
	 * range restrictions (e.g. restriction to low 4GiB) and so, for
	 * simplicity and similarilty between different GTT, try the single
	 * random replacement first.
	 */
	offset = random_offset(start, end,
			       size, alignment ?: I915_GTT_MIN_ALIGNMENT);
	err = i915_gem_gtt_reserve(vm, node, size, offset, color, flags);
	if (err != -ENOSPC)
		return err;

	/* Randomly selected placement is pinned, do a search */
	err = i915_gem_evict_something(vm, size, alignment, color,
				       start, end, flags);
	if (err)
		return err;

	return drm_mm_insert_node_in_range(&vm->mm, node,
					   size, alignment, color,
					   start, end, DRM_MM_INSERT_EVICT);
}

#if IS_ENABLED(CONFIG_DRM_I915_SELFTEST)
#include "selftests/mock_gtt.c"
#include "selftests/i915_gem_gtt.c"
#endif<|MERGE_RESOLUTION|>--- conflicted
+++ resolved
@@ -1662,63 +1662,6 @@
 	return ERR_PTR(err);
 }
 
-<<<<<<< HEAD
-static void gen6_dump_ppgtt(struct i915_hw_ppgtt *base, struct seq_file *m)
-{
-	struct gen6_hw_ppgtt *ppgtt = to_gen6_ppgtt(base);
-	const gen6_pte_t scratch_pte = ppgtt->scratch_pte;
-	struct i915_page_table *pt;
-	u32 pte, pde;
-
-	gen6_for_all_pdes(pt, &base->pd, pde) {
-		gen6_pte_t *vaddr;
-
-		if (pt == base->vm.scratch_pt)
-			continue;
-
-		if (i915_vma_is_bound(ppgtt->vma, I915_VMA_GLOBAL_BIND)) {
-			u32 expected =
-				GEN6_PDE_ADDR_ENCODE(px_dma(pt)) |
-				GEN6_PDE_VALID;
-			u32 pd_entry = readl(ppgtt->pd_addr + pde);
-
-			if (pd_entry != expected)
-				seq_printf(m,
-					   "\tPDE #%d mismatch: Actual PDE: %x Expected PDE: %x\n",
-					   pde,
-					   pd_entry,
-					   expected);
-
-			seq_printf(m, "\tPDE: %x\n", pd_entry);
-		}
-
-		vaddr = kmap_atomic_px(base->pd.page_table[pde]);
-		for (pte = 0; pte < GEN6_PTES; pte += 4) {
-			int i;
-
-			for (i = 0; i < 4; i++)
-				if (vaddr[pte + i] != scratch_pte)
-					break;
-			if (i == 4)
-				continue;
-
-			seq_printf(m, "\t\t(%03d, %04d) %08llx: ",
-				   pde, pte,
-				   (pde * GEN6_PTES + pte) * I915_GTT_PAGE_SIZE);
-			for (i = 0; i < 4; i++) {
-				if (vaddr[pte + i] != scratch_pte)
-					seq_printf(m, " %08x", vaddr[pte + i]);
-				else
-					seq_puts(m, "  SCRATCH");
-			}
-			seq_puts(m, "\n");
-		}
-		kunmap_atomic(vaddr);
-	}
-}
-
-=======
->>>>>>> cc8f1299
 /* Write pde (index) from the page directory @pd to the page table @pt */
 static inline void gen6_write_pde(const struct gen6_ppgtt *ppgtt,
 				  const unsigned int pde,
@@ -2046,11 +1989,7 @@
 		       u32 unused)
 {
 	struct i915_ggtt *ggtt = i915_vm_to_ggtt(vma->vm);
-<<<<<<< HEAD
-	struct gen6_hw_ppgtt *ppgtt = vma->private;
-=======
 	struct gen6_ppgtt *ppgtt = vma->private;
->>>>>>> cc8f1299
 	u32 ggtt_offset = i915_ggtt_offset(vma) / I915_GTT_PAGE_SIZE;
 	struct i915_page_table *pt;
 	unsigned int pde;
@@ -2134,15 +2073,10 @@
 
 int gen6_ppgtt_pin(struct i915_ppgtt *base)
 {
-<<<<<<< HEAD
-	struct gen6_hw_ppgtt *ppgtt = to_gen6_ppgtt(base);
-	int err;
-=======
 	struct gen6_ppgtt *ppgtt = to_gen6_ppgtt(base);
 	int err;
 
 	GEM_BUG_ON(ppgtt->base.vm.closed);
->>>>>>> cc8f1299
 
 	/*
 	 * Workaround the limited maximum vma->pin_count and the aliasing_ppgtt
@@ -2203,18 +2137,7 @@
 	if (!ppgtt)
 		return ERR_PTR(-ENOMEM);
 
-<<<<<<< HEAD
-	kref_init(&ppgtt->base.ref);
-
-	ppgtt->base.vm.i915 = i915;
-	ppgtt->base.vm.dma = &i915->drm.pdev->dev;
-
-	ppgtt->base.vm.total = I915_PDES * GEN6_PTES * I915_GTT_PAGE_SIZE;
-
-	i915_address_space_init(&ppgtt->base.vm, i915);
-=======
 	ppgtt_init(i915, &ppgtt->base);
->>>>>>> cc8f1299
 
 	ppgtt->base.vm.allocate_va_range = gen6_alloc_va_range;
 	ppgtt->base.vm.clear_range = gen6_ppgtt_clear_range;
@@ -3758,12 +3681,8 @@
 			 * The only thing we need are DMA addresses.
 			 */
 			sg_set_page(sg, NULL, I915_GTT_PAGE_SIZE, 0);
-<<<<<<< HEAD
-			sg_dma_address(sg) = in[offset + src_idx];
-=======
 			sg_dma_address(sg) =
 				i915_gem_object_get_dma_address(obj, src_idx);
->>>>>>> cc8f1299
 			sg_dma_len(sg) = I915_GTT_PAGE_SIZE;
 			sg = sg_next(sg);
 			src_idx -= stride;
@@ -3777,10 +3696,6 @@
 intel_rotate_pages(struct intel_rotation_info *rot_info,
 		   struct drm_i915_gem_object *obj)
 {
-<<<<<<< HEAD
-	const unsigned long n_pages = obj->base.size / I915_GTT_PAGE_SIZE;
-=======
->>>>>>> cc8f1299
 	unsigned int size = intel_rotation_info_size(rot_info);
 	struct sg_table *st;
 	struct scatterlist *sg;
