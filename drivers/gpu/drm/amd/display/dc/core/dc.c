/*
 * Copyright 2015 Advanced Micro Devices, Inc.
 *
 * Permission is hereby granted, free of charge, to any person obtaining a
 * copy of this software and associated documentation files (the "Software"),
 * to deal in the Software without restriction, including without limitation
 * the rights to use, copy, modify, merge, publish, distribute, sublicense,
 * and/or sell copies of the Software, and to permit persons to whom the
 * Software is furnished to do so, subject to the following conditions:
 *
 * The above copyright notice and this permission notice shall be included in
 * all copies or substantial portions of the Software.
 *
 * THE SOFTWARE IS PROVIDED "AS IS", WITHOUT WARRANTY OF ANY KIND, EXPRESS OR
 * IMPLIED, INCLUDING BUT NOT LIMITED TO THE WARRANTIES OF MERCHANTABILITY,
 * FITNESS FOR A PARTICULAR PURPOSE AND NONINFRINGEMENT.  IN NO EVENT SHALL
 * THE COPYRIGHT HOLDER(S) OR AUTHOR(S) BE LIABLE FOR ANY CLAIM, DAMAGES OR
 * OTHER LIABILITY, WHETHER IN AN ACTION OF CONTRACT, TORT OR OTHERWISE,
 * ARISING FROM, OUT OF OR IN CONNECTION WITH THE SOFTWARE OR THE USE OR
 * OTHER DEALINGS IN THE SOFTWARE.
 *
 * Authors: AMD
 */

#include <linux/slab.h>

#include "dm_services.h"

#include "dc.h"

#include "core_status.h"
#include "core_types.h"
#include "hw_sequencer.h"
#include "dce/dce_hwseq.h"

#include "resource.h"

#include "clk_mgr.h"
#include "clock_source.h"
#include "dc_bios_types.h"

#include "bios_parser_interface.h"
#include "include/irq_service_interface.h"
#include "transform.h"
#include "dmcu.h"
#include "dpp.h"
#include "timing_generator.h"
#include "abm.h"
#include "virtual/virtual_link_encoder.h"

#include "link_hwss.h"
#include "link_encoder.h"

#include "dc_link_ddc.h"
#include "dm_helpers.h"
#include "mem_input.h"
#include "hubp.h"

#include "dc_link_dp.h"

#ifdef CONFIG_DRM_AMD_DC_DSC_SUPPORT
#include "dsc.h"
#endif

#ifdef CONFIG_DRM_AMD_DC_DCN2_0
#include "vm_helper.h"
#endif

#include "dce/dce_i2c.h"

#define DC_LOGGER \
	dc->ctx->logger

const static char DC_BUILD_ID[] = "production-build";

/**
 * DOC: Overview
 *
 * DC is the OS-agnostic component of the amdgpu DC driver.
 *
 * DC maintains and validates a set of structs representing the state of the
 * driver and writes that state to AMD hardware
 *
 * Main DC HW structs:
 *
 * struct dc - The central struct.  One per driver.  Created on driver load,
 * destroyed on driver unload.
 *
 * struct dc_context - One per driver.
 * Used as a backpointer by most other structs in dc.
 *
 * struct dc_link - One per connector (the physical DP, HDMI, miniDP, or eDP
 * plugpoints).  Created on driver load, destroyed on driver unload.
 *
 * struct dc_sink - One per display.  Created on boot or hotplug.
 * Destroyed on shutdown or hotunplug.  A dc_link can have a local sink
 * (the display directly attached).  It may also have one or more remote
 * sinks (in the Multi-Stream Transport case)
 *
 * struct resource_pool - One per driver.  Represents the hw blocks not in the
 * main pipeline.  Not directly accessible by dm.
 *
 * Main dc state structs:
 *
 * These structs can be created and destroyed as needed.  There is a full set of
 * these structs in dc->current_state representing the currently programmed state.
 *
 * struct dc_state - The global DC state to track global state information,
 * such as bandwidth values.
 *
 * struct dc_stream_state - Represents the hw configuration for the pipeline from
 * a framebuffer to a display.  Maps one-to-one with dc_sink.
 *
 * struct dc_plane_state - Represents a framebuffer.  Each stream has at least one,
 * and may have more in the Multi-Plane Overlay case.
 *
 * struct resource_context - Represents the programmable state of everything in
 * the resource_pool.  Not directly accessible by dm.
 *
 * struct pipe_ctx - A member of struct resource_context.  Represents the
 * internal hardware pipeline components.  Each dc_plane_state has either
 * one or two (in the pipe-split case).
 */

/*******************************************************************************
 * Private functions
 ******************************************************************************/

static inline void elevate_update_type(enum surface_update_type *original, enum surface_update_type new)
{
	if (new > *original)
		*original = new;
}

static void destroy_links(struct dc *dc)
{
	uint32_t i;

	for (i = 0; i < dc->link_count; i++) {
		if (NULL != dc->links[i])
			link_destroy(&dc->links[i]);
	}
}

static bool create_links(
		struct dc *dc,
		uint32_t num_virtual_links)
{
	int i;
	int connectors_num;
	struct dc_bios *bios = dc->ctx->dc_bios;

	dc->link_count = 0;

	connectors_num = bios->funcs->get_connectors_number(bios);

	if (connectors_num > ENUM_ID_COUNT) {
		dm_error(
			"DC: Number of connectors %d exceeds maximum of %d!\n",
			connectors_num,
			ENUM_ID_COUNT);
		return false;
	}

	dm_output_to_console(
		"DC: %s: connectors_num: physical:%d, virtual:%d\n",
		__func__,
		connectors_num,
		num_virtual_links);

	for (i = 0; i < connectors_num; i++) {
		struct link_init_data link_init_params = {0};
		struct dc_link *link;

		link_init_params.ctx = dc->ctx;
		/* next BIOS object table connector */
		link_init_params.connector_index = i;
		link_init_params.link_index = dc->link_count;
		link_init_params.dc = dc;
		link = link_create(&link_init_params);

		if (link) {
			if (dc->config.edp_not_connected &&
					link->connector_signal == SIGNAL_TYPE_EDP) {
				link_destroy(&link);
			} else {
				dc->links[dc->link_count] = link;
				link->dc = dc;
				++dc->link_count;
			}
		}
	}

	for (i = 0; i < num_virtual_links; i++) {
		struct dc_link *link = kzalloc(sizeof(*link), GFP_KERNEL);
		struct encoder_init_data enc_init = {0};

		if (link == NULL) {
			BREAK_TO_DEBUGGER();
			goto failed_alloc;
		}

		link->link_index = dc->link_count;
		dc->links[dc->link_count] = link;
		dc->link_count++;

		link->ctx = dc->ctx;
		link->dc = dc;
		link->connector_signal = SIGNAL_TYPE_VIRTUAL;
		link->link_id.type = OBJECT_TYPE_CONNECTOR;
		link->link_id.id = CONNECTOR_ID_VIRTUAL;
		link->link_id.enum_id = ENUM_ID_1;
		link->link_enc = kzalloc(sizeof(*link->link_enc), GFP_KERNEL);

		if (!link->link_enc) {
			BREAK_TO_DEBUGGER();
			goto failed_alloc;
		}

		link->link_status.dpcd_caps = &link->dpcd_caps;

		enc_init.ctx = dc->ctx;
		enc_init.channel = CHANNEL_ID_UNKNOWN;
		enc_init.hpd_source = HPD_SOURCEID_UNKNOWN;
		enc_init.transmitter = TRANSMITTER_UNKNOWN;
		enc_init.connector = link->link_id;
		enc_init.encoder.type = OBJECT_TYPE_ENCODER;
		enc_init.encoder.id = ENCODER_ID_INTERNAL_VIRTUAL;
		enc_init.encoder.enum_id = ENUM_ID_1;
		virtual_link_encoder_construct(link->link_enc, &enc_init);
	}

	return true;

failed_alloc:
	return false;
}

static struct dc_perf_trace *dc_perf_trace_create(void)
{
	return kzalloc(sizeof(struct dc_perf_trace), GFP_KERNEL);
}

static void dc_perf_trace_destroy(struct dc_perf_trace **perf_trace)
{
	kfree(*perf_trace);
	*perf_trace = NULL;
}

/**
 *****************************************************************************
 *  Function: dc_stream_adjust_vmin_vmax
 *
 *  @brief
 *     Looks up the pipe context of dc_stream_state and updates the
 *     vertical_total_min and vertical_total_max of the DRR, Dynamic Refresh
 *     Rate, which is a power-saving feature that targets reducing panel
 *     refresh rate while the screen is static
 *
 *  @param [in] dc: dc reference
 *  @param [in] stream: Initial dc stream state
 *  @param [in] adjust: Updated parameters for vertical_total_min and
 *  vertical_total_max
 *****************************************************************************
 */
bool dc_stream_adjust_vmin_vmax(struct dc *dc,
		struct dc_stream_state *stream,
		struct dc_crtc_timing_adjust *adjust)
{
	int i = 0;
	bool ret = false;

	for (i = 0; i < MAX_PIPES; i++) {
		struct pipe_ctx *pipe = &dc->current_state->res_ctx.pipe_ctx[i];

		if (pipe->stream == stream && pipe->stream_res.tg) {
			pipe->stream->adjust = *adjust;
			dc->hwss.set_drr(&pipe,
					1,
					adjust->v_total_min,
					adjust->v_total_max);

			ret = true;
		}
	}
	return ret;
}

bool dc_stream_get_crtc_position(struct dc *dc,
		struct dc_stream_state **streams, int num_streams,
		unsigned int *v_pos, unsigned int *nom_v_pos)
{
	/* TODO: Support multiple streams */
	const struct dc_stream_state *stream = streams[0];
	int i = 0;
	bool ret = false;
	struct crtc_position position;

	for (i = 0; i < MAX_PIPES; i++) {
		struct pipe_ctx *pipe =
				&dc->current_state->res_ctx.pipe_ctx[i];

		if (pipe->stream == stream && pipe->stream_res.stream_enc) {
			dc->hwss.get_position(&pipe, 1, &position);

			*v_pos = position.vertical_count;
			*nom_v_pos = position.nominal_vcount;
			ret = true;
		}
	}
	return ret;
}

/**
 * dc_stream_configure_crc() - Configure CRC capture for the given stream.
 * @dc: DC Object
 * @stream: The stream to configure CRC on.
 * @enable: Enable CRC if true, disable otherwise.
 * @continuous: Capture CRC on every frame if true. Otherwise, only capture
 *              once.
 *
 * By default, only CRC0 is configured, and the entire frame is used to
 * calculate the crc.
 */
bool dc_stream_configure_crc(struct dc *dc, struct dc_stream_state *stream,
			     bool enable, bool continuous)
{
	int i;
	struct pipe_ctx *pipe;
	struct crc_params param;
	struct timing_generator *tg;

	for (i = 0; i < MAX_PIPES; i++) {
		pipe = &dc->current_state->res_ctx.pipe_ctx[i];
		if (pipe->stream == stream)
			break;
	}
	/* Stream not found */
	if (i == MAX_PIPES)
		return false;

	/* Always capture the full frame */
	param.windowa_x_start = 0;
	param.windowa_y_start = 0;
	param.windowa_x_end = pipe->stream->timing.h_addressable;
	param.windowa_y_end = pipe->stream->timing.v_addressable;
	param.windowb_x_start = 0;
	param.windowb_y_start = 0;
	param.windowb_x_end = pipe->stream->timing.h_addressable;
	param.windowb_y_end = pipe->stream->timing.v_addressable;

	/* Default to the union of both windows */
	param.selection = UNION_WINDOW_A_B;
	param.continuous_mode = continuous;
	param.enable = enable;

	tg = pipe->stream_res.tg;

	/* Only call if supported */
	if (tg->funcs->configure_crc)
		return tg->funcs->configure_crc(tg, &param);
	DC_LOG_WARNING("CRC capture not supported.");
	return false;
}

/**
 * dc_stream_get_crc() - Get CRC values for the given stream.
 * @dc: DC object
 * @stream: The DC stream state of the stream to get CRCs from.
 * @r_cr, g_y, b_cb: CRC values for the three channels are stored here.
 *
 * dc_stream_configure_crc needs to be called beforehand to enable CRCs.
 * Return false if stream is not found, or if CRCs are not enabled.
 */
bool dc_stream_get_crc(struct dc *dc, struct dc_stream_state *stream,
		       uint32_t *r_cr, uint32_t *g_y, uint32_t *b_cb)
{
	int i;
	struct pipe_ctx *pipe;
	struct timing_generator *tg;

	for (i = 0; i < MAX_PIPES; i++) {
		pipe = &dc->current_state->res_ctx.pipe_ctx[i];
		if (pipe->stream == stream)
			break;
	}
	/* Stream not found */
	if (i == MAX_PIPES)
		return false;

	tg = pipe->stream_res.tg;

	if (tg->funcs->get_crc)
		return tg->funcs->get_crc(tg, r_cr, g_y, b_cb);
	DC_LOG_WARNING("CRC capture not supported.");
	return false;
}

void dc_stream_set_dither_option(struct dc_stream_state *stream,
		enum dc_dither_option option)
{
	struct bit_depth_reduction_params params;
	struct dc_link *link = stream->link;
	struct pipe_ctx *pipes = NULL;
	int i;

	for (i = 0; i < MAX_PIPES; i++) {
		if (link->dc->current_state->res_ctx.pipe_ctx[i].stream ==
				stream) {
			pipes = &link->dc->current_state->res_ctx.pipe_ctx[i];
			break;
		}
	}

	if (!pipes)
		return;
	if (option > DITHER_OPTION_MAX)
		return;

	stream->dither_option = option;

	memset(&params, 0, sizeof(params));
	resource_build_bit_depth_reduction_params(stream, &params);
	stream->bit_depth_params = params;

	if (pipes->plane_res.xfm &&
	    pipes->plane_res.xfm->funcs->transform_set_pixel_storage_depth) {
		pipes->plane_res.xfm->funcs->transform_set_pixel_storage_depth(
			pipes->plane_res.xfm,
			pipes->plane_res.scl_data.lb_params.depth,
			&stream->bit_depth_params);
	}

	pipes->stream_res.opp->funcs->
		opp_program_bit_depth_reduction(pipes->stream_res.opp, &params);
}

bool dc_stream_set_gamut_remap(struct dc *dc, const struct dc_stream_state *stream)
{
	int i = 0;
	bool ret = false;
	struct pipe_ctx *pipes;

	for (i = 0; i < MAX_PIPES; i++) {
		if (dc->current_state->res_ctx.pipe_ctx[i].stream == stream) {
			pipes = &dc->current_state->res_ctx.pipe_ctx[i];
			dc->hwss.program_gamut_remap(pipes);
			ret = true;
		}
	}

	return ret;
}

bool dc_stream_program_csc_matrix(struct dc *dc, struct dc_stream_state *stream)
{
	int i = 0;
	bool ret = false;
	struct pipe_ctx *pipes;

	for (i = 0; i < MAX_PIPES; i++) {
		if (dc->current_state->res_ctx.pipe_ctx[i].stream
				== stream) {

			pipes = &dc->current_state->res_ctx.pipe_ctx[i];
			dc->hwss.program_output_csc(dc,
					pipes,
					stream->output_color_space,
					stream->csc_color_matrix.matrix,
					pipes->stream_res.opp->inst);
			ret = true;
		}
	}

	return ret;
}

void dc_stream_set_static_screen_events(struct dc *dc,
		struct dc_stream_state **streams,
		int num_streams,
		const struct dc_static_screen_events *events)
{
	int i = 0;
	int j = 0;
	struct pipe_ctx *pipes_affected[MAX_PIPES];
	int num_pipes_affected = 0;

	for (i = 0; i < num_streams; i++) {
		struct dc_stream_state *stream = streams[i];

		for (j = 0; j < MAX_PIPES; j++) {
			if (dc->current_state->res_ctx.pipe_ctx[j].stream
					== stream) {
				pipes_affected[num_pipes_affected++] =
						&dc->current_state->res_ctx.pipe_ctx[j];
			}
		}
	}

	dc->hwss.set_static_screen_control(pipes_affected, num_pipes_affected, events);
}

static void destruct(struct dc *dc)
{
	dc_release_state(dc->current_state);
	dc->current_state = NULL;

	destroy_links(dc);

	if (dc->clk_mgr) {
		dc_destroy_clk_mgr(dc->clk_mgr);
		dc->clk_mgr = NULL;
	}

	dc_destroy_resource_pool(dc);

	if (dc->ctx->gpio_service)
		dal_gpio_service_destroy(&dc->ctx->gpio_service);

	if (dc->ctx->created_bios)
		dal_bios_parser_destroy(&dc->ctx->dc_bios);

	dc_perf_trace_destroy(&dc->ctx->perf_trace);

	kfree(dc->ctx);
	dc->ctx = NULL;

	kfree(dc->bw_vbios);
	dc->bw_vbios = NULL;

	kfree(dc->bw_dceip);
	dc->bw_dceip = NULL;

#ifdef CONFIG_DRM_AMD_DC_DCN1_0
	kfree(dc->dcn_soc);
	dc->dcn_soc = NULL;

	kfree(dc->dcn_ip);
	dc->dcn_ip = NULL;

#endif
#ifdef CONFIG_DRM_AMD_DC_DCN2_0
	kfree(dc->vm_helper);
	dc->vm_helper = NULL;

#endif
}

static bool construct(struct dc *dc,
		const struct dc_init_data *init_params)
{
	struct dc_context *dc_ctx;
	struct bw_calcs_dceip *dc_dceip;
	struct bw_calcs_vbios *dc_vbios;
#ifdef CONFIG_DRM_AMD_DC_DCN1_0
	struct dcn_soc_bounding_box *dcn_soc;
	struct dcn_ip_params *dcn_ip;
#endif

	enum dce_version dc_version = DCE_VERSION_UNKNOWN;
	dc->config = init_params->flags;

#ifdef CONFIG_DRM_AMD_DC_DCN2_0
	// Allocate memory for the vm_helper
	dc->vm_helper = kzalloc(sizeof(struct vm_helper), GFP_KERNEL);

#endif
	memcpy(&dc->bb_overrides, &init_params->bb_overrides, sizeof(dc->bb_overrides));

	dc_dceip = kzalloc(sizeof(*dc_dceip), GFP_KERNEL);
	if (!dc_dceip) {
		dm_error("%s: failed to create dceip\n", __func__);
		goto fail;
	}

	dc->bw_dceip = dc_dceip;

	dc_vbios = kzalloc(sizeof(*dc_vbios), GFP_KERNEL);
	if (!dc_vbios) {
		dm_error("%s: failed to create vbios\n", __func__);
		goto fail;
	}

	dc->bw_vbios = dc_vbios;
#ifdef CONFIG_DRM_AMD_DC_DCN1_0
	dcn_soc = kzalloc(sizeof(*dcn_soc), GFP_KERNEL);
	if (!dcn_soc) {
		dm_error("%s: failed to create dcn_soc\n", __func__);
		goto fail;
	}

	dc->dcn_soc = dcn_soc;

	dcn_ip = kzalloc(sizeof(*dcn_ip), GFP_KERNEL);
	if (!dcn_ip) {
		dm_error("%s: failed to create dcn_ip\n", __func__);
		goto fail;
	}

	dc->dcn_ip = dcn_ip;
#ifdef CONFIG_DRM_AMD_DC_DCN2_0
	dc->soc_bounding_box = init_params->soc_bounding_box;
#endif
#endif

	dc_ctx = kzalloc(sizeof(*dc_ctx), GFP_KERNEL);
	if (!dc_ctx) {
		dm_error("%s: failed to create ctx\n", __func__);
		goto fail;
	}

	dc_ctx->cgs_device = init_params->cgs_device;
	dc_ctx->driver_context = init_params->driver;
	dc_ctx->dc = dc;
	dc_ctx->asic_id = init_params->asic_id;
	dc_ctx->dc_sink_id_count = 0;
	dc_ctx->dc_stream_id_count = 0;
	dc->ctx = dc_ctx;

	/* Create logger */

	dc_ctx->dce_environment = init_params->dce_environment;

	dc_version = resource_parse_asic_id(init_params->asic_id);
	dc_ctx->dce_version = dc_version;

	/* Resource should construct all asic specific resources.
	 * This should be the only place where we need to parse the asic id
	 */
	if (init_params->vbios_override)
		dc_ctx->dc_bios = init_params->vbios_override;
	else {
		/* Create BIOS parser */
		struct bp_init_data bp_init_data;

		bp_init_data.ctx = dc_ctx;
		bp_init_data.bios = init_params->asic_id.atombios_base_address;

		dc_ctx->dc_bios = dal_bios_parser_create(
				&bp_init_data, dc_version);

		if (!dc_ctx->dc_bios) {
			ASSERT_CRITICAL(false);
			goto fail;
		}

		dc_ctx->created_bios = true;
		}

	dc_ctx->perf_trace = dc_perf_trace_create();
	if (!dc_ctx->perf_trace) {
		ASSERT_CRITICAL(false);
		goto fail;
	}

	/* Create GPIO service */
	dc_ctx->gpio_service = dal_gpio_service_create(
			dc_version,
			dc_ctx->dce_environment,
			dc_ctx);

	if (!dc_ctx->gpio_service) {
		ASSERT_CRITICAL(false);
		goto fail;
	}

	dc->res_pool = dc_create_resource_pool(dc, init_params, dc_version);
	if (!dc->res_pool)
		goto fail;

	dc->clk_mgr = dc_clk_mgr_create(dc->ctx, dc->res_pool->pp_smu, dc->res_pool->dccg);
	if (!dc->clk_mgr)
		goto fail;

	/* Creation of current_state must occur after dc->dml
	 * is initialized in dc_create_resource_pool because
	 * on creation it copies the contents of dc->dml
	 */

	dc->current_state = dc_create_state(dc);

	if (!dc->current_state) {
		dm_error("%s: failed to create validate ctx\n", __func__);
		goto fail;
	}

	dc_resource_state_construct(dc, dc->current_state);

	if (!create_links(dc, init_params->num_virtual_links))
		goto fail;

	return true;

fail:

	destruct(dc);
	return false;
}

#if defined(CONFIG_DRM_AMD_DC_DCN2_0)
static bool disable_all_writeback_pipes_for_stream(
		const struct dc *dc,
		struct dc_stream_state *stream,
		struct dc_state *context)
{
	int i;

	for (i = 0; i < stream->num_wb_info; i++)
		stream->writeback_info[i].wb_enabled = false;

	return true;
}
#endif

static void disable_dangling_plane(struct dc *dc, struct dc_state *context)
{
	int i, j;
	struct dc_state *dangling_context = dc_create_state(dc);
	struct dc_state *current_ctx;

	if (dangling_context == NULL)
		return;

	dc_resource_state_copy_construct(dc->current_state, dangling_context);

	for (i = 0; i < dc->res_pool->pipe_count; i++) {
		struct dc_stream_state *old_stream =
				dc->current_state->res_ctx.pipe_ctx[i].stream;
		bool should_disable = true;

		for (j = 0; j < context->stream_count; j++) {
			if (old_stream == context->streams[j]) {
				should_disable = false;
				break;
			}
		}
		if (should_disable && old_stream) {
			dc_rem_all_planes_for_stream(dc, old_stream, dangling_context);
#if defined(CONFIG_DRM_AMD_DC_DCN2_0)
			disable_all_writeback_pipes_for_stream(dc, old_stream, dangling_context);
#endif
			dc->hwss.apply_ctx_for_surface(dc, old_stream, 0, dangling_context);
		}
	}

	current_ctx = dc->current_state;
	dc->current_state = dangling_context;
	dc_release_state(current_ctx);
}

/*******************************************************************************
 * Public functions
 ******************************************************************************/

struct dc *dc_create(const struct dc_init_data *init_params)
{
	struct dc *dc = kzalloc(sizeof(*dc), GFP_KERNEL);
	unsigned int full_pipe_count;

	if (NULL == dc)
		goto alloc_fail;

	if (false == construct(dc, init_params))
		goto construct_fail;

	/*TODO: separate HW and SW initialization*/
	dc->hwss.init_hw(dc);

	full_pipe_count = dc->res_pool->pipe_count;
	if (dc->res_pool->underlay_pipe_index != NO_UNDERLAY_PIPE)
		full_pipe_count--;
	dc->caps.max_streams = min(
			full_pipe_count,
			dc->res_pool->stream_enc_count);

	dc->caps.max_links = dc->link_count;
	dc->caps.max_audios = dc->res_pool->audio_count;
	dc->caps.linear_pitch_alignment = 64;

	/* Populate versioning information */
	dc->versions.dc_ver = DC_VER;

	if (dc->res_pool->dmcu != NULL)
		dc->versions.dmcu_version = dc->res_pool->dmcu->dmcu_version;

	dc->build_id = DC_BUILD_ID;

	DC_LOG_DC("Display Core initialized\n");



	return dc;

construct_fail:
	kfree(dc);

alloc_fail:
	return NULL;
}

void dc_init_callbacks(struct dc *dc,
		const struct dc_callback_init *init_params)
{
}

void dc_destroy(struct dc **dc)
{
	destruct(*dc);
	kfree(*dc);
	*dc = NULL;
}

static void enable_timing_multisync(
		struct dc *dc,
		struct dc_state *ctx)
{
	int i = 0, multisync_count = 0;
	int pipe_count = dc->res_pool->pipe_count;
	struct pipe_ctx *multisync_pipes[MAX_PIPES] = { NULL };

	for (i = 0; i < pipe_count; i++) {
		if (!ctx->res_ctx.pipe_ctx[i].stream ||
				!ctx->res_ctx.pipe_ctx[i].stream->triggered_crtc_reset.enabled)
			continue;
		if (ctx->res_ctx.pipe_ctx[i].stream == ctx->res_ctx.pipe_ctx[i].stream->triggered_crtc_reset.event_source)
			continue;
		multisync_pipes[multisync_count] = &ctx->res_ctx.pipe_ctx[i];
		multisync_count++;
	}

	if (multisync_count > 0) {
		dc->hwss.enable_per_frame_crtc_position_reset(
			dc, multisync_count, multisync_pipes);
	}
}

static void program_timing_sync(
		struct dc *dc,
		struct dc_state *ctx)
{
	int i, j, k;
	int group_index = 0;
	int num_group = 0;
	int pipe_count = dc->res_pool->pipe_count;
	struct pipe_ctx *unsynced_pipes[MAX_PIPES] = { NULL };

	for (i = 0; i < pipe_count; i++) {
		if (!ctx->res_ctx.pipe_ctx[i].stream || ctx->res_ctx.pipe_ctx[i].top_pipe)
			continue;

		unsynced_pipes[i] = &ctx->res_ctx.pipe_ctx[i];
	}

	for (i = 0; i < pipe_count; i++) {
		int group_size = 1;
		struct pipe_ctx *pipe_set[MAX_PIPES];

		if (!unsynced_pipes[i])
			continue;

		pipe_set[0] = unsynced_pipes[i];
		unsynced_pipes[i] = NULL;

		/* Add tg to the set, search rest of the tg's for ones with
		 * same timing, add all tgs with same timing to the group
		 */
		for (j = i + 1; j < pipe_count; j++) {
			if (!unsynced_pipes[j])
				continue;

			if (resource_are_streams_timing_synchronizable(
					unsynced_pipes[j]->stream,
					pipe_set[0]->stream)) {
				pipe_set[group_size] = unsynced_pipes[j];
				unsynced_pipes[j] = NULL;
				group_size++;
			}
		}

		/* set first pipe with plane as master */
		for (j = 0; j < group_size; j++) {
			struct pipe_ctx *temp;

			if (pipe_set[j]->plane_state) {
				if (j == 0)
					break;

				temp = pipe_set[0];
				pipe_set[0] = pipe_set[j];
				pipe_set[j] = temp;
				break;
			}
		}


		for (k = 0; k < group_size; k++) {
			struct dc_stream_status *status = dc_stream_get_status_from_state(ctx, pipe_set[k]->stream);

			status->timing_sync_info.group_id = num_group;
			status->timing_sync_info.group_size = group_size;
			if (k == 0)
				status->timing_sync_info.master = true;
			else
				status->timing_sync_info.master = false;

		}
		/* remove any other pipes with plane as they have already been synced */
		for (j = j + 1; j < group_size; j++) {
			if (pipe_set[j]->plane_state) {
				group_size--;
				pipe_set[j] = pipe_set[group_size];
				j--;
			}
		}

		if (group_size > 1) {
			dc->hwss.enable_timing_synchronization(
				dc, group_index, group_size, pipe_set);
			group_index++;
		}
		num_group++;
	}
}

static bool context_changed(
		struct dc *dc,
		struct dc_state *context)
{
	uint8_t i;

	if (context->stream_count != dc->current_state->stream_count)
		return true;

	for (i = 0; i < dc->current_state->stream_count; i++) {
		if (dc->current_state->streams[i] != context->streams[i])
			return true;
	}

	return false;
}

bool dc_validate_seamless_boot_timing(const struct dc *dc,
				const struct dc_sink *sink,
				struct dc_crtc_timing *crtc_timing)
{
	struct timing_generator *tg;
	struct dc_link *link = sink->link;
	unsigned int inst;

	/* Check for enabled DIG to identify enabled display */
	if (!link->link_enc->funcs->is_dig_enabled(link->link_enc))
		return false;

	/* Check for which front end is used by this encoder.
	 * Note the inst is 1 indexed, where 0 is undefined.
	 * Note that DIG_FE can source from different OTG but our
	 * current implementation always map 1-to-1, so this code makes
	 * the same assumption and doesn't check OTG source.
	 */
	inst = link->link_enc->funcs->get_dig_frontend(link->link_enc) - 1;

	/* Instance should be within the range of the pool */
	if (inst >= dc->res_pool->pipe_count)
		return false;

	tg = dc->res_pool->timing_generators[inst];

	if (!tg->funcs->is_matching_timing)
		return false;

	if (!tg->funcs->is_matching_timing(tg, crtc_timing))
		return false;

	if (dc_is_dp_signal(link->connector_signal)) {
		unsigned int pix_clk_100hz;

		dc->res_pool->dp_clock_source->funcs->get_pixel_clk_frequency_100hz(
			dc->res_pool->dp_clock_source,
			inst, &pix_clk_100hz);

		if (crtc_timing->pix_clk_100hz != pix_clk_100hz)
			return false;
	}

	return true;
}

bool dc_enable_stereo(
	struct dc *dc,
	struct dc_state *context,
	struct dc_stream_state *streams[],
	uint8_t stream_count)
{
	bool ret = true;
	int i, j;
	struct pipe_ctx *pipe;

	for (i = 0; i < MAX_PIPES; i++) {
		if (context != NULL)
			pipe = &context->res_ctx.pipe_ctx[i];
		else
			pipe = &dc->current_state->res_ctx.pipe_ctx[i];
		for (j = 0 ; pipe && j < stream_count; j++)  {
			if (streams[j] && streams[j] == pipe->stream &&
				dc->hwss.setup_stereo)
				dc->hwss.setup_stereo(pipe, dc);
		}
	}

	return ret;
}

/*
 * Applies given context to HW and copy it into current context.
 * It's up to the user to release the src context afterwards.
 */
static enum dc_status dc_commit_state_no_check(struct dc *dc, struct dc_state *context)
{
	struct dc_bios *dcb = dc->ctx->dc_bios;
	enum dc_status result = DC_ERROR_UNEXPECTED;
	struct pipe_ctx *pipe;
	int i, k, l;
	struct dc_stream_state *dc_streams[MAX_STREAMS] = {0};

	disable_dangling_plane(dc, context);

	for (i = 0; i < context->stream_count; i++)
		dc_streams[i] =  context->streams[i];

	if (!dcb->funcs->is_accelerated_mode(dcb))
		dc->hwss.enable_accelerated_mode(dc, context);

	for (i = 0; i < context->stream_count; i++) {
		if (context->streams[i]->apply_seamless_boot_optimization)
			dc->optimize_seamless_boot = true;
	}

	if (!dc->optimize_seamless_boot)
		dc->hwss.prepare_bandwidth(dc, context);

	/* re-program planes for existing stream, in case we need to
	 * free up plane resource for later use
	 */
	for (i = 0; i < context->stream_count; i++) {
		if (context->streams[i]->mode_changed)
			continue;

		dc->hwss.apply_ctx_for_surface(
			dc, context->streams[i],
			context->stream_status[i].plane_count,
			context); /* use new pipe config in new context */
	}

	/* Program hardware */
	for (i = 0; i < dc->res_pool->pipe_count; i++) {
		pipe = &context->res_ctx.pipe_ctx[i];
		dc->hwss.wait_for_mpcc_disconnect(dc, dc->res_pool, pipe);
	}

	result = dc->hwss.apply_ctx_to_hw(dc, context);

	if (result != DC_OK)
		return result;

	if (context->stream_count > 1) {
		enable_timing_multisync(dc, context);
		program_timing_sync(dc, context);
	}

	/* Program all planes within new context*/
	for (i = 0; i < context->stream_count; i++) {
		const struct dc_link *link = context->streams[i]->link;

		if (!context->streams[i]->mode_changed)
			continue;

		dc->hwss.apply_ctx_for_surface(
				dc, context->streams[i],
				context->stream_status[i].plane_count,
				context);

		/*
		 * enable stereo
		 * TODO rework dc_enable_stereo call to work with validation sets?
		 */
		for (k = 0; k < MAX_PIPES; k++) {
			pipe = &context->res_ctx.pipe_ctx[k];

			for (l = 0 ; pipe && l < context->stream_count; l++)  {
				if (context->streams[l] &&
					context->streams[l] == pipe->stream &&
					dc->hwss.setup_stereo)
					dc->hwss.setup_stereo(pipe, dc);
			}
		}

		CONN_MSG_MODE(link, "{%dx%d, %dx%d@%dKhz}",
				context->streams[i]->timing.h_addressable,
				context->streams[i]->timing.v_addressable,
				context->streams[i]->timing.h_total,
				context->streams[i]->timing.v_total,
				context->streams[i]->timing.pix_clk_100hz / 10);
	}

	dc_enable_stereo(dc, context, dc_streams, context->stream_count);

	if (!dc->optimize_seamless_boot)
		/* pplib is notified if disp_num changed */
		dc->hwss.optimize_bandwidth(dc, context);

	for (i = 0; i < context->stream_count; i++)
		context->streams[i]->mode_changed = false;

	memset(&context->commit_hints, 0, sizeof(context->commit_hints));

	for (i = 0; i < context->stream_count; i++)
		context->streams[i]->mode_changed = false;

	dc_release_state(dc->current_state);

	dc->current_state = context;

	dc_retain_state(dc->current_state);

	return result;
}

bool dc_commit_state(struct dc *dc, struct dc_state *context)
{
	enum dc_status result = DC_ERROR_UNEXPECTED;
	int i;

	if (false == context_changed(dc, context))
		return DC_OK;

	DC_LOG_DC("%s: %d streams\n",
				__func__, context->stream_count);

	for (i = 0; i < context->stream_count; i++) {
		struct dc_stream_state *stream = context->streams[i];

		dc_stream_log(dc, stream);
	}

	result = dc_commit_state_no_check(dc, context);

	return (result == DC_OK);
}

bool dc_post_update_surfaces_to_stream(struct dc *dc)
{
	int i;
	struct dc_state *context = dc->current_state;

	if (!dc->optimized_required || dc->optimize_seamless_boot)
		return true;

	post_surface_trace(dc);

	for (i = 0; i < dc->res_pool->pipe_count; i++)
		if (context->res_ctx.pipe_ctx[i].stream == NULL ||
		    context->res_ctx.pipe_ctx[i].plane_state == NULL) {
			context->res_ctx.pipe_ctx[i].pipe_idx = i;
			dc->hwss.disable_plane(dc, &context->res_ctx.pipe_ctx[i]);
		}

	dc->optimized_required = false;

	dc->hwss.optimize_bandwidth(dc, context);
	return true;
}

struct dc_state *dc_create_state(struct dc *dc)
{
	struct dc_state *context = kzalloc(sizeof(struct dc_state),
					   GFP_KERNEL);

	if (!context)
		return NULL;
	/* Each context must have their own instance of VBA and in order to
	 * initialize and obtain IP and SOC the base DML instance from DC is
	 * initially copied into every context
	 */
#ifdef CONFIG_DRM_AMD_DC_DCN1_0
	memcpy(&context->bw_ctx.dml, &dc->dml, sizeof(struct display_mode_lib));
#endif

	kref_init(&context->refcount);

	return context;
}

struct dc_state *dc_copy_state(struct dc_state *src_ctx)
{
	int i, j;
	struct dc_state *new_ctx = kmemdup(src_ctx,
			sizeof(struct dc_state), GFP_KERNEL);

	if (!new_ctx)
		return NULL;

	for (i = 0; i < MAX_PIPES; i++) {
			struct pipe_ctx *cur_pipe = &new_ctx->res_ctx.pipe_ctx[i];

			if (cur_pipe->top_pipe)
				cur_pipe->top_pipe =  &new_ctx->res_ctx.pipe_ctx[cur_pipe->top_pipe->pipe_idx];

			if (cur_pipe->bottom_pipe)
				cur_pipe->bottom_pipe = &new_ctx->res_ctx.pipe_ctx[cur_pipe->bottom_pipe->pipe_idx];

	}

	for (i = 0; i < new_ctx->stream_count; i++) {
			dc_stream_retain(new_ctx->streams[i]);
			for (j = 0; j < new_ctx->stream_status[i].plane_count; j++)
				dc_plane_state_retain(
					new_ctx->stream_status[i].plane_states[j]);
	}

	kref_init(&new_ctx->refcount);

	return new_ctx;
}

void dc_retain_state(struct dc_state *context)
{
	kref_get(&context->refcount);
}

static void dc_state_free(struct kref *kref)
{
	struct dc_state *context = container_of(kref, struct dc_state, refcount);
	dc_resource_state_destruct(context);
	kfree(context);
}

void dc_release_state(struct dc_state *context)
{
	kref_put(&context->refcount, dc_state_free);
}

static bool is_surface_in_context(
		const struct dc_state *context,
		const struct dc_plane_state *plane_state)
{
	int j;

	for (j = 0; j < MAX_PIPES; j++) {
		const struct pipe_ctx *pipe_ctx = &context->res_ctx.pipe_ctx[j];

		if (plane_state == pipe_ctx->plane_state) {
			return true;
		}
	}

	return false;
}

static enum surface_update_type get_plane_info_update_type(const struct dc_surface_update *u)
{
	union surface_update_flags *update_flags = &u->surface->update_flags;
	enum surface_update_type update_type = UPDATE_TYPE_FAST;

	if (!u->plane_info)
		return UPDATE_TYPE_FAST;

	if (u->plane_info->color_space != u->surface->color_space) {
		update_flags->bits.color_space_change = 1;
		elevate_update_type(&update_type, UPDATE_TYPE_MED);
	}

	if (u->plane_info->horizontal_mirror != u->surface->horizontal_mirror) {
		update_flags->bits.horizontal_mirror_change = 1;
		elevate_update_type(&update_type, UPDATE_TYPE_MED);
	}

	if (u->plane_info->rotation != u->surface->rotation) {
		update_flags->bits.rotation_change = 1;
		elevate_update_type(&update_type, UPDATE_TYPE_FULL);
	}

	if (u->plane_info->format != u->surface->format) {
		update_flags->bits.pixel_format_change = 1;
		elevate_update_type(&update_type, UPDATE_TYPE_FULL);
	}

	if (u->plane_info->stereo_format != u->surface->stereo_format) {
		update_flags->bits.stereo_format_change = 1;
		elevate_update_type(&update_type, UPDATE_TYPE_FULL);
	}

	if (u->plane_info->per_pixel_alpha != u->surface->per_pixel_alpha) {
		update_flags->bits.per_pixel_alpha_change = 1;
		elevate_update_type(&update_type, UPDATE_TYPE_MED);
	}

	if (u->plane_info->global_alpha_value != u->surface->global_alpha_value) {
		update_flags->bits.global_alpha_change = 1;
		elevate_update_type(&update_type, UPDATE_TYPE_MED);
	}

	if (u->plane_info->sdr_white_level != u->surface->sdr_white_level) {
		update_flags->bits.sdr_white_level = 1;
		elevate_update_type(&update_type, UPDATE_TYPE_MED);
	}

	if (u->plane_info->dcc.enable != u->surface->dcc.enable
			|| u->plane_info->dcc.grph.independent_64b_blks != u->surface->dcc.grph.independent_64b_blks
			|| u->plane_info->dcc.grph.meta_pitch != u->surface->dcc.grph.meta_pitch) {
		update_flags->bits.dcc_change = 1;
		elevate_update_type(&update_type, UPDATE_TYPE_MED);
	}

	if (resource_pixel_format_to_bpp(u->plane_info->format) !=
			resource_pixel_format_to_bpp(u->surface->format)) {
		/* different bytes per element will require full bandwidth
		 * and DML calculation
		 */
		update_flags->bits.bpp_change = 1;
		elevate_update_type(&update_type, UPDATE_TYPE_FULL);
	}

	if (u->plane_info->plane_size.grph.surface_pitch != u->surface->plane_size.grph.surface_pitch
			|| u->plane_info->plane_size.video.luma_pitch != u->surface->plane_size.video.luma_pitch
			|| u->plane_info->plane_size.video.chroma_pitch != u->surface->plane_size.video.chroma_pitch) {
		update_flags->bits.plane_size_change = 1;
		elevate_update_type(&update_type, UPDATE_TYPE_MED);
	}

<<<<<<< HEAD
=======

>>>>>>> cc8f1299
	if (memcmp(&u->plane_info->tiling_info, &u->surface->tiling_info,
			sizeof(union dc_tiling_info)) != 0) {
		update_flags->bits.swizzle_change = 1;
		elevate_update_type(&update_type, UPDATE_TYPE_MED);

		/* todo: below are HW dependent, we should add a hook to
		 * DCE/N resource and validated there.
		 */
		if (u->plane_info->tiling_info.gfx9.swizzle != DC_SW_LINEAR) {
			/* swizzled mode requires RQ to be setup properly,
			 * thus need to run DML to calculate RQ settings
			 */
			update_flags->bits.bandwidth_change = 1;
			elevate_update_type(&update_type, UPDATE_TYPE_FULL);
		}
	}

<<<<<<< HEAD
	if (update_flags->bits.rotation_change
			|| update_flags->bits.stereo_format_change
			|| update_flags->bits.pixel_format_change
			|| update_flags->bits.bpp_change
			|| update_flags->bits.bandwidth_change
			|| update_flags->bits.output_tf_change)
		return UPDATE_TYPE_FULL;

	return UPDATE_TYPE_MED;
=======
	/* This should be UPDATE_TYPE_FAST if nothing has changed. */
	return update_type;
>>>>>>> cc8f1299
}

static enum surface_update_type get_scaling_info_update_type(
		const struct dc_surface_update *u)
{
	union surface_update_flags *update_flags = &u->surface->update_flags;

	if (!u->scaling_info)
		return UPDATE_TYPE_FAST;

	if (u->scaling_info->clip_rect.width != u->surface->clip_rect.width
			|| u->scaling_info->clip_rect.height != u->surface->clip_rect.height
			|| u->scaling_info->dst_rect.width != u->surface->dst_rect.width
			|| u->scaling_info->dst_rect.height != u->surface->dst_rect.height) {
		update_flags->bits.scaling_change = 1;

		if ((u->scaling_info->dst_rect.width < u->surface->dst_rect.width
			|| u->scaling_info->dst_rect.height < u->surface->dst_rect.height)
				&& (u->scaling_info->dst_rect.width < u->surface->src_rect.width
					|| u->scaling_info->dst_rect.height < u->surface->src_rect.height))
			/* Making dst rect smaller requires a bandwidth change */
			update_flags->bits.bandwidth_change = 1;
	}

	if (u->scaling_info->src_rect.width != u->surface->src_rect.width
		|| u->scaling_info->src_rect.height != u->surface->src_rect.height) {

		update_flags->bits.scaling_change = 1;
		if (u->scaling_info->src_rect.width > u->surface->src_rect.width
				&& u->scaling_info->src_rect.height > u->surface->src_rect.height)
			/* Making src rect bigger requires a bandwidth change */
			update_flags->bits.clock_change = 1;
	}

	if (u->scaling_info->src_rect.x != u->surface->src_rect.x
			|| u->scaling_info->src_rect.y != u->surface->src_rect.y
			|| u->scaling_info->clip_rect.x != u->surface->clip_rect.x
			|| u->scaling_info->clip_rect.y != u->surface->clip_rect.y
			|| u->scaling_info->dst_rect.x != u->surface->dst_rect.x
			|| u->scaling_info->dst_rect.y != u->surface->dst_rect.y)
		update_flags->bits.position_change = 1;

	if (update_flags->bits.clock_change
			|| update_flags->bits.bandwidth_change)
		return UPDATE_TYPE_FULL;

	if (update_flags->bits.scaling_change
			|| update_flags->bits.position_change)
		return UPDATE_TYPE_MED;

	return UPDATE_TYPE_FAST;
}

static enum surface_update_type det_surface_update(const struct dc *dc,
		const struct dc_surface_update *u)
{
	const struct dc_state *context = dc->current_state;
	enum surface_update_type type;
	enum surface_update_type overall_type = UPDATE_TYPE_FAST;
	union surface_update_flags *update_flags = &u->surface->update_flags;

	update_flags->raw = 0; // Reset all flags

	if (u->flip_addr)
		update_flags->bits.addr_update = 1;

	if (!is_surface_in_context(context, u->surface)) {
		update_flags->bits.new_plane = 1;
		return UPDATE_TYPE_FULL;
	}

	if (u->surface->force_full_update) {
		update_flags->bits.full_update = 1;
		return UPDATE_TYPE_FULL;
	}

	type = get_plane_info_update_type(u);
	elevate_update_type(&overall_type, type);

	type = get_scaling_info_update_type(u);
	elevate_update_type(&overall_type, type);

	if (u->flip_addr)
		update_flags->bits.addr_update = 1;

	if (u->in_transfer_func)
		update_flags->bits.in_transfer_func_change = 1;

	if (u->input_csc_color_matrix)
		update_flags->bits.input_csc_change = 1;

	if (u->coeff_reduction_factor)
		update_flags->bits.coeff_reduction_change = 1;

	if (u->gamma) {
		enum surface_pixel_format format = SURFACE_PIXEL_FORMAT_GRPH_BEGIN;

		if (u->plane_info)
			format = u->plane_info->format;
		else if (u->surface)
			format = u->surface->format;

		if (dce_use_lut(format))
			update_flags->bits.gamma_change = 1;
	}

	if (update_flags->bits.in_transfer_func_change) {
		type = UPDATE_TYPE_MED;
		elevate_update_type(&overall_type, type);
	}

	if (update_flags->bits.input_csc_change
			|| update_flags->bits.coeff_reduction_change
			|| update_flags->bits.gamma_change) {
		type = UPDATE_TYPE_FULL;
		elevate_update_type(&overall_type, type);
	}

	return overall_type;
}

static enum surface_update_type check_update_surfaces_for_stream(
		struct dc *dc,
		struct dc_surface_update *updates,
		int surface_count,
		struct dc_stream_update *stream_update,
		const struct dc_stream_status *stream_status)
{
	int i;
	enum surface_update_type overall_type = UPDATE_TYPE_FAST;

	if (stream_status == NULL || stream_status->plane_count != surface_count)
		return UPDATE_TYPE_FULL;

	/* some stream updates require passive update */
	if (stream_update) {
		if ((stream_update->src.height != 0) &&
				(stream_update->src.width != 0))
			return UPDATE_TYPE_FULL;

		if ((stream_update->dst.height != 0) &&
				(stream_update->dst.width != 0))
			return UPDATE_TYPE_FULL;

		if (stream_update->out_transfer_func)
			return UPDATE_TYPE_FULL;

		if (stream_update->abm_level)
			return UPDATE_TYPE_FULL;

		if (stream_update->dpms_off)
			return UPDATE_TYPE_FULL;

#if defined(CONFIG_DRM_AMD_DC_DCN2_0)
		if (stream_update->wb_update)
			return UPDATE_TYPE_FULL;
#endif
	}

	for (i = 0 ; i < surface_count; i++) {
		enum surface_update_type type =
				det_surface_update(dc, &updates[i]);

		if (type == UPDATE_TYPE_FULL)
			return type;

		elevate_update_type(&overall_type, type);
	}

	return overall_type;
}

/**
 * dc_check_update_surfaces_for_stream() - Determine update type (fast, med, or full)
 *
 * See :c:type:`enum surface_update_type <surface_update_type>` for explanation of update types
 */
enum surface_update_type dc_check_update_surfaces_for_stream(
		struct dc *dc,
		struct dc_surface_update *updates,
		int surface_count,
		struct dc_stream_update *stream_update,
		const struct dc_stream_status *stream_status)
{
	int i;
	enum surface_update_type type;

	for (i = 0; i < surface_count; i++)
		updates[i].surface->update_flags.raw = 0;

	type = check_update_surfaces_for_stream(dc, updates, surface_count, stream_update, stream_status);
	if (type == UPDATE_TYPE_FULL)
		for (i = 0; i < surface_count; i++)
			updates[i].surface->update_flags.raw = 0xFFFFFFFF;

	return type;
}

static struct dc_stream_status *stream_get_status(
	struct dc_state *ctx,
	struct dc_stream_state *stream)
{
	uint8_t i;

	for (i = 0; i < ctx->stream_count; i++) {
		if (stream == ctx->streams[i]) {
			return &ctx->stream_status[i];
		}
	}

	return NULL;
}

static const enum surface_update_type update_surface_trace_level = UPDATE_TYPE_FULL;

static void copy_surface_update_to_plane(
		struct dc_plane_state *surface,
		struct dc_surface_update *srf_update)
{
	if (srf_update->flip_addr) {
		surface->address = srf_update->flip_addr->address;
		surface->flip_immediate =
			srf_update->flip_addr->flip_immediate;
		surface->time.time_elapsed_in_us[surface->time.index] =
			srf_update->flip_addr->flip_timestamp_in_us -
				surface->time.prev_update_time_in_us;
		surface->time.prev_update_time_in_us =
			srf_update->flip_addr->flip_timestamp_in_us;
		surface->time.index++;
		if (surface->time.index >= DC_PLANE_UPDATE_TIMES_MAX)
			surface->time.index = 0;
	}

	if (srf_update->scaling_info) {
		surface->scaling_quality =
				srf_update->scaling_info->scaling_quality;
		surface->dst_rect =
				srf_update->scaling_info->dst_rect;
		surface->src_rect =
				srf_update->scaling_info->src_rect;
		surface->clip_rect =
				srf_update->scaling_info->clip_rect;
	}

	if (srf_update->plane_info) {
		surface->color_space =
				srf_update->plane_info->color_space;
		surface->format =
				srf_update->plane_info->format;
		surface->plane_size =
				srf_update->plane_info->plane_size;
		surface->rotation =
				srf_update->plane_info->rotation;
		surface->horizontal_mirror =
				srf_update->plane_info->horizontal_mirror;
		surface->stereo_format =
				srf_update->plane_info->stereo_format;
		surface->tiling_info =
				srf_update->plane_info->tiling_info;
		surface->visible =
				srf_update->plane_info->visible;
		surface->per_pixel_alpha =
				srf_update->plane_info->per_pixel_alpha;
		surface->global_alpha =
				srf_update->plane_info->global_alpha;
		surface->global_alpha_value =
				srf_update->plane_info->global_alpha_value;
		surface->dcc =
				srf_update->plane_info->dcc;
		surface->sdr_white_level =
				srf_update->plane_info->sdr_white_level;
	}

	if (srf_update->gamma &&
			(surface->gamma_correction !=
					srf_update->gamma)) {
		memcpy(&surface->gamma_correction->entries,
			&srf_update->gamma->entries,
			sizeof(struct dc_gamma_entries));
		surface->gamma_correction->is_identity =
			srf_update->gamma->is_identity;
		surface->gamma_correction->num_entries =
			srf_update->gamma->num_entries;
		surface->gamma_correction->type =
			srf_update->gamma->type;
	}

	if (srf_update->in_transfer_func &&
			(surface->in_transfer_func !=
				srf_update->in_transfer_func)) {
		surface->in_transfer_func->sdr_ref_white_level =
			srf_update->in_transfer_func->sdr_ref_white_level;
		surface->in_transfer_func->tf =
			srf_update->in_transfer_func->tf;
		surface->in_transfer_func->type =
			srf_update->in_transfer_func->type;
		memcpy(&surface->in_transfer_func->tf_pts,
			&srf_update->in_transfer_func->tf_pts,
			sizeof(struct dc_transfer_func_distributed_points));
	}

#if defined(CONFIG_DRM_AMD_DC_DCN2_0)
	if (srf_update->func_shaper &&
			(surface->in_shaper_func !=
			srf_update->func_shaper))
		memcpy(surface->in_shaper_func, srf_update->func_shaper,
		sizeof(*surface->in_shaper_func));

	if (srf_update->lut3d_func &&
			(surface->lut3d_func !=
			srf_update->lut3d_func))
		memcpy(surface->lut3d_func, srf_update->lut3d_func,
		sizeof(*surface->lut3d_func));

	if (srf_update->blend_tf &&
			(surface->blend_tf !=
			srf_update->blend_tf))
		memcpy(surface->blend_tf, srf_update->blend_tf,
		sizeof(*surface->blend_tf));

#endif
	if (srf_update->input_csc_color_matrix)
		surface->input_csc_color_matrix =
			*srf_update->input_csc_color_matrix;

	if (srf_update->coeff_reduction_factor)
		surface->coeff_reduction_factor =
			*srf_update->coeff_reduction_factor;
}

static void copy_stream_update_to_stream(struct dc *dc,
					 struct dc_state *context,
					 struct dc_stream_state *stream,
					 const struct dc_stream_update *update)
{
	if (update == NULL || stream == NULL)
		return;

	if (update->src.height && update->src.width)
		stream->src = update->src;

	if (update->dst.height && update->dst.width)
		stream->dst = update->dst;

	if (update->out_transfer_func &&
	    stream->out_transfer_func != update->out_transfer_func) {
		stream->out_transfer_func->sdr_ref_white_level =
			update->out_transfer_func->sdr_ref_white_level;
		stream->out_transfer_func->tf = update->out_transfer_func->tf;
		stream->out_transfer_func->type =
			update->out_transfer_func->type;
		memcpy(&stream->out_transfer_func->tf_pts,
		       &update->out_transfer_func->tf_pts,
		       sizeof(struct dc_transfer_func_distributed_points));
	}

	if (update->hdr_static_metadata)
		stream->hdr_static_metadata = *update->hdr_static_metadata;

	if (update->abm_level)
		stream->abm_level = *update->abm_level;

	if (update->periodic_interrupt0)
		stream->periodic_interrupt0 = *update->periodic_interrupt0;

	if (update->periodic_interrupt1)
		stream->periodic_interrupt1 = *update->periodic_interrupt1;

	if (update->gamut_remap)
		stream->gamut_remap_matrix = *update->gamut_remap;

	/* Note: this being updated after mode set is currently not a use case
	 * however if it arises OCSC would need to be reprogrammed at the
	 * minimum
	 */
	if (update->output_color_space)
		stream->output_color_space = *update->output_color_space;

	if (update->output_csc_transform)
		stream->csc_color_matrix = *update->output_csc_transform;

	if (update->vrr_infopacket)
		stream->vrr_infopacket = *update->vrr_infopacket;

	if (update->dpms_off)
		stream->dpms_off = *update->dpms_off;

	if (update->vsc_infopacket)
		stream->vsc_infopacket = *update->vsc_infopacket;

	if (update->vsp_infopacket)
		stream->vsp_infopacket = *update->vsp_infopacket;

	if (update->dither_option)
		stream->dither_option = *update->dither_option;
#if defined(CONFIG_DRM_AMD_DC_DCN2_0)
	/* update current stream with writeback info */
	if (update->wb_update) {
		int i;

		stream->num_wb_info = update->wb_update->num_wb_info;
		ASSERT(stream->num_wb_info <= MAX_DWB_PIPES);
		for (i = 0; i < stream->num_wb_info; i++)
			stream->writeback_info[i] =
				update->wb_update->writeback_info[i];
	}
#endif
#if defined(CONFIG_DRM_AMD_DC_DSC_SUPPORT)
	if (update->dsc_config) {
		struct dc_dsc_config old_dsc_cfg = stream->timing.dsc_cfg;
		uint32_t old_dsc_enabled = stream->timing.flags.DSC;
		uint32_t enable_dsc = (update->dsc_config->num_slices_h != 0 &&
				       update->dsc_config->num_slices_v != 0);

		stream->timing.dsc_cfg = *update->dsc_config;
		stream->timing.flags.DSC = enable_dsc;
		if (!dc->res_pool->funcs->validate_bandwidth(dc, context,
							     true)) {
			stream->timing.dsc_cfg = old_dsc_cfg;
			stream->timing.flags.DSC = old_dsc_enabled;
		}
	}
#endif
}

static void commit_planes_do_stream_update(struct dc *dc,
		struct dc_stream_state *stream,
		struct dc_stream_update *stream_update,
		enum surface_update_type update_type,
		struct dc_state *context)
{
	int j;

	// Stream updates
	for (j = 0; j < dc->res_pool->pipe_count; j++) {
		struct pipe_ctx *pipe_ctx = &context->res_ctx.pipe_ctx[j];

		if (!pipe_ctx->top_pipe &&
			pipe_ctx->stream &&
			pipe_ctx->stream == stream) {

			if (stream_update->periodic_interrupt0 &&
					dc->hwss.setup_periodic_interrupt)
				dc->hwss.setup_periodic_interrupt(pipe_ctx, VLINE0);

			if (stream_update->periodic_interrupt1 &&
					dc->hwss.setup_periodic_interrupt)
				dc->hwss.setup_periodic_interrupt(pipe_ctx, VLINE1);

			if ((stream_update->hdr_static_metadata && !stream->use_dynamic_meta) ||
					stream_update->vrr_infopacket ||
					stream_update->vsc_infopacket ||
					stream_update->vsp_infopacket) {
				resource_build_info_frame(pipe_ctx);
				dc->hwss.update_info_frame(pipe_ctx);
			}

			if (stream_update->gamut_remap)
				dc_stream_set_gamut_remap(dc, stream);

			if (stream_update->output_csc_transform)
				dc_stream_program_csc_matrix(dc, stream);

			if (stream_update->dither_option) {
#if defined(CONFIG_DRM_AMD_DC_DCN2_0)
				struct pipe_ctx *odm_pipe = dc_res_get_odm_bottom_pipe(pipe_ctx);
#endif
				resource_build_bit_depth_reduction_params(pipe_ctx->stream,
									&pipe_ctx->stream->bit_depth_params);
				pipe_ctx->stream_res.opp->funcs->opp_program_fmt(pipe_ctx->stream_res.opp,
						&stream->bit_depth_params,
						&stream->clamping);
#if defined(CONFIG_DRM_AMD_DC_DCN2_0)
				if (odm_pipe)
					odm_pipe->stream_res.opp->funcs->opp_program_fmt(odm_pipe->stream_res.opp,
							&stream->bit_depth_params,
							&stream->clamping);
#endif
			}

#if defined(CONFIG_DRM_AMD_DC_DSC_SUPPORT)
			if (stream_update->dsc_config && dc->hwss.pipe_control_lock_global) {
				dc->hwss.pipe_control_lock_global(dc, pipe_ctx, true);
				dp_update_dsc_config(pipe_ctx);
				dc->hwss.pipe_control_lock_global(dc, pipe_ctx, false);
			}
#endif
			/* Full fe update*/
			if (update_type == UPDATE_TYPE_FAST)
				continue;

			if (stream_update->dpms_off) {
				dc->hwss.pipe_control_lock(dc, pipe_ctx, true);
				if (*stream_update->dpms_off) {
					core_link_disable_stream(pipe_ctx, KEEP_ACQUIRED_RESOURCE);
					dc->hwss.optimize_bandwidth(dc, dc->current_state);
				} else {
					dc->hwss.prepare_bandwidth(dc, dc->current_state);
					core_link_enable_stream(dc->current_state, pipe_ctx);
				}
				dc->hwss.pipe_control_lock(dc, pipe_ctx, false);
			}

			if (stream_update->abm_level && pipe_ctx->stream_res.abm) {
				if (pipe_ctx->stream_res.tg->funcs->is_blanked) {
					// if otg funcs defined check if blanked before programming
					if (!pipe_ctx->stream_res.tg->funcs->is_blanked(pipe_ctx->stream_res.tg))
						pipe_ctx->stream_res.abm->funcs->set_abm_level(
							pipe_ctx->stream_res.abm, stream->abm_level);
				} else
					pipe_ctx->stream_res.abm->funcs->set_abm_level(
						pipe_ctx->stream_res.abm, stream->abm_level);
			}
		}
	}
}

static void commit_planes_for_stream(struct dc *dc,
		struct dc_surface_update *srf_updates,
		int surface_count,
		struct dc_stream_state *stream,
		struct dc_stream_update *stream_update,
		enum surface_update_type update_type,
		struct dc_state *context)
{
	int i, j;
	struct pipe_ctx *top_pipe_to_program = NULL;

	if (dc->optimize_seamless_boot && surface_count > 0) {
		/* Optimize seamless boot flag keeps clocks and watermarks high until
		 * first flip. After first flip, optimization is required to lower
		 * bandwidth. Important to note that it is expected UEFI will
		 * only light up a single display on POST, therefore we only expect
		 * one stream with seamless boot flag set.
		 */
		if (stream->apply_seamless_boot_optimization) {
			stream->apply_seamless_boot_optimization = false;
			dc->optimize_seamless_boot = false;
			dc->optimized_required = true;
		}
	}

	if (update_type == UPDATE_TYPE_FULL && !dc->optimize_seamless_boot) {
		dc->hwss.prepare_bandwidth(dc, context);
		context_clock_trace(dc, context);
	}

	// Stream updates
	if (stream_update)
		commit_planes_do_stream_update(dc, stream, stream_update, update_type, context);

	if (surface_count == 0) {
		/*
		 * In case of turning off screen, no need to program front end a second time.
		 * just return after program blank.
		 */
		dc->hwss.apply_ctx_for_surface(dc, stream, 0, context);
		return;
	}

#if defined(CONFIG_DRM_AMD_DC_DCN2_0)
	if (!IS_DIAG_DC(dc->ctx->dce_environment)) {
		for (i = 0; i < surface_count; i++) {
			struct dc_plane_state *plane_state = srf_updates[i].surface;
			/*set logical flag for lock/unlock use*/
			for (j = 0; j < dc->res_pool->pipe_count; j++) {
				struct pipe_ctx *pipe_ctx = &context->res_ctx.pipe_ctx[j];
				if (!pipe_ctx->plane_state)
					continue;
				if (pipe_ctx->plane_state != plane_state)
					continue;
				plane_state->triplebuffer_flips = false;
				if (update_type == UPDATE_TYPE_FAST &&
					dc->hwss.program_triplebuffer != NULL &&
					!plane_state->flip_immediate &&
					!dc->debug.disable_tri_buf) {
						/*triple buffer for VUpdate  only*/
						plane_state->triplebuffer_flips = true;
				}
			}
		}
	}
#endif

	// Update Type FULL, Surface updates
	for (j = 0; j < dc->res_pool->pipe_count; j++) {
		struct pipe_ctx *pipe_ctx = &context->res_ctx.pipe_ctx[j];

		if (!pipe_ctx->top_pipe &&
			pipe_ctx->stream &&
			pipe_ctx->stream == stream) {
			struct dc_stream_status *stream_status = NULL;

			top_pipe_to_program = pipe_ctx;

			if (!pipe_ctx->plane_state)
				continue;

			/* Full fe update*/
			if (update_type == UPDATE_TYPE_FAST)
				continue;

#if defined(CONFIG_DRM_AMD_DC_DCN2_0)
			ASSERT(!pipe_ctx->plane_state->triplebuffer_flips);

			if (dc->hwss.program_triplebuffer != NULL &&
				!dc->debug.disable_tri_buf) {
				/*turn off triple buffer for full update*/
				dc->hwss.program_triplebuffer(
					dc, pipe_ctx, pipe_ctx->plane_state->triplebuffer_flips);
			}
#endif
			stream_status =
				stream_get_status(context, pipe_ctx->stream);

			dc->hwss.apply_ctx_for_surface(
					dc, pipe_ctx->stream, stream_status->plane_count, context);
		}
	}

	// Update Type FAST, Surface updates
	if (update_type == UPDATE_TYPE_FAST) {
		/* Lock the top pipe while updating plane addrs, since freesync requires
		 *  plane addr update event triggers to be synchronized.
		 *  top_pipe_to_program is expected to never be NULL
		 */
		dc->hwss.pipe_control_lock(dc, top_pipe_to_program, true);

#if defined(CONFIG_DRM_AMD_DC_DCN2_0)
		if (dc->hwss.set_flip_control_gsl)
			for (i = 0; i < surface_count; i++) {
				struct dc_plane_state *plane_state = srf_updates[i].surface;

				for (j = 0; j < dc->res_pool->pipe_count; j++) {
					struct pipe_ctx *pipe_ctx = &context->res_ctx.pipe_ctx[j];

					if (pipe_ctx->stream != stream)
						continue;

					if (pipe_ctx->plane_state != plane_state)
						continue;

					// GSL has to be used for flip immediate
					dc->hwss.set_flip_control_gsl(pipe_ctx,
							plane_state->flip_immediate);
				}
			}
#endif
		/* Perform requested Updates */
		for (i = 0; i < surface_count; i++) {
			struct dc_plane_state *plane_state = srf_updates[i].surface;

			for (j = 0; j < dc->res_pool->pipe_count; j++) {
				struct pipe_ctx *pipe_ctx = &context->res_ctx.pipe_ctx[j];

				if (pipe_ctx->stream != stream)
					continue;

				if (pipe_ctx->plane_state != plane_state)
					continue;
#if defined(CONFIG_DRM_AMD_DC_DCN2_0)
				/*program triple buffer after lock based on flip type*/
				if (dc->hwss.program_triplebuffer != NULL &&
					!dc->debug.disable_tri_buf) {
					/*only enable triplebuffer for  fast_update*/
					dc->hwss.program_triplebuffer(
						dc, pipe_ctx, plane_state->triplebuffer_flips);
				}
#endif
				if (srf_updates[i].flip_addr)
					dc->hwss.update_plane_addr(dc, pipe_ctx);
			}
		}

		dc->hwss.pipe_control_lock(dc, top_pipe_to_program, false);
	}

	// Fire manual trigger only when bottom plane is flipped
	for (j = 0; j < dc->res_pool->pipe_count; j++) {
		struct pipe_ctx *pipe_ctx = &context->res_ctx.pipe_ctx[j];

		if (pipe_ctx->bottom_pipe ||
				!pipe_ctx->stream ||
				pipe_ctx->stream != stream ||
				!pipe_ctx->plane_state->update_flags.bits.addr_update)
			continue;

		if (pipe_ctx->stream_res.tg->funcs->program_manual_trigger)
			pipe_ctx->stream_res.tg->funcs->program_manual_trigger(pipe_ctx->stream_res.tg);
	}
}

void dc_commit_updates_for_stream(struct dc *dc,
		struct dc_surface_update *srf_updates,
		int surface_count,
		struct dc_stream_state *stream,
		struct dc_stream_update *stream_update,
		struct dc_state *state)
{
	const struct dc_stream_status *stream_status;
	enum surface_update_type update_type;
	struct dc_state *context;
	struct dc_context *dc_ctx = dc->ctx;
	int i, j;

	stream_status = dc_stream_get_status(stream);
	context = dc->current_state;

	update_type = dc_check_update_surfaces_for_stream(
				dc, srf_updates, surface_count, stream_update, stream_status);

	if (update_type >= update_surface_trace_level)
		update_surface_trace(dc, srf_updates, surface_count);


	if (update_type >= UPDATE_TYPE_FULL) {

		/* initialize scratch memory for building context */
		context = dc_create_state(dc);
		if (context == NULL) {
			DC_ERROR("Failed to allocate new validate context!\n");
			return;
		}

		dc_resource_state_copy_construct(state, context);

		for (i = 0; i < dc->res_pool->pipe_count; i++) {
			struct pipe_ctx *new_pipe = &context->res_ctx.pipe_ctx[i];
			struct pipe_ctx *old_pipe = &dc->current_state->res_ctx.pipe_ctx[i];

			if (new_pipe->plane_state && new_pipe->plane_state != old_pipe->plane_state)
				new_pipe->plane_state->force_full_update = true;
		}
	}


	for (i = 0; i < surface_count; i++) {
		struct dc_plane_state *surface = srf_updates[i].surface;

		copy_surface_update_to_plane(surface, &srf_updates[i]);

		if (update_type >= UPDATE_TYPE_MED) {
			for (j = 0; j < dc->res_pool->pipe_count; j++) {
				struct pipe_ctx *pipe_ctx = &context->res_ctx.pipe_ctx[j];

				if (pipe_ctx->plane_state != surface)
					continue;

				resource_build_scaling_params(pipe_ctx);
			}
		}
	}

	copy_stream_update_to_stream(dc, context, stream, stream_update);

	commit_planes_for_stream(
				dc,
				srf_updates,
				surface_count,
				stream,
				stream_update,
				update_type,
				context);
	/*update current_State*/
	if (dc->current_state != context) {

		struct dc_state *old = dc->current_state;

		dc->current_state = context;
		dc_release_state(old);

		for (i = 0; i < dc->res_pool->pipe_count; i++) {
			struct pipe_ctx *pipe_ctx = &context->res_ctx.pipe_ctx[i];

			if (pipe_ctx->plane_state && pipe_ctx->stream == stream)
				pipe_ctx->plane_state->force_full_update = false;
		}
	}
	/*let's use current_state to update watermark etc*/
	if (update_type >= UPDATE_TYPE_FULL)
		dc_post_update_surfaces_to_stream(dc);

	return;

}

uint8_t dc_get_current_stream_count(struct dc *dc)
{
	return dc->current_state->stream_count;
}

struct dc_stream_state *dc_get_stream_at_index(struct dc *dc, uint8_t i)
{
	if (i < dc->current_state->stream_count)
		return dc->current_state->streams[i];
	return NULL;
}

enum dc_irq_source dc_interrupt_to_irq_source(
		struct dc *dc,
		uint32_t src_id,
		uint32_t ext_id)
{
	return dal_irq_service_to_irq_source(dc->res_pool->irqs, src_id, ext_id);
}

/**
 * dc_interrupt_set() - Enable/disable an AMD hw interrupt source
 */
bool dc_interrupt_set(struct dc *dc, enum dc_irq_source src, bool enable)
{

	if (dc == NULL)
		return false;

	return dal_irq_service_set(dc->res_pool->irqs, src, enable);
}

void dc_interrupt_ack(struct dc *dc, enum dc_irq_source src)
{
	dal_irq_service_ack(dc->res_pool->irqs, src);
}

void dc_set_power_state(
	struct dc *dc,
	enum dc_acpi_cm_power_state power_state)
{
	struct kref refcount;
	struct display_mode_lib *dml = kzalloc(sizeof(struct display_mode_lib),
						GFP_KERNEL);

	ASSERT(dml);
	if (!dml)
		return;

	switch (power_state) {
	case DC_ACPI_CM_POWER_STATE_D0:
		dc_resource_state_construct(dc, dc->current_state);

		dc->hwss.init_hw(dc);
		break;
	default:
		ASSERT(dc->current_state->stream_count == 0);
		/* Zero out the current context so that on resume we start with
		 * clean state, and dc hw programming optimizations will not
		 * cause any trouble.
		 */

		/* Preserve refcount */
		refcount = dc->current_state->refcount;
		/* Preserve display mode lib */
		memcpy(dml, &dc->current_state->bw_ctx.dml, sizeof(struct display_mode_lib));

		dc_resource_state_destruct(dc->current_state);
		memset(dc->current_state, 0,
				sizeof(*dc->current_state));

		dc->current_state->refcount = refcount;
		dc->current_state->bw_ctx.dml = *dml;

		break;
	}

	kfree(dml);
}

void dc_resume(struct dc *dc)
{

	uint32_t i;

	for (i = 0; i < dc->link_count; i++)
		core_link_resume(dc->links[i]);
}

unsigned int dc_get_current_backlight_pwm(struct dc *dc)
{
	struct abm *abm = dc->res_pool->abm;

	if (abm)
		return abm->funcs->get_current_backlight(abm);

	return 0;
}

unsigned int dc_get_target_backlight_pwm(struct dc *dc)
{
	struct abm *abm = dc->res_pool->abm;

	if (abm)
		return abm->funcs->get_target_backlight(abm);

	return 0;
}

bool dc_is_dmcu_initialized(struct dc *dc)
{
	struct dmcu *dmcu = dc->res_pool->dmcu;

	if (dmcu)
		return dmcu->funcs->is_dmcu_initialized(dmcu);
	return false;
}

bool dc_submit_i2c(
		struct dc *dc,
		uint32_t link_index,
		struct i2c_command *cmd)
{

	struct dc_link *link = dc->links[link_index];
	struct ddc_service *ddc = link->ddc;
	return dce_i2c_submit_command(
		dc->res_pool,
		ddc->ddc_pin,
		cmd);
}

static bool link_add_remote_sink_helper(struct dc_link *dc_link, struct dc_sink *sink)
{
	if (dc_link->sink_count >= MAX_SINKS_PER_LINK) {
		BREAK_TO_DEBUGGER();
		return false;
	}

	dc_sink_retain(sink);

	dc_link->remote_sinks[dc_link->sink_count] = sink;
	dc_link->sink_count++;

	return true;
}

/**
 * dc_link_add_remote_sink() - Create a sink and attach it to an existing link
 *
 * EDID length is in bytes
 */
struct dc_sink *dc_link_add_remote_sink(
		struct dc_link *link,
		const uint8_t *edid,
		int len,
		struct dc_sink_init_data *init_data)
{
	struct dc_sink *dc_sink;
	enum dc_edid_status edid_status;

	if (len > DC_MAX_EDID_BUFFER_SIZE) {
		dm_error("Max EDID buffer size breached!\n");
		return NULL;
	}

	if (!init_data) {
		BREAK_TO_DEBUGGER();
		return NULL;
	}

	if (!init_data->link) {
		BREAK_TO_DEBUGGER();
		return NULL;
	}

	dc_sink = dc_sink_create(init_data);

	if (!dc_sink)
		return NULL;

	memmove(dc_sink->dc_edid.raw_edid, edid, len);
	dc_sink->dc_edid.length = len;

	if (!link_add_remote_sink_helper(
			link,
			dc_sink))
		goto fail_add_sink;

	edid_status = dm_helpers_parse_edid_caps(
			link->ctx,
			&dc_sink->dc_edid,
			&dc_sink->edid_caps);

	/*
	 * Treat device as no EDID device if EDID
	 * parsing fails
	 */
	if (edid_status != EDID_OK) {
		dc_sink->dc_edid.length = 0;
		dm_error("Bad EDID, status%d!\n", edid_status);
	}

	return dc_sink;

fail_add_sink:
	dc_sink_release(dc_sink);
	return NULL;
}

/**
 * dc_link_remove_remote_sink() - Remove a remote sink from a dc_link
 *
 * Note that this just removes the struct dc_sink - it doesn't
 * program hardware or alter other members of dc_link
 */
void dc_link_remove_remote_sink(struct dc_link *link, struct dc_sink *sink)
{
	int i;

	if (!link->sink_count) {
		BREAK_TO_DEBUGGER();
		return;
	}

	for (i = 0; i < link->sink_count; i++) {
		if (link->remote_sinks[i] == sink) {
			dc_sink_release(sink);
			link->remote_sinks[i] = NULL;

			/* shrink array to remove empty place */
			while (i < link->sink_count - 1) {
				link->remote_sinks[i] = link->remote_sinks[i+1];
				i++;
			}
			link->remote_sinks[i] = NULL;
			link->sink_count--;
			return;
		}
	}
}

void get_clock_requirements_for_state(struct dc_state *state, struct AsicStateEx *info)
{
	info->displayClock				= (unsigned int)state->bw_ctx.bw.dcn.clk.dispclk_khz;
	info->engineClock				= (unsigned int)state->bw_ctx.bw.dcn.clk.dcfclk_khz;
	info->memoryClock				= (unsigned int)state->bw_ctx.bw.dcn.clk.dramclk_khz;
	info->maxSupportedDppClock		= (unsigned int)state->bw_ctx.bw.dcn.clk.max_supported_dppclk_khz;
	info->dppClock					= (unsigned int)state->bw_ctx.bw.dcn.clk.dppclk_khz;
	info->socClock					= (unsigned int)state->bw_ctx.bw.dcn.clk.socclk_khz;
	info->dcfClockDeepSleep			= (unsigned int)state->bw_ctx.bw.dcn.clk.dcfclk_deep_sleep_khz;
	info->fClock					= (unsigned int)state->bw_ctx.bw.dcn.clk.fclk_khz;
	info->phyClock					= (unsigned int)state->bw_ctx.bw.dcn.clk.phyclk_khz;
}<|MERGE_RESOLUTION|>--- conflicted
+++ resolved
@@ -1113,9 +1113,6 @@
 
 	memset(&context->commit_hints, 0, sizeof(context->commit_hints));
 
-	for (i = 0; i < context->stream_count; i++)
-		context->streams[i]->mode_changed = false;
-
 	dc_release_state(dc->current_state);
 
 	dc->current_state = context;
@@ -1327,10 +1324,7 @@
 		elevate_update_type(&update_type, UPDATE_TYPE_MED);
 	}
 
-<<<<<<< HEAD
-=======
-
->>>>>>> cc8f1299
+
 	if (memcmp(&u->plane_info->tiling_info, &u->surface->tiling_info,
 			sizeof(union dc_tiling_info)) != 0) {
 		update_flags->bits.swizzle_change = 1;
@@ -1348,20 +1342,8 @@
 		}
 	}
 
-<<<<<<< HEAD
-	if (update_flags->bits.rotation_change
-			|| update_flags->bits.stereo_format_change
-			|| update_flags->bits.pixel_format_change
-			|| update_flags->bits.bpp_change
-			|| update_flags->bits.bandwidth_change
-			|| update_flags->bits.output_tf_change)
-		return UPDATE_TYPE_FULL;
-
-	return UPDATE_TYPE_MED;
-=======
 	/* This should be UPDATE_TYPE_FAST if nothing has changed. */
 	return update_type;
->>>>>>> cc8f1299
 }
 
 static enum surface_update_type get_scaling_info_update_type(
