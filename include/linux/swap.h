--- conflicted
+++ resolved
@@ -17,8 +17,6 @@
 struct notifier_block;
 
 struct bio;
-
-struct pagevec;
 
 #define SWAP_FLAG_PREFER	0x8000	/* set if swap priority specified */
 #define SWAP_FLAG_PRIO_MASK	0x7fff
@@ -148,7 +146,7 @@
  * We always assume that blocks are of size PAGE_SIZE.
  */
 struct swap_extent {
-	struct rb_node rb_node;
+	struct list_head list;
 	pgoff_t start_page;
 	pgoff_t nr_pages;
 	sector_t start_block;
@@ -169,15 +167,13 @@
 	SWP_SOLIDSTATE	= (1 << 4),	/* blkdev seeks are cheap */
 	SWP_CONTINUED	= (1 << 5),	/* swap_map has count continuation */
 	SWP_BLKDEV	= (1 << 6),	/* its a block device */
-	SWP_ACTIVATED	= (1 << 7),	/* set after swap_activate success */
-	SWP_FS		= (1 << 8),	/* swap file goes through fs */
-	SWP_AREA_DISCARD = (1 << 9),	/* single-time swap area discards */
-	SWP_PAGE_DISCARD = (1 << 10),	/* freed swap page-cluster discards */
-	SWP_STABLE_WRITES = (1 << 11),	/* no overwrite PG_writeback pages */
-	SWP_SYNCHRONOUS_IO = (1 << 12),	/* synchronous IO is efficient */
-	SWP_VALID	= (1 << 13),	/* swap is valid to be operated on? */
+	SWP_FILE	= (1 << 7),	/* set after swap_activate success */
+	SWP_AREA_DISCARD = (1 << 8),	/* single-time swap area discards */
+	SWP_PAGE_DISCARD = (1 << 9),	/* freed swap page-cluster discards */
+	SWP_STABLE_WRITES = (1 << 10),	/* no overwrite PG_writeback pages */
+	SWP_SYNCHRONOUS_IO = (1 << 11),	/* synchronous IO is efficient */
 					/* add others here before... */
-	SWP_SCANNING	= (1 << 14),	/* refcount in scan_swap_map */
+	SWP_SCANNING	= (1 << 12),	/* refcount in scan_swap_map */
 };
 
 #define SWAP_CLUSTER_MAX 32UL
@@ -248,7 +244,8 @@
 	unsigned int cluster_next;	/* likely index for next allocation */
 	unsigned int cluster_nr;	/* countdown to next cluster search */
 	struct percpu_cluster __percpu *percpu_cluster; /* per cpu's swap location */
-	struct rb_root swap_extent_root;/* root of the swap extent rbtree */
+	struct swap_extent *curr_swap_extent;
+	struct swap_extent first_swap_extent;
 	struct block_device *bdev;	/* swap device or bdev of swap file */
 	struct file *swap_file;		/* seldom referenced */
 	unsigned int old_block_size;	/* seldom referenced */
@@ -307,22 +304,24 @@
 };
 
 /* linux/mm/workingset.c */
-<<<<<<< HEAD
 void *workingset_eviction(struct address_space *mapping, struct page *page);
-=======
-void *workingset_eviction(struct page *page);
->>>>>>> cc8f1299
 void workingset_refault(struct page *page, void *shadow);
 void workingset_activation(struct page *page);
 
-/* Only track the nodes of mappings with shadow entries */
-void workingset_update_node(struct xa_node *node);
-#define mapping_set_update(xas, mapping) do {				\
-	if (!dax_mapping(mapping) && !shmem_mapping(mapping))		\
-		xas_set_update(xas, workingset_update_node);		\
-} while (0)
+/* Do not use directly, use workingset_lookup_update */
+void workingset_update_node(struct radix_tree_node *node);
+
+/* Returns workingset_update_node() if the mapping has shadow entries. */
+#define workingset_lookup_update(mapping)				\
+({									\
+	radix_tree_update_node_t __helper = workingset_update_node;	\
+	if (dax_mapping(mapping) || shmem_mapping(mapping))		\
+		__helper = NULL;					\
+	__helper;							\
+})
 
 /* linux/mm/page_alloc.c */
+extern unsigned long totalram_pages;
 extern unsigned long totalreserve_pages;
 extern unsigned long nr_free_buffer_pages(void);
 extern unsigned long nr_free_pagecache_pages(void);
@@ -372,13 +371,20 @@
 extern int node_reclaim_mode;
 extern int sysctl_min_unmapped_ratio;
 extern int sysctl_min_slab_ratio;
+extern int node_reclaim(struct pglist_data *, gfp_t, unsigned int);
 #else
 #define node_reclaim_mode 0
-#endif
+static inline int node_reclaim(struct pglist_data *pgdat, gfp_t mask,
+				unsigned int order)
+{
+	return 0;
+}
+#endif
+
+#include <linux/pagevec.h>
 
 extern int page_evictable(struct page *page);
 extern void check_move_unevictable_pages(struct pagevec *pvec);
-
 extern int kswapd_run(int nid);
 extern void kswapd_stop(int nid);
 
@@ -412,7 +418,7 @@
 extern int add_to_swap(struct page *page);
 extern int add_to_swap_cache(struct page *, swp_entry_t, gfp_t);
 extern int __add_to_swap_cache(struct page *page, swp_entry_t entry);
-extern void __delete_from_swap_cache(struct page *, swp_entry_t entry);
+extern void __delete_from_swap_cache(struct page *);
 extern void delete_from_swap_cache(struct page *);
 extern void free_page_and_swap_cache(struct page *);
 extern void free_pages_and_swap_cache(struct page **, int);
@@ -464,7 +470,7 @@
 extern sector_t map_swap_page(struct page *, struct block_device **);
 extern sector_t swapdev_block(int, pgoff_t);
 extern int page_swapcount(struct page *);
-extern int __swap_count(swp_entry_t entry);
+extern int __swap_count(struct swap_info_struct *si, swp_entry_t entry);
 extern int __swp_swapcount(swp_entry_t entry);
 extern int swp_swapcount(swp_entry_t entry);
 extern struct swap_info_struct *page_swap_info(struct page *);
@@ -474,12 +480,6 @@
 struct backing_dev_info;
 extern int init_swap_address_space(unsigned int type, unsigned long nr_pages);
 extern void exit_swap_address_space(unsigned int type);
-extern struct swap_info_struct *get_swap_device(swp_entry_t entry);
-
-static inline void put_swap_device(struct swap_info_struct *si)
-{
-	rcu_read_unlock();
-}
 
 #else /* CONFIG_SWAP */
 
@@ -572,8 +572,7 @@
 	return -1;
 }
 
-static inline void __delete_from_swap_cache(struct page *page,
-							swp_entry_t entry)
+static inline void __delete_from_swap_cache(struct page *page)
 {
 }
 
@@ -586,7 +585,7 @@
 	return 0;
 }
 
-static inline int __swap_count(swp_entry_t entry)
+static inline int __swap_count(struct swap_info_struct *si, swp_entry_t entry)
 {
 	return 0;
 }
@@ -635,7 +634,7 @@
 		return vm_swappiness;
 
 	/* root ? */
-	if (mem_cgroup_disabled() || mem_cgroup_is_root(memcg))
+	if (mem_cgroup_disabled() || !memcg->css.parent)
 		return vm_swappiness;
 
 	return memcg->swappiness;
