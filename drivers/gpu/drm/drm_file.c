/*
 * \author Rickard E. (Rik) Faith <faith@valinux.com>
 * \author Daryll Strauss <daryll@valinux.com>
 * \author Gareth Hughes <gareth@valinux.com>
 */

/*
 * Created: Mon Jan  4 08:58:31 1999 by faith@valinux.com
 *
 * Copyright 1999 Precision Insight, Inc., Cedar Park, Texas.
 * Copyright 2000 VA Linux Systems, Inc., Sunnyvale, California.
 * All Rights Reserved.
 *
 * Permission is hereby granted, free of charge, to any person obtaining a
 * copy of this software and associated documentation files (the "Software"),
 * to deal in the Software without restriction, including without limitation
 * the rights to use, copy, modify, merge, publish, distribute, sublicense,
 * and/or sell copies of the Software, and to permit persons to whom the
 * Software is furnished to do so, subject to the following conditions:
 *
 * The above copyright notice and this permission notice (including the next
 * paragraph) shall be included in all copies or substantial portions of the
 * Software.
 *
 * THE SOFTWARE IS PROVIDED "AS IS", WITHOUT WARRANTY OF ANY KIND, EXPRESS OR
 * IMPLIED, INCLUDING BUT NOT LIMITED TO THE WARRANTIES OF MERCHANTABILITY,
 * FITNESS FOR A PARTICULAR PURPOSE AND NONINFRINGEMENT.  IN NO EVENT SHALL
 * VA LINUX SYSTEMS AND/OR ITS SUPPLIERS BE LIABLE FOR ANY CLAIM, DAMAGES OR
 * OTHER LIABILITY, WHETHER IN AN ACTION OF CONTRACT, TORT OR OTHERWISE,
 * ARISING FROM, OUT OF OR IN CONNECTION WITH THE SOFTWARE OR THE USE OR
 * OTHER DEALINGS IN THE SOFTWARE.
 */

#include <linux/dma-fence.h>
#include <linux/module.h>
#include <linux/pci.h>
#include <linux/poll.h>
#include <linux/slab.h>

#include <drm/drm_client.h>
#include <drm/drm_drv.h>
#include <drm/drm_file.h>
#include <drm/drm_print.h>

#include "drm_crtc_internal.h"
#include "drm_internal.h"
#include "drm_legacy.h"

/* from BKL pushdown */
DEFINE_MUTEX(drm_global_mutex);

/**
 * DOC: file operations
 *
 * Drivers must define the file operations structure that forms the DRM
 * userspace API entry point, even though most of those operations are
 * implemented in the DRM core. The resulting &struct file_operations must be
 * stored in the &drm_driver.fops field. The mandatory functions are drm_open(),
 * drm_read(), drm_ioctl() and drm_compat_ioctl() if CONFIG_COMPAT is enabled
 * Note that drm_compat_ioctl will be NULL if CONFIG_COMPAT=n, so there's no
 * need to sprinkle #ifdef into the code. Drivers which implement private ioctls
 * that require 32/64 bit compatibility support must provide their own
 * &file_operations.compat_ioctl handler that processes private ioctls and calls
 * drm_compat_ioctl() for core ioctls.
 *
 * In addition drm_read() and drm_poll() provide support for DRM events. DRM
 * events are a generic and extensible means to send asynchronous events to
 * userspace through the file descriptor. They are used to send vblank event and
 * page flip completions by the KMS API. But drivers can also use it for their
 * own needs, e.g. to signal completion of rendering.
 *
 * For the driver-side event interface see drm_event_reserve_init() and
 * drm_send_event() as the main starting points.
 *
 * The memory mapping implementation will vary depending on how the driver
 * manages memory. Legacy drivers will use the deprecated drm_legacy_mmap()
 * function, modern drivers should use one of the provided memory-manager
 * specific implementations. For GEM-based drivers this is drm_gem_mmap(), and
 * for drivers which use the CMA GEM helpers it's drm_gem_cma_mmap().
 *
 * No other file operations are supported by the DRM userspace API. Overall the
 * following is an example &file_operations structure::
 *
 *     static const example_drm_fops = {
 *             .owner = THIS_MODULE,
 *             .open = drm_open,
 *             .release = drm_release,
 *             .unlocked_ioctl = drm_ioctl,
 *             .compat_ioctl = drm_compat_ioctl, // NULL if CONFIG_COMPAT=n
 *             .poll = drm_poll,
 *             .read = drm_read,
 *             .llseek = no_llseek,
 *             .mmap = drm_gem_mmap,
 *     };
 *
 * For plain GEM based drivers there is the DEFINE_DRM_GEM_FOPS() macro, and for
 * CMA based drivers there is the DEFINE_DRM_GEM_CMA_FOPS() macro to make this
 * simpler.
 *
 * The driver's &file_operations must be stored in &drm_driver.fops.
 *
 * For driver-private IOCTL handling see the more detailed discussion in
 * :ref:`IOCTL support in the userland interfaces chapter<drm_driver_ioctl>`.
 */

/**
 * drm_file_alloc - allocate file context
 * @minor: minor to allocate on
 *
 * This allocates a new DRM file context. It is not linked into any context and
 * can be used by the caller freely. Note that the context keeps a pointer to
 * @minor, so it must be freed before @minor is.
 *
 * RETURNS:
 * Pointer to newly allocated context, ERR_PTR on failure.
 */
struct drm_file *drm_file_alloc(struct drm_minor *minor)
{
	struct drm_device *dev = minor->dev;
	struct drm_file *file;
	int ret;

	file = kzalloc(sizeof(*file), GFP_KERNEL);
	if (!file)
		return ERR_PTR(-ENOMEM);

	file->pid = get_pid(task_pid(current));
	file->minor = minor;

	/* for compatibility root is always authenticated */
	file->authenticated = capable(CAP_SYS_ADMIN);

	INIT_LIST_HEAD(&file->lhead);
	INIT_LIST_HEAD(&file->fbs);
	mutex_init(&file->fbs_lock);
	INIT_LIST_HEAD(&file->blobs);
	INIT_LIST_HEAD(&file->pending_event_list);
	INIT_LIST_HEAD(&file->event_list);
	init_waitqueue_head(&file->event_wait);
	file->event_space = 4096; /* set aside 4k for event buffer */

	mutex_init(&file->event_read_lock);

	if (drm_core_check_feature(dev, DRIVER_GEM))
		drm_gem_open(dev, file);

	if (drm_core_check_feature(dev, DRIVER_SYNCOBJ))
		drm_syncobj_open(file);

	drm_prime_init_file_private(&file->prime);

	if (dev->driver->open) {
		ret = dev->driver->open(dev, file);
		if (ret < 0)
			goto out_prime_destroy;
	}

	return file;

out_prime_destroy:
	drm_prime_destroy_file_private(&file->prime);
	if (drm_core_check_feature(dev, DRIVER_SYNCOBJ))
		drm_syncobj_release(file);
	if (drm_core_check_feature(dev, DRIVER_GEM))
		drm_gem_release(dev, file);
	put_pid(file->pid);
	kfree(file);

	return ERR_PTR(ret);
}

static void drm_events_release(struct drm_file *file_priv)
{
	struct drm_device *dev = file_priv->minor->dev;
	struct drm_pending_event *e, *et;
	unsigned long flags;

	spin_lock_irqsave(&dev->event_lock, flags);

	/* Unlink pending events */
	list_for_each_entry_safe(e, et, &file_priv->pending_event_list,
				 pending_link) {
		list_del(&e->pending_link);
		e->file_priv = NULL;
	}

	/* Remove unconsumed events */
	list_for_each_entry_safe(e, et, &file_priv->event_list, link) {
		list_del(&e->link);
		kfree(e);
	}

	spin_unlock_irqrestore(&dev->event_lock, flags);
}

/**
 * drm_file_free - free file context
 * @file: context to free, or NULL
 *
 * This destroys and deallocates a DRM file context previously allocated via
 * drm_file_alloc(). The caller must make sure to unlink it from any contexts
 * before calling this.
 *
 * If NULL is passed, this is a no-op.
 *
 * RETURNS:
 * 0 on success, or error code on failure.
 */
void drm_file_free(struct drm_file *file)
{
	struct drm_device *dev;

	if (!file)
		return;

	dev = file->minor->dev;

	DRM_DEBUG("pid = %d, device = 0x%lx, open_count = %d\n",
		  task_pid_nr(current),
		  (long)old_encode_dev(file->minor->kdev->devt),
		  dev->open_count);

	if (drm_core_check_feature(dev, DRIVER_LEGACY) &&
	    dev->driver->preclose)
		dev->driver->preclose(dev, file);

	if (drm_core_check_feature(dev, DRIVER_LEGACY))
		drm_legacy_lock_release(dev, file->filp);

	if (drm_core_check_feature(dev, DRIVER_HAVE_DMA))
		drm_legacy_reclaim_buffers(dev, file);

	drm_events_release(file);

	if (drm_core_check_feature(dev, DRIVER_MODESET)) {
		drm_fb_release(file);
		drm_property_destroy_user_blobs(dev, file);
	}

	if (drm_core_check_feature(dev, DRIVER_SYNCOBJ))
		drm_syncobj_release(file);

	if (drm_core_check_feature(dev, DRIVER_GEM))
		drm_gem_release(dev, file);

	drm_legacy_ctxbitmap_flush(dev, file);

	if (drm_is_primary_client(file))
		drm_master_release(file);

	if (dev->driver->postclose)
		dev->driver->postclose(dev, file);

	drm_prime_destroy_file_private(&file->prime);

	WARN_ON(!list_empty(&file->event_list));

	put_pid(file->pid);
	kfree(file);
}

static void drm_close_helper(struct file *filp)
{
	struct drm_file *file_priv = filp->private_data;
	struct drm_device *dev = file_priv->minor->dev;

	mutex_lock(&dev->filelist_mutex);
	list_del(&file_priv->lhead);
	mutex_unlock(&dev->filelist_mutex);

	drm_file_free(file_priv);
}

/*
 * Check whether DRI will run on this CPU.
 *
 * \return non-zero if the DRI will run on this CPU, or zero otherwise.
 */
static int drm_cpu_valid(void)
{
#if defined(__sparc__) && !defined(__sparc_v9__)
	return 0;		/* No cmpxchg before v9 sparc. */
#endif
	return 1;
}

/*
 * Called whenever a process opens /dev/drm.
 *
 * \param filp file pointer.
 * \param minor acquired minor-object.
 * \return zero on success or a negative number on failure.
 *
 * Creates and initializes a drm_file structure for the file private data in \p
 * filp and add it into the double linked list in \p dev.
 */
static int drm_open_helper(struct file *filp, struct drm_minor *minor)
{
	struct drm_device *dev = minor->dev;
	struct drm_file *priv;
	int ret;

	if (filp->f_flags & O_EXCL)
		return -EBUSY;	/* No exclusive opens */
	if (!drm_cpu_valid())
		return -EINVAL;
	if (dev->switch_power_state != DRM_SWITCH_POWER_ON && dev->switch_power_state != DRM_SWITCH_POWER_DYNAMIC_OFF)
		return -EINVAL;

	DRM_DEBUG("pid = %d, minor = %d\n", task_pid_nr(current), minor->index);

	priv = drm_file_alloc(minor);
	if (IS_ERR(priv))
		return PTR_ERR(priv);

	if (drm_is_primary_client(priv)) {
		ret = drm_master_open(priv);
		if (ret) {
			drm_file_free(priv);
			return ret;
		}
	}

	filp->private_data = priv;
	filp->f_mode |= FMODE_UNSIGNED_OFFSET;
	priv->filp = filp;

	mutex_lock(&dev->filelist_mutex);
	list_add(&priv->lhead, &dev->filelist);
	mutex_unlock(&dev->filelist_mutex);

#ifdef __alpha__
	/*
	 * Default the hose
	 */
	if (!dev->hose) {
		struct pci_dev *pci_dev;
		pci_dev = pci_get_class(PCI_CLASS_DISPLAY_VGA << 8, NULL);
		if (pci_dev) {
			dev->hose = pci_dev->sysdata;
			pci_dev_put(pci_dev);
		}
		if (!dev->hose) {
			struct pci_bus *b = list_entry(pci_root_buses.next,
				struct pci_bus, node);
			if (b)
				dev->hose = b->sysdata;
		}
	}
#endif

	return 0;
}

/**
 * drm_open - open method for DRM file
 * @inode: device inode
 * @filp: file pointer.
 *
 * This function must be used by drivers as their &file_operations.open method.
 * It looks up the correct DRM device and instantiates all the per-file
 * resources for it. It also calls the &drm_driver.open driver callback.
 *
 * RETURNS:
 *
 * 0 on success or negative errno value on falure.
 */
int drm_open(struct inode *inode, struct file *filp)
{
	struct drm_device *dev;
	struct drm_minor *minor;
	int retcode;
	int need_setup = 0;

	minor = drm_minor_acquire(iminor(inode));
	if (IS_ERR(minor))
		return PTR_ERR(minor);

	dev = minor->dev;
	if (!dev->open_count++)
		need_setup = 1;

	/* share address_space across all char-devs of a single device */
	filp->f_mapping = dev->anon_inode->i_mapping;

	retcode = drm_open_helper(filp, minor);
	if (retcode)
		goto err_undo;
	if (need_setup) {
		retcode = drm_legacy_setup(dev);
		if (retcode) {
			drm_close_helper(filp);
			goto err_undo;
		}
	}
	return 0;

err_undo:
	dev->open_count--;
	drm_minor_release(minor);
	return retcode;
}
EXPORT_SYMBOL(drm_open);

void drm_lastclose(struct drm_device * dev)
{
	DRM_DEBUG("\n");

	if (dev->driver->lastclose)
		dev->driver->lastclose(dev);
	DRM_DEBUG("driver lastclose completed\n");

	if (drm_core_check_feature(dev, DRIVER_LEGACY))
		drm_legacy_dev_reinit(dev);

	drm_client_dev_restore(dev);
}

/**
 * drm_release - release method for DRM file
 * @inode: device inode
 * @filp: file pointer.
 *
 * This function must be used by drivers as their &file_operations.release
 * method. It frees any resources associated with the open file, and calls the
 * &drm_driver.postclose driver callback. If this is the last open file for the
 * DRM device also proceeds to call the &drm_driver.lastclose driver callback.
 *
 * RETURNS:
 *
 * Always succeeds and returns 0.
 */
int drm_release(struct inode *inode, struct file *filp)
{
	struct drm_file *file_priv = filp->private_data;
	struct drm_minor *minor = file_priv->minor;
	struct drm_device *dev = minor->dev;

	mutex_lock(&drm_global_mutex);

	DRM_DEBUG("open_count = %d\n", dev->open_count);

	drm_close_helper(filp);

<<<<<<< HEAD
	drm_file_free(file_priv);

=======
>>>>>>> cc8f1299
	if (!--dev->open_count)
		drm_lastclose(dev);

	mutex_unlock(&drm_global_mutex);

	drm_minor_release(minor);

	return 0;
}
EXPORT_SYMBOL(drm_release);

/**
 * drm_read - read method for DRM file
 * @filp: file pointer
 * @buffer: userspace destination pointer for the read
 * @count: count in bytes to read
 * @offset: offset to read
 *
 * This function must be used by drivers as their &file_operations.read
 * method iff they use DRM events for asynchronous signalling to userspace.
 * Since events are used by the KMS API for vblank and page flip completion this
 * means all modern display drivers must use it.
 *
 * @offset is ignored, DRM events are read like a pipe. Therefore drivers also
 * must set the &file_operation.llseek to no_llseek(). Polling support is
 * provided by drm_poll().
 *
 * This function will only ever read a full event. Therefore userspace must
 * supply a big enough buffer to fit any event to ensure forward progress. Since
 * the maximum event space is currently 4K it's recommended to just use that for
 * safety.
 *
 * RETURNS:
 *
 * Number of bytes read (always aligned to full events, and can be 0) or a
 * negative error code on failure.
 */
ssize_t drm_read(struct file *filp, char __user *buffer,
		 size_t count, loff_t *offset)
{
	struct drm_file *file_priv = filp->private_data;
	struct drm_device *dev = file_priv->minor->dev;
	ssize_t ret;

	if (!access_ok(buffer, count))
		return -EFAULT;

	ret = mutex_lock_interruptible(&file_priv->event_read_lock);
	if (ret)
		return ret;

	for (;;) {
		struct drm_pending_event *e = NULL;

		spin_lock_irq(&dev->event_lock);
		if (!list_empty(&file_priv->event_list)) {
			e = list_first_entry(&file_priv->event_list,
					struct drm_pending_event, link);
			file_priv->event_space += e->event->length;
			list_del(&e->link);
		}
		spin_unlock_irq(&dev->event_lock);

		if (e == NULL) {
			if (ret)
				break;

			if (filp->f_flags & O_NONBLOCK) {
				ret = -EAGAIN;
				break;
			}

			mutex_unlock(&file_priv->event_read_lock);
			ret = wait_event_interruptible(file_priv->event_wait,
						       !list_empty(&file_priv->event_list));
			if (ret >= 0)
				ret = mutex_lock_interruptible(&file_priv->event_read_lock);
			if (ret)
				return ret;
		} else {
			unsigned length = e->event->length;

			if (length > count - ret) {
put_back_event:
				spin_lock_irq(&dev->event_lock);
				file_priv->event_space -= length;
				list_add(&e->link, &file_priv->event_list);
				spin_unlock_irq(&dev->event_lock);
				wake_up_interruptible(&file_priv->event_wait);
				break;
			}

			if (copy_to_user(buffer + ret, e->event, length)) {
				if (ret == 0)
					ret = -EFAULT;
				goto put_back_event;
			}

			ret += length;
			kfree(e);
		}
	}
	mutex_unlock(&file_priv->event_read_lock);

	return ret;
}
EXPORT_SYMBOL(drm_read);

/**
 * drm_poll - poll method for DRM file
 * @filp: file pointer
 * @wait: poll waiter table
 *
 * This function must be used by drivers as their &file_operations.read method
 * iff they use DRM events for asynchronous signalling to userspace.  Since
 * events are used by the KMS API for vblank and page flip completion this means
 * all modern display drivers must use it.
 *
 * See also drm_read().
 *
 * RETURNS:
 *
 * Mask of POLL flags indicating the current status of the file.
 */
__poll_t drm_poll(struct file *filp, struct poll_table_struct *wait)
{
	struct drm_file *file_priv = filp->private_data;
	__poll_t mask = 0;

	poll_wait(filp, &file_priv->event_wait, wait);

	if (!list_empty(&file_priv->event_list))
		mask |= EPOLLIN | EPOLLRDNORM;

	return mask;
}
EXPORT_SYMBOL(drm_poll);

/**
 * drm_event_reserve_init_locked - init a DRM event and reserve space for it
 * @dev: DRM device
 * @file_priv: DRM file private data
 * @p: tracking structure for the pending event
 * @e: actual event data to deliver to userspace
 *
 * This function prepares the passed in event for eventual delivery. If the event
 * doesn't get delivered (because the IOCTL fails later on, before queuing up
 * anything) then the even must be cancelled and freed using
 * drm_event_cancel_free(). Successfully initialized events should be sent out
 * using drm_send_event() or drm_send_event_locked() to signal completion of the
 * asynchronous event to userspace.
 *
 * If callers embedded @p into a larger structure it must be allocated with
 * kmalloc and @p must be the first member element.
 *
 * This is the locked version of drm_event_reserve_init() for callers which
 * already hold &drm_device.event_lock.
 *
 * RETURNS:
 *
 * 0 on success or a negative error code on failure.
 */
int drm_event_reserve_init_locked(struct drm_device *dev,
				  struct drm_file *file_priv,
				  struct drm_pending_event *p,
				  struct drm_event *e)
{
	if (file_priv->event_space < e->length)
		return -ENOMEM;

	file_priv->event_space -= e->length;

	p->event = e;
	list_add(&p->pending_link, &file_priv->pending_event_list);
	p->file_priv = file_priv;

	return 0;
}
EXPORT_SYMBOL(drm_event_reserve_init_locked);

/**
 * drm_event_reserve_init - init a DRM event and reserve space for it
 * @dev: DRM device
 * @file_priv: DRM file private data
 * @p: tracking structure for the pending event
 * @e: actual event data to deliver to userspace
 *
 * This function prepares the passed in event for eventual delivery. If the event
 * doesn't get delivered (because the IOCTL fails later on, before queuing up
 * anything) then the even must be cancelled and freed using
 * drm_event_cancel_free(). Successfully initialized events should be sent out
 * using drm_send_event() or drm_send_event_locked() to signal completion of the
 * asynchronous event to userspace.
 *
 * If callers embedded @p into a larger structure it must be allocated with
 * kmalloc and @p must be the first member element.
 *
 * Callers which already hold &drm_device.event_lock should use
 * drm_event_reserve_init_locked() instead.
 *
 * RETURNS:
 *
 * 0 on success or a negative error code on failure.
 */
int drm_event_reserve_init(struct drm_device *dev,
			   struct drm_file *file_priv,
			   struct drm_pending_event *p,
			   struct drm_event *e)
{
	unsigned long flags;
	int ret;

	spin_lock_irqsave(&dev->event_lock, flags);
	ret = drm_event_reserve_init_locked(dev, file_priv, p, e);
	spin_unlock_irqrestore(&dev->event_lock, flags);

	return ret;
}
EXPORT_SYMBOL(drm_event_reserve_init);

/**
 * drm_event_cancel_free - free a DRM event and release its space
 * @dev: DRM device
 * @p: tracking structure for the pending event
 *
 * This function frees the event @p initialized with drm_event_reserve_init()
 * and releases any allocated space. It is used to cancel an event when the
 * nonblocking operation could not be submitted and needed to be aborted.
 */
void drm_event_cancel_free(struct drm_device *dev,
			   struct drm_pending_event *p)
{
	unsigned long flags;
	spin_lock_irqsave(&dev->event_lock, flags);
	if (p->file_priv) {
		p->file_priv->event_space += p->event->length;
		list_del(&p->pending_link);
	}
	spin_unlock_irqrestore(&dev->event_lock, flags);

	if (p->fence)
		dma_fence_put(p->fence);

	kfree(p);
}
EXPORT_SYMBOL(drm_event_cancel_free);

/**
 * drm_send_event_locked - send DRM event to file descriptor
 * @dev: DRM device
 * @e: DRM event to deliver
 *
 * This function sends the event @e, initialized with drm_event_reserve_init(),
 * to its associated userspace DRM file. Callers must already hold
 * &drm_device.event_lock, see drm_send_event() for the unlocked version.
 *
 * Note that the core will take care of unlinking and disarming events when the
 * corresponding DRM file is closed. Drivers need not worry about whether the
 * DRM file for this event still exists and can call this function upon
 * completion of the asynchronous work unconditionally.
 */
void drm_send_event_locked(struct drm_device *dev, struct drm_pending_event *e)
{
	assert_spin_locked(&dev->event_lock);

	if (e->completion) {
		complete_all(e->completion);
		e->completion_release(e->completion);
		e->completion = NULL;
	}

	if (e->fence) {
		dma_fence_signal(e->fence);
		dma_fence_put(e->fence);
	}

	if (!e->file_priv) {
		kfree(e);
		return;
	}

	list_del(&e->pending_link);
	list_add_tail(&e->link,
		      &e->file_priv->event_list);
	wake_up_interruptible(&e->file_priv->event_wait);
}
EXPORT_SYMBOL(drm_send_event_locked);

/**
 * drm_send_event - send DRM event to file descriptor
 * @dev: DRM device
 * @e: DRM event to deliver
 *
 * This function sends the event @e, initialized with drm_event_reserve_init(),
 * to its associated userspace DRM file. This function acquires
 * &drm_device.event_lock, see drm_send_event_locked() for callers which already
 * hold this lock.
 *
 * Note that the core will take care of unlinking and disarming events when the
 * corresponding DRM file is closed. Drivers need not worry about whether the
 * DRM file for this event still exists and can call this function upon
 * completion of the asynchronous work unconditionally.
 */
void drm_send_event(struct drm_device *dev, struct drm_pending_event *e)
{
	unsigned long irqflags;

	spin_lock_irqsave(&dev->event_lock, irqflags);
	drm_send_event_locked(dev, e);
	spin_unlock_irqrestore(&dev->event_lock, irqflags);
}
EXPORT_SYMBOL(drm_send_event);<|MERGE_RESOLUTION|>--- conflicted
+++ resolved
@@ -442,11 +442,6 @@
 
 	drm_close_helper(filp);
 
-<<<<<<< HEAD
-	drm_file_free(file_priv);
-
-=======
->>>>>>> cc8f1299
 	if (!--dev->open_count)
 		drm_lastclose(dev);
 
@@ -491,7 +486,7 @@
 	struct drm_device *dev = file_priv->minor->dev;
 	ssize_t ret;
 
-	if (!access_ok(buffer, count))
+	if (!access_ok(VERIFY_WRITE, buffer, count))
 		return -EFAULT;
 
 	ret = mutex_lock_interruptible(&file_priv->event_read_lock);
