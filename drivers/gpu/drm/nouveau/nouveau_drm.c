/*
 * Copyright 2012 Red Hat Inc.
 *
 * Permission is hereby granted, free of charge, to any person obtaining a
 * copy of this software and associated documentation files (the "Software"),
 * to deal in the Software without restriction, including without limitation
 * the rights to use, copy, modify, merge, publish, distribute, sublicense,
 * and/or sell copies of the Software, and to permit persons to whom the
 * Software is furnished to do so, subject to the following conditions:
 *
 * The above copyright notice and this permission notice shall be included in
 * all copies or substantial portions of the Software.
 *
 * THE SOFTWARE IS PROVIDED "AS IS", WITHOUT WARRANTY OF ANY KIND, EXPRESS OR
 * IMPLIED, INCLUDING BUT NOT LIMITED TO THE WARRANTIES OF MERCHANTABILITY,
 * FITNESS FOR A PARTICULAR PURPOSE AND NONINFRINGEMENT.  IN NO EVENT SHALL
 * THE COPYRIGHT HOLDER(S) OR AUTHOR(S) BE LIABLE FOR ANY CLAIM, DAMAGES OR
 * OTHER LIABILITY, WHETHER IN AN ACTION OF CONTRACT, TORT OR OTHERWISE,
 * ARISING FROM, OUT OF OR IN CONNECTION WITH THE SOFTWARE OR THE USE OR
 * OTHER DEALINGS IN THE SOFTWARE.
 *
 * Authors: Ben Skeggs
 */

#include <linux/console.h>
#include <linux/delay.h>
#include <linux/module.h>
#include <linux/pci.h>
#include <linux/pm_runtime.h>
#include <linux/vga_switcheroo.h>

#include <drm/drmP.h>
#include <drm/drm_crtc_helper.h>

#include <core/gpuobj.h>
#include <core/option.h>
#include <core/pci.h>
#include <core/tegra.h>

#include <nvif/driver.h>
#include <nvif/fifo.h>
#include <nvif/user.h>

#include <nvif/class.h>
#include <nvif/cl0002.h>
#include <nvif/cla06f.h>

#include "nouveau_drv.h"
#include "nouveau_dma.h"
#include "nouveau_ttm.h"
#include "nouveau_gem.h"
#include "nouveau_vga.h"
#include "nouveau_led.h"
#include "nouveau_hwmon.h"
#include "nouveau_acpi.h"
#include "nouveau_bios.h"
#include "nouveau_ioctl.h"
#include "nouveau_abi16.h"
#include "nouveau_fbcon.h"
#include "nouveau_fence.h"
#include "nouveau_debugfs.h"
#include "nouveau_usif.h"
#include "nouveau_connector.h"
#include "nouveau_platform.h"
#include "nouveau_svm.h"
#include "nouveau_dmem.h"

MODULE_PARM_DESC(config, "option string to pass to driver core");
static char *nouveau_config;
module_param_named(config, nouveau_config, charp, 0400);

MODULE_PARM_DESC(debug, "debug string to pass to driver core");
static char *nouveau_debug;
module_param_named(debug, nouveau_debug, charp, 0400);

MODULE_PARM_DESC(noaccel, "disable kernel/abi16 acceleration");
static int nouveau_noaccel = 0;
module_param_named(noaccel, nouveau_noaccel, int, 0400);

MODULE_PARM_DESC(modeset, "enable driver (default: auto, "
		          "0 = disabled, 1 = enabled, 2 = headless)");
int nouveau_modeset = -1;
module_param_named(modeset, nouveau_modeset, int, 0400);

MODULE_PARM_DESC(atomic, "Expose atomic ioctl (default: disabled)");
static int nouveau_atomic = 0;
module_param_named(atomic, nouveau_atomic, int, 0400);

MODULE_PARM_DESC(runpm, "disable (0), force enable (1), optimus only default (-1)");
static int nouveau_runtime_pm = -1;
module_param_named(runpm, nouveau_runtime_pm, int, 0400);

static struct drm_driver driver_stub;
static struct drm_driver driver_pci;
static struct drm_driver driver_platform;

static u64
nouveau_pci_name(struct pci_dev *pdev)
{
	u64 name = (u64)pci_domain_nr(pdev->bus) << 32;
	name |= pdev->bus->number << 16;
	name |= PCI_SLOT(pdev->devfn) << 8;
	return name | PCI_FUNC(pdev->devfn);
}

static u64
nouveau_platform_name(struct platform_device *platformdev)
{
	return platformdev->id;
}

static u64
nouveau_name(struct drm_device *dev)
{
	if (dev->pdev)
		return nouveau_pci_name(dev->pdev);
	else
		return nouveau_platform_name(to_platform_device(dev->dev));
}

static inline bool
nouveau_cli_work_ready(struct dma_fence *fence)
{
	if (!dma_fence_is_signaled(fence))
		return false;
	dma_fence_put(fence);
	return true;
}

static void
nouveau_cli_work(struct work_struct *w)
{
	struct nouveau_cli *cli = container_of(w, typeof(*cli), work);
	struct nouveau_cli_work *work, *wtmp;
	mutex_lock(&cli->lock);
	list_for_each_entry_safe(work, wtmp, &cli->worker, head) {
		if (!work->fence || nouveau_cli_work_ready(work->fence)) {
			list_del(&work->head);
			work->func(work);
		}
	}
	mutex_unlock(&cli->lock);
}

static void
nouveau_cli_work_fence(struct dma_fence *fence, struct dma_fence_cb *cb)
{
	struct nouveau_cli_work *work = container_of(cb, typeof(*work), cb);
	schedule_work(&work->cli->work);
}

void
nouveau_cli_work_queue(struct nouveau_cli *cli, struct dma_fence *fence,
		       struct nouveau_cli_work *work)
{
	work->fence = dma_fence_get(fence);
	work->cli = cli;
	mutex_lock(&cli->lock);
	list_add_tail(&work->head, &cli->worker);
	if (dma_fence_add_callback(fence, &work->cb, nouveau_cli_work_fence))
		nouveau_cli_work_fence(fence, &work->cb);
	mutex_unlock(&cli->lock);
}

static void
nouveau_cli_fini(struct nouveau_cli *cli)
{
	/* All our channels are dead now, which means all the fences they
	 * own are signalled, and all callback functions have been called.
	 *
	 * So, after flushing the workqueue, there should be nothing left.
	 */
	flush_work(&cli->work);
	WARN_ON(!list_empty(&cli->worker));

	usif_client_fini(cli);
	nouveau_vmm_fini(&cli->svm);
	nouveau_vmm_fini(&cli->vmm);
	nvif_mmu_fini(&cli->mmu);
	nvif_device_fini(&cli->device);
	mutex_lock(&cli->drm->master.lock);
	nvif_client_fini(&cli->base);
	mutex_unlock(&cli->drm->master.lock);
}

static int
nouveau_cli_init(struct nouveau_drm *drm, const char *sname,
		 struct nouveau_cli *cli)
{
	static const struct nvif_mclass
	mems[] = {
		{ NVIF_CLASS_MEM_GF100, -1 },
		{ NVIF_CLASS_MEM_NV50 , -1 },
		{ NVIF_CLASS_MEM_NV04 , -1 },
		{}
	};
	static const struct nvif_mclass
	mmus[] = {
		{ NVIF_CLASS_MMU_GF100, -1 },
		{ NVIF_CLASS_MMU_NV50 , -1 },
		{ NVIF_CLASS_MMU_NV04 , -1 },
		{}
	};
	static const struct nvif_mclass
	vmms[] = {
		{ NVIF_CLASS_VMM_GP100, -1 },
		{ NVIF_CLASS_VMM_GM200, -1 },
		{ NVIF_CLASS_VMM_GF100, -1 },
		{ NVIF_CLASS_VMM_NV50 , -1 },
		{ NVIF_CLASS_VMM_NV04 , -1 },
		{}
	};
	u64 device = nouveau_name(drm->dev);
	int ret;

	snprintf(cli->name, sizeof(cli->name), "%s", sname);
	cli->drm = drm;
	mutex_init(&cli->mutex);
	usif_client_init(cli);

	INIT_WORK(&cli->work, nouveau_cli_work);
	INIT_LIST_HEAD(&cli->worker);
	mutex_init(&cli->lock);

	if (cli == &drm->master) {
		ret = nvif_driver_init(NULL, nouveau_config, nouveau_debug,
				       cli->name, device, &cli->base);
	} else {
		mutex_lock(&drm->master.lock);
		ret = nvif_client_init(&drm->master.base, cli->name, device,
				       &cli->base);
		mutex_unlock(&drm->master.lock);
	}
	if (ret) {
		NV_PRINTK(err, cli, "Client allocation failed: %d\n", ret);
		goto done;
	}

	ret = nvif_device_init(&cli->base.object, 0, NV_DEVICE,
			       &(struct nv_device_v0) {
					.device = ~0,
			       }, sizeof(struct nv_device_v0),
			       &cli->device);
	if (ret) {
		NV_PRINTK(err, cli, "Device allocation failed: %d\n", ret);
		goto done;
	}

	ret = nvif_mclass(&cli->device.object, mmus);
	if (ret < 0) {
		NV_PRINTK(err, cli, "No supported MMU class\n");
		goto done;
	}

	ret = nvif_mmu_init(&cli->device.object, mmus[ret].oclass, &cli->mmu);
	if (ret) {
		NV_PRINTK(err, cli, "MMU allocation failed: %d\n", ret);
		goto done;
	}

	ret = nvif_mclass(&cli->mmu.object, vmms);
	if (ret < 0) {
		NV_PRINTK(err, cli, "No supported VMM class\n");
		goto done;
	}

	ret = nouveau_vmm_init(cli, vmms[ret].oclass, &cli->vmm);
	if (ret) {
		NV_PRINTK(err, cli, "VMM allocation failed: %d\n", ret);
		goto done;
	}

	ret = nvif_mclass(&cli->mmu.object, mems);
	if (ret < 0) {
		NV_PRINTK(err, cli, "No supported MEM class\n");
		goto done;
	}

	cli->mem = &mems[ret];
	return 0;
done:
	if (ret)
		nouveau_cli_fini(cli);
	return ret;
}

static void
nouveau_accel_ce_fini(struct nouveau_drm *drm)
{
	nouveau_channel_idle(drm->cechan);
	nvif_object_fini(&drm->ttm.copy);
	nouveau_channel_del(&drm->cechan);
}

static void
nouveau_accel_ce_init(struct nouveau_drm *drm)
{
	struct nvif_device *device = &drm->client.device;
	int ret = 0;

	/* Allocate channel that has access to a (preferably async) copy
	 * engine, to use for TTM buffer moves.
	 */
	if (device->info.family >= NV_DEVICE_INFO_V0_KEPLER) {
		ret = nouveau_channel_new(drm, device,
					  nvif_fifo_runlist_ce(device), 0,
					  true, &drm->cechan);
	} else
	if (device->info.chipset >= 0xa3 &&
	    device->info.chipset != 0xaa &&
	    device->info.chipset != 0xac) {
		/* Prior to Kepler, there's only a single runlist, so all
		 * engines can be accessed from any channel.
		 *
		 * We still want to use a separate channel though.
		 */
		ret = nouveau_channel_new(drm, device, NvDmaFB, NvDmaTT, false,
					  &drm->cechan);
	}

	if (ret)
		NV_ERROR(drm, "failed to create ce channel, %d\n", ret);
}

static void
nouveau_accel_gr_fini(struct nouveau_drm *drm)
{
	nouveau_channel_idle(drm->channel);
	nvif_object_fini(&drm->ntfy);
	nvkm_gpuobj_del(&drm->notify);
	nvif_object_fini(&drm->nvsw);
	nouveau_channel_del(&drm->channel);
}

static void
nouveau_accel_gr_init(struct nouveau_drm *drm)
{
	struct nvif_device *device = &drm->client.device;
	u32 arg0, arg1;
	int ret;

	/* Allocate channel that has access to the graphics engine. */
	if (device->info.family >= NV_DEVICE_INFO_V0_KEPLER) {
		arg0 = nvif_fifo_runlist(device, NV_DEVICE_INFO_ENGINE_GR);
		arg1 = 1;
	} else {
		arg0 = NvDmaFB;
		arg1 = NvDmaTT;
	}

	ret = nouveau_channel_new(drm, device, arg0, arg1, false,
				  &drm->channel);
	if (ret) {
		NV_ERROR(drm, "failed to create kernel channel, %d\n", ret);
		nouveau_accel_gr_fini(drm);
		return;
	}

	/* A SW class is used on pre-NV50 HW to assist with handling the
	 * synchronisation of page flips, as well as to implement fences
	 * on TNT/TNT2 HW that lacks any kind of support in host.
	 */
	if (device->info.family < NV_DEVICE_INFO_V0_TESLA) {
		ret = nvif_object_init(&drm->channel->user, NVDRM_NVSW,
				       nouveau_abi16_swclass(drm), NULL, 0,
				       &drm->nvsw);
		if (ret == 0) {
			ret = RING_SPACE(drm->channel, 2);
			if (ret == 0) {
				BEGIN_NV04(drm->channel, NvSubSw, 0, 1);
				OUT_RING  (drm->channel, drm->nvsw.handle);
			}
		}

		if (ret) {
			NV_ERROR(drm, "failed to allocate sw class, %d\n", ret);
			nouveau_accel_gr_fini(drm);
			return;
		}
	}

	/* NvMemoryToMemoryFormat requires a notifier ctxdma for some reason,
	 * even if notification is never requested, so, allocate a ctxdma on
	 * any GPU where it's possible we'll end up using M2MF for BO moves.
	 */
	if (device->info.family < NV_DEVICE_INFO_V0_FERMI) {
		ret = nvkm_gpuobj_new(nvxx_device(device), 32, 0, false, NULL,
				      &drm->notify);
		if (ret) {
			NV_ERROR(drm, "failed to allocate notifier, %d\n", ret);
			nouveau_accel_gr_fini(drm);
			return;
		}

		ret = nvif_object_init(&drm->channel->user, NvNotify0,
				       NV_DMA_IN_MEMORY,
				       &(struct nv_dma_v0) {
						.target = NV_DMA_V0_TARGET_VRAM,
						.access = NV_DMA_V0_ACCESS_RDWR,
						.start = drm->notify->addr,
						.limit = drm->notify->addr + 31
				       }, sizeof(struct nv_dma_v0),
				       &drm->ntfy);
		if (ret) {
			nouveau_accel_gr_fini(drm);
			return;
		}
	}
}

static void
nouveau_accel_fini(struct nouveau_drm *drm)
{
	nouveau_accel_ce_fini(drm);
	nouveau_accel_gr_fini(drm);
	if (drm->fence)
		nouveau_fence(drm)->dtor(drm);
}

static void
nouveau_accel_init(struct nouveau_drm *drm)
{
	struct nvif_device *device = &drm->client.device;
	struct nvif_sclass *sclass;
	int ret, i, n;

	if (nouveau_noaccel)
		return;

	/* Initialise global support for channels, and synchronisation. */
	ret = nouveau_channels_init(drm);
	if (ret)
		return;

	/*XXX: this is crap, but the fence/channel stuff is a little
	 *     backwards in some places.  this will be fixed.
	 */
	ret = n = nvif_object_sclass_get(&device->object, &sclass);
	if (ret < 0)
		return;

	for (ret = -ENOSYS, i = 0; i < n; i++) {
		switch (sclass[i].oclass) {
		case NV03_CHANNEL_DMA:
			ret = nv04_fence_create(drm);
			break;
		case NV10_CHANNEL_DMA:
			ret = nv10_fence_create(drm);
			break;
		case NV17_CHANNEL_DMA:
		case NV40_CHANNEL_DMA:
			ret = nv17_fence_create(drm);
			break;
		case NV50_CHANNEL_GPFIFO:
			ret = nv50_fence_create(drm);
			break;
		case G82_CHANNEL_GPFIFO:
			ret = nv84_fence_create(drm);
			break;
		case FERMI_CHANNEL_GPFIFO:
		case KEPLER_CHANNEL_GPFIFO_A:
		case KEPLER_CHANNEL_GPFIFO_B:
		case MAXWELL_CHANNEL_GPFIFO_A:
		case PASCAL_CHANNEL_GPFIFO_A:
		case VOLTA_CHANNEL_GPFIFO_A:
		case TURING_CHANNEL_GPFIFO_A:
			ret = nvc0_fence_create(drm);
			break;
		default:
			break;
		}
	}

	nvif_object_sclass_put(&sclass);
	if (ret) {
		NV_ERROR(drm, "failed to initialise sync subsystem, %d\n", ret);
		nouveau_accel_fini(drm);
		return;
	}

	/* Volta requires access to a doorbell register for kickoff. */
	if (drm->client.device.info.family >= NV_DEVICE_INFO_V0_VOLTA) {
		ret = nvif_user_init(device);
		if (ret)
			return;
	}

	/* Allocate channels we need to support various functions. */
	nouveau_accel_gr_init(drm);
	nouveau_accel_ce_init(drm);

	/* Initialise accelerated TTM buffer moves. */
	nouveau_bo_move_init(drm);
}

static int
nouveau_drm_device_init(struct drm_device *dev)
{
	struct nouveau_drm *drm;
	int ret;

	if (!(drm = kzalloc(sizeof(*drm), GFP_KERNEL)))
		return -ENOMEM;
	dev->dev_private = drm;
	drm->dev = dev;

	ret = nouveau_cli_init(drm, "DRM-master", &drm->master);
	if (ret)
		goto fail_alloc;

	ret = nouveau_cli_init(drm, "DRM", &drm->client);
	if (ret)
		goto fail_master;

	dev->irq_enabled = true;

	nvxx_client(&drm->client.base)->debug =
		nvkm_dbgopt(nouveau_debug, "DRM");

	INIT_LIST_HEAD(&drm->clients);
	spin_lock_init(&drm->tile.lock);

	/* workaround an odd issue on nvc1 by disabling the device's
	 * nosnoop capability.  hopefully won't cause issues until a
	 * better fix is found - assuming there is one...
	 */
	if (drm->client.device.info.chipset == 0xc1)
		nvif_mask(&drm->client.device.object, 0x00088080, 0x00000800, 0x00000000);

	nouveau_vga_init(drm);

	ret = nouveau_ttm_init(drm);
	if (ret)
		goto fail_ttm;

	ret = nouveau_bios_init(dev);
	if (ret)
		goto fail_bios;

	nouveau_accel_init(drm);

	ret = nouveau_display_create(dev);
	if (ret)
		goto fail_dispctor;

	if (dev->mode_config.num_crtc) {
		ret = nouveau_display_init(dev, false, false);
		if (ret)
			goto fail_dispinit;
	}

	nouveau_debugfs_init(drm);
	nouveau_hwmon_init(dev);
	nouveau_svm_init(drm);
	nouveau_dmem_init(drm);
	nouveau_fbcon_init(dev);
	nouveau_led_init(dev);

	if (nouveau_pmops_runtime()) {
		pm_runtime_use_autosuspend(dev->dev);
		pm_runtime_set_autosuspend_delay(dev->dev, 5000);
		pm_runtime_set_active(dev->dev);
		pm_runtime_allow(dev->dev);
		pm_runtime_mark_last_busy(dev->dev);
		pm_runtime_put(dev->dev);
	}

	return 0;

fail_dispinit:
	nouveau_display_destroy(dev);
fail_dispctor:
	nouveau_accel_fini(drm);
	nouveau_bios_takedown(dev);
fail_bios:
	nouveau_ttm_fini(drm);
fail_ttm:
	nouveau_vga_fini(drm);
	nouveau_cli_fini(&drm->client);
fail_master:
	nouveau_cli_fini(&drm->master);
fail_alloc:
	kfree(drm);
	return ret;
}

static void
nouveau_drm_device_fini(struct drm_device *dev)
{
	struct nouveau_drm *drm = nouveau_drm(dev);

	if (nouveau_pmops_runtime()) {
		pm_runtime_get_sync(dev->dev);
		pm_runtime_forbid(dev->dev);
	}

	nouveau_led_fini(dev);
	nouveau_fbcon_fini(dev);
	nouveau_dmem_fini(drm);
	nouveau_svm_fini(drm);
	nouveau_hwmon_fini(dev);
	nouveau_debugfs_fini(drm);

	if (dev->mode_config.num_crtc)
		nouveau_display_fini(dev, false, false);
	nouveau_display_destroy(dev);

	nouveau_accel_fini(drm);
	nouveau_bios_takedown(dev);

	nouveau_ttm_fini(drm);
	nouveau_vga_fini(drm);

	nouveau_cli_fini(&drm->client);
	nouveau_cli_fini(&drm->master);
	kfree(drm);
}

static int nouveau_drm_probe(struct pci_dev *pdev,
			     const struct pci_device_id *pent)
{
	struct nvkm_device *device;
	struct drm_device *drm_dev;
	struct apertures_struct *aper;
	bool boot = false;
	int ret;

	if (vga_switcheroo_client_probe_defer(pdev))
		return -EPROBE_DEFER;

	/* We need to check that the chipset is supported before booting
	 * fbdev off the hardware, as there's no way to put it back.
	 */
	ret = nvkm_device_pci_new(pdev, nouveau_config, "error",
				  true, false, 0, &device);
	if (ret)
		return ret;

	nvkm_device_del(&device);

	/* Remove conflicting drivers (vesafb, efifb etc). */
	aper = alloc_apertures(3);
	if (!aper)
		return -ENOMEM;

	aper->ranges[0].base = pci_resource_start(pdev, 1);
	aper->ranges[0].size = pci_resource_len(pdev, 1);
	aper->count = 1;

	if (pci_resource_len(pdev, 2)) {
		aper->ranges[aper->count].base = pci_resource_start(pdev, 2);
		aper->ranges[aper->count].size = pci_resource_len(pdev, 2);
		aper->count++;
	}

	if (pci_resource_len(pdev, 3)) {
		aper->ranges[aper->count].base = pci_resource_start(pdev, 3);
		aper->ranges[aper->count].size = pci_resource_len(pdev, 3);
		aper->count++;
	}

#ifdef CONFIG_X86
	boot = pdev->resource[PCI_ROM_RESOURCE].flags & IORESOURCE_ROM_SHADOW;
#endif
	if (nouveau_modeset != 2)
		drm_fb_helper_remove_conflicting_framebuffers(aper, "nouveaufb", boot);
	kfree(aper);

	ret = nvkm_device_pci_new(pdev, nouveau_config, nouveau_debug,
				  true, true, ~0ULL, &device);
	if (ret)
		return ret;

	pci_set_master(pdev);

	if (nouveau_atomic)
		driver_pci.driver_features |= DRIVER_ATOMIC;

	drm_dev = drm_dev_alloc(&driver_pci, &pdev->dev);
	if (IS_ERR(drm_dev)) {
		ret = PTR_ERR(drm_dev);
		goto fail_nvkm;
	}

	ret = pci_enable_device(pdev);
	if (ret)
		goto fail_drm;

	drm_dev->pdev = pdev;
	pci_set_drvdata(pdev, drm_dev);

	ret = nouveau_drm_device_init(drm_dev);
	if (ret)
		goto fail_pci;

	ret = drm_dev_register(drm_dev, pent->driver_data);
	if (ret)
		goto fail_drm_dev_init;

	return 0;

fail_drm_dev_init:
	nouveau_drm_device_fini(drm_dev);
fail_pci:
	pci_disable_device(pdev);
fail_drm:
	drm_dev_put(drm_dev);
fail_nvkm:
	nvkm_device_del(&device);
	return ret;
}

void
nouveau_drm_device_remove(struct drm_device *dev)
{
	struct pci_dev *pdev = dev->pdev;
	struct nouveau_drm *drm = nouveau_drm(dev);
	struct nvkm_client *client;
	struct nvkm_device *device;

	drm_dev_unregister(dev);

	dev->irq_enabled = false;
	client = nvxx_client(&drm->client.base);
	device = nvkm_device_find(client->device);

	nouveau_drm_device_fini(dev);
	pci_disable_device(pdev);
	drm_dev_put(dev);
	nvkm_device_del(&device);
}

static void
nouveau_drm_remove(struct pci_dev *pdev)
{
	struct drm_device *dev = pci_get_drvdata(pdev);

	nouveau_drm_device_remove(dev);
}

static int
nouveau_do_suspend(struct drm_device *dev, bool runtime)
{
	struct nouveau_drm *drm = nouveau_drm(dev);
	int ret;

	nouveau_svm_suspend(drm);
	nouveau_dmem_suspend(drm);
	nouveau_led_suspend(dev);

	if (dev->mode_config.num_crtc) {
		NV_DEBUG(drm, "suspending console...\n");
		nouveau_fbcon_set_suspend(dev, 1);
		NV_DEBUG(drm, "suspending display...\n");
		ret = nouveau_display_suspend(dev, runtime);
		if (ret)
			return ret;
	}

	NV_DEBUG(drm, "evicting buffers...\n");
	ttm_bo_evict_mm(&drm->ttm.bdev, TTM_PL_VRAM);

	NV_DEBUG(drm, "waiting for kernel channels to go idle...\n");
	if (drm->cechan) {
		ret = nouveau_channel_idle(drm->cechan);
		if (ret)
			goto fail_display;
	}

	if (drm->channel) {
		ret = nouveau_channel_idle(drm->channel);
		if (ret)
			goto fail_display;
	}

	NV_DEBUG(drm, "suspending fence...\n");
	if (drm->fence && nouveau_fence(drm)->suspend) {
		if (!nouveau_fence(drm)->suspend(drm)) {
			ret = -ENOMEM;
			goto fail_display;
		}
	}

	NV_DEBUG(drm, "suspending object tree...\n");
	ret = nvif_client_suspend(&drm->master.base);
	if (ret)
		goto fail_client;

	return 0;

fail_client:
	if (drm->fence && nouveau_fence(drm)->resume)
		nouveau_fence(drm)->resume(drm);

fail_display:
	if (dev->mode_config.num_crtc) {
		NV_DEBUG(drm, "resuming display...\n");
		nouveau_display_resume(dev, runtime);
	}
	return ret;
}

static int
nouveau_do_resume(struct drm_device *dev, bool runtime)
{
	int ret = 0;
	struct nouveau_drm *drm = nouveau_drm(dev);

	NV_DEBUG(drm, "resuming object tree...\n");
	ret = nvif_client_resume(&drm->master.base);
	if (ret) {
		NV_ERROR(drm, "Client resume failed with error: %d\n", ret);
		return ret;
	}

	NV_DEBUG(drm, "resuming fence...\n");
	if (drm->fence && nouveau_fence(drm)->resume)
		nouveau_fence(drm)->resume(drm);

	nouveau_run_vbios_init(dev);

	if (dev->mode_config.num_crtc) {
		NV_DEBUG(drm, "resuming display...\n");
		nouveau_display_resume(dev, runtime);
		NV_DEBUG(drm, "resuming console...\n");
		nouveau_fbcon_set_suspend(dev, 0);
	}

	nouveau_led_resume(dev);
	nouveau_dmem_resume(drm);
	nouveau_svm_resume(drm);
	return 0;
}

int
nouveau_pmops_suspend(struct device *dev)
{
	struct pci_dev *pdev = to_pci_dev(dev);
	struct drm_device *drm_dev = pci_get_drvdata(pdev);
	int ret;

	if (drm_dev->switch_power_state == DRM_SWITCH_POWER_OFF ||
	    drm_dev->switch_power_state == DRM_SWITCH_POWER_DYNAMIC_OFF)
		return 0;

	ret = nouveau_do_suspend(drm_dev, false);
	if (ret)
		return ret;

	pci_save_state(pdev);
	pci_disable_device(pdev);
	pci_set_power_state(pdev, PCI_D3hot);
	udelay(200);
	return 0;
}

int
nouveau_pmops_resume(struct device *dev)
{
	struct pci_dev *pdev = to_pci_dev(dev);
	struct drm_device *drm_dev = pci_get_drvdata(pdev);
	int ret;

	if (drm_dev->switch_power_state == DRM_SWITCH_POWER_OFF ||
	    drm_dev->switch_power_state == DRM_SWITCH_POWER_DYNAMIC_OFF)
		return 0;

	pci_set_power_state(pdev, PCI_D0);
	pci_restore_state(pdev);
	ret = pci_enable_device(pdev);
	if (ret)
		return ret;
	pci_set_master(pdev);

	ret = nouveau_do_resume(drm_dev, false);

	/* Monitors may have been connected / disconnected during suspend */
	schedule_work(&nouveau_drm(drm_dev)->hpd_work);

	return ret;
}

static int
nouveau_pmops_freeze(struct device *dev)
{
	struct pci_dev *pdev = to_pci_dev(dev);
	struct drm_device *drm_dev = pci_get_drvdata(pdev);
	return nouveau_do_suspend(drm_dev, false);
}

static int
nouveau_pmops_thaw(struct device *dev)
{
	struct pci_dev *pdev = to_pci_dev(dev);
	struct drm_device *drm_dev = pci_get_drvdata(pdev);
	return nouveau_do_resume(drm_dev, false);
}

bool
nouveau_pmops_runtime(void)
{
	if (nouveau_runtime_pm == -1)
		return nouveau_is_optimus() || nouveau_is_v1_dsm();
	return nouveau_runtime_pm == 1;
}

static int
nouveau_pmops_runtime_suspend(struct device *dev)
{
	struct pci_dev *pdev = to_pci_dev(dev);
	struct drm_device *drm_dev = pci_get_drvdata(pdev);
	int ret;

	if (!nouveau_pmops_runtime()) {
		pm_runtime_forbid(dev);
		return -EBUSY;
	}

	nouveau_switcheroo_optimus_dsm();
	ret = nouveau_do_suspend(drm_dev, true);
	pci_save_state(pdev);
	pci_disable_device(pdev);
	pci_ignore_hotplug(pdev);
	pci_set_power_state(pdev, PCI_D3cold);
	drm_dev->switch_power_state = DRM_SWITCH_POWER_DYNAMIC_OFF;
	return ret;
}

static int
nouveau_pmops_runtime_resume(struct device *dev)
{
	struct pci_dev *pdev = to_pci_dev(dev);
	struct drm_device *drm_dev = pci_get_drvdata(pdev);
	struct nouveau_drm *drm = nouveau_drm(drm_dev);
	struct nvif_device *device = &nouveau_drm(drm_dev)->client.device;
	int ret;

	if (!nouveau_pmops_runtime()) {
		pm_runtime_forbid(dev);
		return -EBUSY;
	}

	pci_set_power_state(pdev, PCI_D0);
	pci_restore_state(pdev);
	ret = pci_enable_device(pdev);
	if (ret)
		return ret;
	pci_set_master(pdev);

	ret = nouveau_do_resume(drm_dev, true);
	if (ret) {
		NV_ERROR(drm, "resume failed with: %d\n", ret);
		return ret;
	}

	/* do magic */
	nvif_mask(&device->object, 0x088488, (1 << 25), (1 << 25));
	drm_dev->switch_power_state = DRM_SWITCH_POWER_ON;

	/* Monitors may have been connected / disconnected during suspend */
	schedule_work(&nouveau_drm(drm_dev)->hpd_work);

	return ret;
}

static int
nouveau_pmops_runtime_idle(struct device *dev)
{
	if (!nouveau_pmops_runtime()) {
		pm_runtime_forbid(dev);
		return -EBUSY;
	}

	pm_runtime_mark_last_busy(dev);
	pm_runtime_autosuspend(dev);
	/* we don't want the main rpm_idle to call suspend - we want to autosuspend */
	return 1;
}

static int
nouveau_drm_open(struct drm_device *dev, struct drm_file *fpriv)
{
	struct nouveau_drm *drm = nouveau_drm(dev);
	struct nouveau_cli *cli;
	char name[32], tmpname[TASK_COMM_LEN];
	int ret;

	/* need to bring up power immediately if opening device */
	ret = pm_runtime_get_sync(dev->dev);
	if (ret < 0 && ret != -EACCES)
		return ret;

	get_task_comm(tmpname, current);
	snprintf(name, sizeof(name), "%s[%d]", tmpname, pid_nr(fpriv->pid));

	if (!(cli = kzalloc(sizeof(*cli), GFP_KERNEL))) {
		ret = -ENOMEM;
		goto done;
	}

	ret = nouveau_cli_init(drm, name, cli);
	if (ret)
		goto done;

	cli->base.super = false;

	fpriv->driver_priv = cli;

	mutex_lock(&drm->client.mutex);
	list_add(&cli->head, &drm->clients);
	mutex_unlock(&drm->client.mutex);

done:
	if (ret && cli) {
		nouveau_cli_fini(cli);
		kfree(cli);
	}

	pm_runtime_mark_last_busy(dev->dev);
	pm_runtime_put_autosuspend(dev->dev);
	return ret;
}

static void
nouveau_drm_postclose(struct drm_device *dev, struct drm_file *fpriv)
{
	struct nouveau_cli *cli = nouveau_cli(fpriv);
	struct nouveau_drm *drm = nouveau_drm(dev);

	pm_runtime_get_sync(dev->dev);

	mutex_lock(&cli->mutex);
	if (cli->abi16)
		nouveau_abi16_fini(cli->abi16);
	mutex_unlock(&cli->mutex);

	mutex_lock(&drm->client.mutex);
	list_del(&cli->head);
	mutex_unlock(&drm->client.mutex);

	nouveau_cli_fini(cli);
	kfree(cli);
	pm_runtime_mark_last_busy(dev->dev);
	pm_runtime_put_autosuspend(dev->dev);
}

static const struct drm_ioctl_desc
nouveau_ioctls[] = {
	DRM_IOCTL_DEF_DRV(NOUVEAU_GETPARAM, nouveau_abi16_ioctl_getparam, DRM_RENDER_ALLOW),
	DRM_IOCTL_DEF_DRV(NOUVEAU_SETPARAM, drm_invalid_op, DRM_AUTH|DRM_MASTER|DRM_ROOT_ONLY),
	DRM_IOCTL_DEF_DRV(NOUVEAU_CHANNEL_ALLOC, nouveau_abi16_ioctl_channel_alloc, DRM_RENDER_ALLOW),
	DRM_IOCTL_DEF_DRV(NOUVEAU_CHANNEL_FREE, nouveau_abi16_ioctl_channel_free, DRM_RENDER_ALLOW),
	DRM_IOCTL_DEF_DRV(NOUVEAU_GROBJ_ALLOC, nouveau_abi16_ioctl_grobj_alloc, DRM_RENDER_ALLOW),
	DRM_IOCTL_DEF_DRV(NOUVEAU_NOTIFIEROBJ_ALLOC, nouveau_abi16_ioctl_notifierobj_alloc, DRM_RENDER_ALLOW),
	DRM_IOCTL_DEF_DRV(NOUVEAU_GPUOBJ_FREE, nouveau_abi16_ioctl_gpuobj_free, DRM_RENDER_ALLOW),
	DRM_IOCTL_DEF_DRV(NOUVEAU_SVM_INIT, nouveau_svmm_init, DRM_RENDER_ALLOW),
	DRM_IOCTL_DEF_DRV(NOUVEAU_SVM_BIND, nouveau_svmm_bind, DRM_RENDER_ALLOW),
	DRM_IOCTL_DEF_DRV(NOUVEAU_GEM_NEW, nouveau_gem_ioctl_new, DRM_RENDER_ALLOW),
	DRM_IOCTL_DEF_DRV(NOUVEAU_GEM_PUSHBUF, nouveau_gem_ioctl_pushbuf, DRM_RENDER_ALLOW),
	DRM_IOCTL_DEF_DRV(NOUVEAU_GEM_CPU_PREP, nouveau_gem_ioctl_cpu_prep, DRM_RENDER_ALLOW),
	DRM_IOCTL_DEF_DRV(NOUVEAU_GEM_CPU_FINI, nouveau_gem_ioctl_cpu_fini, DRM_RENDER_ALLOW),
	DRM_IOCTL_DEF_DRV(NOUVEAU_GEM_INFO, nouveau_gem_ioctl_info, DRM_RENDER_ALLOW),
};

long
nouveau_drm_ioctl(struct file *file, unsigned int cmd, unsigned long arg)
{
	struct drm_file *filp = file->private_data;
	struct drm_device *dev = filp->minor->dev;
	long ret;

	ret = pm_runtime_get_sync(dev->dev);
	if (ret < 0 && ret != -EACCES)
		return ret;

	switch (_IOC_NR(cmd) - DRM_COMMAND_BASE) {
	case DRM_NOUVEAU_NVIF:
		ret = usif_ioctl(filp, (void __user *)arg, _IOC_SIZE(cmd));
		break;
	default:
		ret = drm_ioctl(file, cmd, arg);
		break;
	}

	pm_runtime_mark_last_busy(dev->dev);
	pm_runtime_put_autosuspend(dev->dev);
	return ret;
}

static const struct file_operations
nouveau_driver_fops = {
	.owner = THIS_MODULE,
	.open = drm_open,
	.release = drm_release,
	.unlocked_ioctl = nouveau_drm_ioctl,
	.mmap = nouveau_ttm_mmap,
	.poll = drm_poll,
	.read = drm_read,
#if defined(CONFIG_COMPAT)
	.compat_ioctl = nouveau_compat_ioctl,
#endif
	.llseek = noop_llseek,
};

static struct drm_driver
driver_stub = {
	.driver_features =
<<<<<<< HEAD
		DRIVER_GEM | DRIVER_MODESET | DRIVER_PRIME | DRIVER_RENDER
=======
		DRIVER_GEM | DRIVER_MODESET | DRIVER_RENDER
>>>>>>> cc8f1299
#if defined(CONFIG_NOUVEAU_LEGACY_CTX_SUPPORT)
		| DRIVER_KMS_LEGACY_CONTEXT
#endif
		,

	.open = nouveau_drm_open,
	.postclose = nouveau_drm_postclose,
	.lastclose = nouveau_vga_lastclose,

#if defined(CONFIG_DEBUG_FS)
	.debugfs_init = nouveau_drm_debugfs_init,
#endif

	.enable_vblank = nouveau_display_vblank_enable,
	.disable_vblank = nouveau_display_vblank_disable,
	.get_scanout_position = nouveau_display_scanoutpos,
	.get_vblank_timestamp = drm_calc_vbltimestamp_from_scanoutpos,

	.ioctls = nouveau_ioctls,
	.num_ioctls = ARRAY_SIZE(nouveau_ioctls),
	.fops = &nouveau_driver_fops,

	.prime_handle_to_fd = drm_gem_prime_handle_to_fd,
	.prime_fd_to_handle = drm_gem_prime_fd_to_handle,
	.gem_prime_pin = nouveau_gem_prime_pin,
	.gem_prime_unpin = nouveau_gem_prime_unpin,
	.gem_prime_get_sg_table = nouveau_gem_prime_get_sg_table,
	.gem_prime_import_sg_table = nouveau_gem_prime_import_sg_table,
	.gem_prime_vmap = nouveau_gem_prime_vmap,
	.gem_prime_vunmap = nouveau_gem_prime_vunmap,

	.gem_free_object_unlocked = nouveau_gem_object_del,
	.gem_open_object = nouveau_gem_object_open,
	.gem_close_object = nouveau_gem_object_close,

	.dumb_create = nouveau_display_dumb_create,
	.dumb_map_offset = nouveau_display_dumb_map_offset,

	.name = DRIVER_NAME,
	.desc = DRIVER_DESC,
#ifdef GIT_REVISION
	.date = GIT_REVISION,
#else
	.date = DRIVER_DATE,
#endif
	.major = DRIVER_MAJOR,
	.minor = DRIVER_MINOR,
	.patchlevel = DRIVER_PATCHLEVEL,
};

static struct pci_device_id
nouveau_drm_pci_table[] = {
	{
		PCI_DEVICE(PCI_VENDOR_ID_NVIDIA, PCI_ANY_ID),
		.class = PCI_BASE_CLASS_DISPLAY << 16,
		.class_mask  = 0xff << 16,
	},
	{
		PCI_DEVICE(PCI_VENDOR_ID_NVIDIA_SGS, PCI_ANY_ID),
		.class = PCI_BASE_CLASS_DISPLAY << 16,
		.class_mask  = 0xff << 16,
	},
	{}
};

static void nouveau_display_options(void)
{
	DRM_DEBUG_DRIVER("Loading Nouveau with parameters:\n");

	DRM_DEBUG_DRIVER("... tv_disable   : %d\n", nouveau_tv_disable);
	DRM_DEBUG_DRIVER("... ignorelid    : %d\n", nouveau_ignorelid);
	DRM_DEBUG_DRIVER("... duallink     : %d\n", nouveau_duallink);
	DRM_DEBUG_DRIVER("... nofbaccel    : %d\n", nouveau_nofbaccel);
	DRM_DEBUG_DRIVER("... config       : %s\n", nouveau_config);
	DRM_DEBUG_DRIVER("... debug        : %s\n", nouveau_debug);
	DRM_DEBUG_DRIVER("... noaccel      : %d\n", nouveau_noaccel);
	DRM_DEBUG_DRIVER("... modeset      : %d\n", nouveau_modeset);
	DRM_DEBUG_DRIVER("... runpm        : %d\n", nouveau_runtime_pm);
	DRM_DEBUG_DRIVER("... vram_pushbuf : %d\n", nouveau_vram_pushbuf);
	DRM_DEBUG_DRIVER("... hdmimhz      : %d\n", nouveau_hdmimhz);
}

static const struct dev_pm_ops nouveau_pm_ops = {
	.suspend = nouveau_pmops_suspend,
	.resume = nouveau_pmops_resume,
	.freeze = nouveau_pmops_freeze,
	.thaw = nouveau_pmops_thaw,
	.poweroff = nouveau_pmops_freeze,
	.restore = nouveau_pmops_resume,
	.runtime_suspend = nouveau_pmops_runtime_suspend,
	.runtime_resume = nouveau_pmops_runtime_resume,
	.runtime_idle = nouveau_pmops_runtime_idle,
};

static struct pci_driver
nouveau_drm_pci_driver = {
	.name = "nouveau",
	.id_table = nouveau_drm_pci_table,
	.probe = nouveau_drm_probe,
	.remove = nouveau_drm_remove,
	.driver.pm = &nouveau_pm_ops,
};

struct drm_device *
nouveau_platform_device_create(const struct nvkm_device_tegra_func *func,
			       struct platform_device *pdev,
			       struct nvkm_device **pdevice)
{
	struct drm_device *drm;
	int err;

	err = nvkm_device_tegra_new(func, pdev, nouveau_config, nouveau_debug,
				    true, true, ~0ULL, pdevice);
	if (err)
		goto err_free;

	drm = drm_dev_alloc(&driver_platform, &pdev->dev);
	if (IS_ERR(drm)) {
		err = PTR_ERR(drm);
		goto err_free;
	}

	err = nouveau_drm_device_init(drm);
	if (err)
		goto err_put;

	platform_set_drvdata(pdev, drm);

	return drm;

err_put:
	drm_dev_put(drm);
err_free:
	nvkm_device_del(pdevice);

	return ERR_PTR(err);
}

static int __init
nouveau_drm_init(void)
{
	driver_pci = driver_stub;
	driver_platform = driver_stub;

	nouveau_display_options();

	if (nouveau_modeset == -1) {
		if (vgacon_text_force())
			nouveau_modeset = 0;
	}

	if (!nouveau_modeset)
		return 0;

#ifdef CONFIG_NOUVEAU_PLATFORM_DRIVER
	platform_driver_register(&nouveau_platform_driver);
#endif

	nouveau_register_dsm_handler();
	nouveau_backlight_ctor();

#ifdef CONFIG_PCI
	return pci_register_driver(&nouveau_drm_pci_driver);
#else
	return 0;
#endif
}

static void __exit
nouveau_drm_exit(void)
{
	if (!nouveau_modeset)
		return;

#ifdef CONFIG_PCI
	pci_unregister_driver(&nouveau_drm_pci_driver);
#endif
	nouveau_backlight_dtor();
	nouveau_unregister_dsm_handler();

#ifdef CONFIG_NOUVEAU_PLATFORM_DRIVER
	platform_driver_unregister(&nouveau_platform_driver);
#endif
}

module_init(nouveau_drm_init);
module_exit(nouveau_drm_exit);

MODULE_DEVICE_TABLE(pci, nouveau_drm_pci_table);
MODULE_AUTHOR(DRIVER_AUTHOR);
MODULE_DESCRIPTION(DRIVER_DESC);
MODULE_LICENSE("GPL and additional rights");<|MERGE_RESOLUTION|>--- conflicted
+++ resolved
@@ -1105,11 +1105,7 @@
 static struct drm_driver
 driver_stub = {
 	.driver_features =
-<<<<<<< HEAD
-		DRIVER_GEM | DRIVER_MODESET | DRIVER_PRIME | DRIVER_RENDER
-=======
 		DRIVER_GEM | DRIVER_MODESET | DRIVER_RENDER
->>>>>>> cc8f1299
 #if defined(CONFIG_NOUVEAU_LEGACY_CTX_SUPPORT)
 		| DRIVER_KMS_LEGACY_CONTEXT
 #endif
